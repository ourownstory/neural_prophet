--- conflicted
+++ resolved
@@ -41,17 +41,11 @@
 black = { extras = ["jupyter"], version = "^23.1.0" }
 flake8 = "^5.0.4"
 isort = "^5.11.5"
-<<<<<<< HEAD
-pytest = "^7.2.2"
-kaleido = "0.2.1"
+pytest = "^7.2.0"
 pytest-cov = "^4.0.0"
-tabulate = "^0.9" # Used in CI model metrics tests only, for PR bot
-=======
-pytest = "^7.2"
-pytest-cov = "^4.0"
 kaleido = "0.2.1" # required for plotly static image export
 tabulate = "^0.9" # Used in model metrics CI only; md export for github-actions bot
->>>>>>> b108bee3
+
 
 [tool.poetry.group.docs]
 optional = true
