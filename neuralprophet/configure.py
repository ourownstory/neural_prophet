--- conflicted
+++ resolved
@@ -309,19 +309,11 @@
             log.error("Invalid  negative trend_local_reg '{}'. Set to False".format(self.trend_local_reg))
             self.trend_local_reg = False
 
-<<<<<<< HEAD
-        # If trend_local_reg = True
-=======
->>>>>>> f1a38202
         if self.trend_local_reg is True:
             log.error("trend_local_reg = True. Default trend_local_reg value set to 1")
             self.trend_local_reg = 1
 
-<<<<<<< HEAD
-        # If Trend modelling is global.
-=======
         # If Trend modelling is global but local regularization is set.
->>>>>>> f1a38202
         if self.trend_global_local == "global" and self.trend_local_reg:
             log.error("Trend modeling is '{}'. Setting the trend_local_reg to False".format(self.trend_global_local))
             self.trend_local_reg = False
@@ -402,19 +394,11 @@
             log.error("Invalid  negative seasonality_local_reg '{}'. Set to False".format(self.seasonality_local_reg))
             self.seasonality_local_reg = False
 
-<<<<<<< HEAD
-        # If seasonality_local_reg = True
-=======
->>>>>>> f1a38202
         if self.seasonality_local_reg is True:
             log.error("seasonality_local_reg = True. Default seasonality_local_reg value set to 1")
             self.seasonality_local_reg = 1
 
-<<<<<<< HEAD
-        # If Season modelling is global.
-=======
         # If Season modelling is global but local regularization is set.
->>>>>>> f1a38202
         if self.global_local == "global" and self.seasonality_local_reg:
             log.error(
                 "Seasonality modeling is '{}'. Setting the seasonality_local_reg to False".format(self.global_local)
