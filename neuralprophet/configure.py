from __future__ import annotations

import logging
import math
import types
from collections import OrderedDict
from dataclasses import dataclass, field
from typing import Callable, List, Optional
from typing import OrderedDict as OrderedDictType
from typing import Type, Union

import numpy as np
import pandas as pd
import torch

from neuralprophet import df_utils, np_types, utils_torch
from neuralprophet.custom_loss_metrics import PinballLoss
from neuralprophet.event_utils import get_holiday_names

log = logging.getLogger("NP.config")


@dataclass
class Model:
<<<<<<< HEAD
    features_map: dict
    lagged_reg_layers: Optional[List[int]]
=======
>>>>>>> ae560c11
    quantiles: Optional[List[float]] = None

    def setup_quantiles(self):
        # convert quantiles to empty list [] if None
        if self.quantiles is None:
            self.quantiles = []
        # assert quantiles is a list type
        assert isinstance(self.quantiles, list), "Quantiles must be provided as list."
        # check if quantiles are float values in (0, 1)
        assert all(
            0 < quantile < 1 for quantile in self.quantiles
        ), "The quantiles specified need to be floats in-between (0, 1)."
        # sort the quantiles
        self.quantiles.sort()
        # check if quantiles contain 0.5 or close to 0.5, remove if so as 0.5 will be inserted again as first index
        self.quantiles = [quantile for quantile in self.quantiles if not math.isclose(0.5, quantile)]
        # 0 is the median quantile index
        self.quantiles.insert(0, 0.5)


ConfigModel = Model


@dataclass
class Normalization:
    normalize: str
    global_normalization: bool
    global_time_normalization: bool
    unknown_data_normalization: bool
    local_data_params: dict = field(default_factory=dict)  # nested dict (key1: name of dataset, key2: name of variable)
    global_data_params: dict = field(default_factory=dict)  # dict where keys are names of variables

    def init_data_params(
        self,
        df,
        config_lagged_regressors: Optional[ConfigLaggedRegressors] = None,
        config_regressors=None,
        config_events: Optional[ConfigEvents] = None,
        config_seasonality: Optional[ConfigSeasonality] = None,
    ):
        if len(df["ID"].unique()) == 1 and not self.global_normalization:
            log.info("Setting normalization to global as only one dataframe provided for training.")
            self.global_normalization = True
        self.local_data_params, self.global_data_params = df_utils.init_data_params(
            df=df,
            normalize=self.normalize,
            config_lagged_regressors=config_lagged_regressors,
            config_regressors=config_regressors,
            config_events=config_events,
            config_seasonality=config_seasonality,
            global_normalization=self.global_normalization,
            global_time_normalization=self.global_normalization,
        )

    def get_data_params(self, df_name):
        if self.global_normalization:
            data_params = self.global_data_params
        else:
            if df_name in self.local_data_params.keys() and df_name != "__df__":
                log.debug(f"Dataset name {df_name!r} found in training data_params")
                data_params = self.local_data_params[df_name]
            elif self.unknown_data_normalization:
                log.debug(
                    f"Dataset name {df_name!r} is not present in valid data_params but unknown_data_normalization is \
                        True. Using global_data_params"
                )
                data_params = self.global_data_params
            else:
                raise ValueError(
                    f"Dataset name {df_name!r} missing from training data params. Set unknown_data_normalization to \
                        use global (average) normalization parameters."
                )
        return data_params


@dataclass
class MissingDataHandling:
    impute_missing: bool = True
    impute_linear: int = 10
    impute_rolling: int = 10
    drop_missing: bool = False


@dataclass
class Train:
    learning_rate: Optional[float]
    epochs: Optional[int]
    batch_size: Optional[int]
    loss_func: Union[str, torch.nn.modules.loss._Loss, Callable]
    optimizer: Union[str, Type[torch.optim.Optimizer]]
    # quantiles: List[float] = field(default_factory=list)
    optimizer_args: dict = field(default_factory=dict)
    scheduler: Optional[Union[str, Type[torch.optim.lr_scheduler.LRScheduler]]] = None
    scheduler_args: dict = field(default_factory=dict)
    early_stopping: Optional[bool] = False
    newer_samples_weight: float = 1.0
    newer_samples_start: float = 0.0
    reg_delay_pct: float = 0.5
    reg_lambda_trend: Optional[float] = None
    trend_reg_threshold: Optional[Union[bool, float]] = None
    n_data: int = field(init=False)
    loss_func_name: str = field(init=False)
    pl_trainer_config: dict = field(default_factory=dict)

    def __post_init__(self):
        assert self.newer_samples_weight >= 1.0
        assert self.newer_samples_start >= 0.0
        assert self.newer_samples_start < 1.0
        # self.set_loss_func(self.quantiles)

        # called in TimeNet configure_optimizers:
        # self.set_optimizer()
        # self.set_scheduler()

    def set_loss_func(self, quantiles: List[float]):
        if isinstance(self.loss_func, str):
            if self.loss_func.lower() in ["smoothl1", "smoothl1loss", "huber"]:
                # keeping 'huber' for backwards compatiblility, though not identical
                self.loss_func = torch.nn.SmoothL1Loss(reduction="none", beta=0.3)
            elif self.loss_func.lower() in ["mae", "maeloss", "l1", "l1loss"]:
                self.loss_func = torch.nn.L1Loss(reduction="none")
            elif self.loss_func.lower() in ["mse", "mseloss", "l2", "l2loss"]:
                self.loss_func = torch.nn.MSELoss(reduction="none")
            else:
                raise NotImplementedError(f"Loss function {self.loss_func} name not defined")
            self.loss_func_name = type(self.loss_func).__name__
        else:
            if callable(self.loss_func) and isinstance(self.loss_func, types.FunctionType):
                self.loss_func_name = self.loss_func.__name__
            elif issubclass(self.loss_func().__class__, torch.nn.modules.loss._Loss):
                self.loss_func = self.loss_func(reduction="none")
                self.loss_func_name = type(self.loss_func).__name__
            else:
                raise NotImplementedError(f"Loss function {self.loss_func} not found")
        if len(quantiles) > 1:
            self.loss_func = PinballLoss(loss_func=self.loss_func, quantiles=quantiles)

    def set_auto_batch_epoch(
        self,
        n_data: int,
        min_batch: int = 8,
        max_batch: int = 2048,
        min_epoch: int = 20,
        max_epoch: int = 500,
    ):
        assert n_data >= 1
        self.n_data = n_data
        if self.batch_size is None:
            self.batch_size = int(2 ** (1 + int(1.5 * np.log10(int(n_data)))))
            self.batch_size = min(max_batch, max(min_batch, self.batch_size))
            self.batch_size = min(self.n_data, self.batch_size)
            log.info(f"Auto-set batch_size to {self.batch_size}")
        if self.epochs is None:
            # this should (with auto batch size) yield about 1000 steps minimum and 100,000 steps at upper cutoff
            self.epochs = 10 * int(np.ceil(100 / n_data * 2 ** (2.25 * np.log10(10 + n_data))))
            self.epochs = min(max_epoch, max(min_epoch, self.epochs))
            log.info(f"Auto-set epochs to {self.epochs}")
        # also set lambda_delay:
        self.lambda_delay = int(self.reg_delay_pct * self.epochs)

    def set_optimizer(self):
        """
        Set the optimizer and optimizer args. If optimizer is a string, then it will be converted to the corresponding
        torch optimizer. The optimizer is not initialized yet as this is done in configure_optimizers in TimeNet.

        Parameters
            ----------
                optimizer_name : int
                    Object provided to NeuralProphet as optimizer.
                optimizer_args : dict
                    Arguments for the optimizer.

        """
        if isinstance(self.optimizer, str):
            if self.optimizer.lower() == "adamw":
                # Tends to overfit, but reliable
                self.optimizer = torch.optim.AdamW
                self.optimizer_args["weight_decay"] = 1e-3
            elif self.optimizer.lower() == "sgd":
                # better validation performance, but diverges sometimes
                self.optimizer = torch.optim.SGD
                self.optimizer_args["momentum"] = 0.9
                self.optimizer_args["weight_decay"] = 1e-4
            else:
                raise ValueError(
                    f"The optimizer name {self.optimizer} is not supported. Please pass the optimizer class."
                )
        elif not issubclass(self.optimizer, torch.optim.Optimizer):
            raise ValueError("The provided optimizer is not supported.")

    def set_scheduler(self):
        """
        Set the scheduler and scheduler arg depending on the user selection.
        The scheduler is not initialized yet as this is done in configure_optimizers in TimeNet.
        """

        if self.scheduler is None:
            log.warning("No scheduler specified. Falling back to ExponentialLR scheduler.")
            self.scheduler = "exponentiallr"

        if isinstance(self.scheduler, str):
            if self.scheduler.lower() in ["onecycle", "onecyclelr"]:
                self.scheduler = torch.optim.lr_scheduler.OneCycleLR
                defaults = {
                    "pct_start": 0.3,
                    "anneal_strategy": "cos",
                    "div_factor": 10.0,
                    "final_div_factor": 10.0,
                    "three_phase": True,
                }
            elif self.scheduler.lower() == "steplr":
                self.scheduler = torch.optim.lr_scheduler.StepLR
                defaults = {
                    "step_size": 10,
                    "gamma": 0.1,
                }
            elif self.scheduler.lower() == "exponentiallr":
                self.scheduler = torch.optim.lr_scheduler.ExponentialLR
                defaults = {
                    "gamma": 0.9,
                }
            elif self.scheduler.lower() == "cosineannealinglr":
                self.scheduler = torch.optim.lr_scheduler.CosineAnnealingLR
                defaults = {
                    "T_max": 50,
                }
            elif self.scheduler.lower() == "cosineannealingwarmrestarts":
                self.scheduler = torch.optim.lr_scheduler.CosineAnnealingWarmRestarts
                defaults = {
                    "T_0": 5,
                    "T_mult": 2,
                }
            else:
                raise NotImplementedError(
                    f"Scheduler {self.scheduler} is not supported from string. Please pass the scheduler class."
                )
            if self.scheduler_args is not None:
                defaults.update(self.scheduler_args)
            self.scheduler_args = defaults
        else:
            assert issubclass(
                self.scheduler, torch.optim.lr_scheduler.LRScheduler
            ), "Scheduler must be a subclass of torch.optim.lr_scheduler.LRScheduler"

    def get_reg_delay_weight(self, progress, reg_start_pct: float = 0.66, reg_full_pct: float = 1.0):
        # Ignore type warning of epochs possibly being None (does not work with dataclasses)
        if reg_start_pct == reg_full_pct:
            reg_progress = float(progress > reg_start_pct)
        else:
            reg_progress = (progress - reg_start_pct) / (reg_full_pct - reg_start_pct)
        if reg_progress <= 0:
            delay_weight = 0
        elif reg_progress < 1:
            delay_weight = 1 - (1 + np.cos(np.pi * float(reg_progress))) / 2.0
        else:
            delay_weight = 1
        return delay_weight

    def set_batches_per_epoch(self, batches_per_epoch: int):
        self.batches_per_epoch = batches_per_epoch


@dataclass
class Trend:
    growth: np_types.GrowthMode
    changepoints: Optional[list]
    n_changepoints: int
    changepoints_range: float
    trend_reg: float
    trend_reg_threshold: Optional[Union[bool, float]]
    trend_global_local: str
    trend_local_reg: Optional[Union[bool, float]] = None

    def __post_init__(self):
        if self.growth not in ["off", "linear", "discontinuous"]:
            log.error(f"Invalid trend growth '{self.growth}'. Set to 'linear'")
            self.growth = "linear"

        if self.growth == "off":
            self.changepoints = None
            self.n_changepoints = 0

        if self.changepoints is not None:
            self.n_changepoints = len(self.changepoints)
            self.changepoints = pd.to_datetime(self.changepoints).sort_values().values

        if self.trend_reg_threshold is None:
            pass
        elif isinstance(self.trend_reg_threshold, bool):
            if self.trend_reg_threshold:
                self.trend_reg_threshold = 3.0 / (3.0 + (1.0 + self.trend_reg) * np.sqrt(self.n_changepoints))
                log.debug(f"Trend reg threshold automatically set to: {self.trend_reg_threshold}")
            else:
                self.trend_reg_threshold = None
        elif self.trend_reg_threshold < 0:
            log.warning("Negative trend reg threshold set to zero.")
            self.trend_reg_threshold = None
        elif math.isclose(self.trend_reg_threshold, 0):
            self.trend_reg_threshold = None

        if self.trend_reg < 0:
            log.warning("Negative trend reg lambda set to zero.")
            self.trend_reg = 0
        if self.trend_reg > 0:
            if self.n_changepoints > 0:
                log.info("Note: Trend changepoint regularization is experimental.")
                self.trend_reg = 0.001 * self.trend_reg
            else:
                log.info("Trend reg lambda ignored due to no changepoints.")
                self.trend_reg = 0
                if self.trend_reg_threshold and self.trend_reg_threshold > 0:
                    log.info("Trend reg threshold ignored due to no changepoints.")
        else:
            if self.trend_reg_threshold is not None and self.trend_reg_threshold > 0:
                log.info("Trend reg threshold ignored due to reg lambda <= 0.")

        # If trend_global_local is not in the expected set, set to "global"
        if self.trend_global_local not in ["global", "local"]:
            log.error("Invalid global_local mode '{}'. Set to 'global'".format(self.trend_global_local))
            self.trend_global_local = "global"

        # If growth is off we want set to "global"
        if (self.growth == "off") and (self.trend_global_local == "local"):
            log.error("Invalid growth for global_local mode '{}'. Set to 'global'".format(self.trend_global_local))
            self.trend_global_local = "global"

        if self.trend_local_reg < 0:
            log.error("Invalid  negative trend_local_reg '{}'. Set to False".format(self.trend_local_reg))
            self.trend_local_reg = False

        if self.trend_local_reg is True:
            log.error("trend_local_reg = True. Default trend_local_reg value set to 1")
            self.trend_local_reg = 1

        # If Trend modelling is global but local regularization is set.
        if self.trend_global_local == "global" and self.trend_local_reg:
            log.error("Trend modeling is '{}'. Setting the trend_local_reg to False".format(self.trend_global_local))
            self.trend_local_reg = False


@dataclass
class Season:
    resolution: int
    period: float
    arg: np_types.SeasonalityArgument
    condition_name: Optional[str]
    global_local: np_types.SeasonGlobalLocalMode = "local"


@dataclass
class ConfigSeasonality:
    mode: np_types.SeasonalityMode = "additive"
    computation: str = "fourier"
    reg_lambda: float = 0
    yearly_arg: np_types.SeasonalityArgument = "auto"
    weekly_arg: np_types.SeasonalityArgument = "auto"
    daily_arg: np_types.SeasonalityArgument = "auto"
    periods: OrderedDict = field(init=False)  # contains SeasonConfig objects
    global_local: np_types.SeasonGlobalLocalMode = "global"
    seasonality_local_reg: Optional[Union[bool, float]] = None
    yearly_global_local: np_types.SeasonalityArgument = "auto"
    weekly_global_local: np_types.SeasonalityArgument = "auto"
    daily_global_local: np_types.SeasonalityArgument = "auto"
    condition_name: Optional[str] = None

    def __post_init__(self):
        if self.reg_lambda > 0 and self.computation == "fourier":
            log.info("Note: Fourier-based seasonality regularization is experimental.")
            self.reg_lambda = 0.001 * self.reg_lambda

        # If global_local is not in the expected set, set to "global"
        if self.global_local not in ["global", "local"]:
            log.error("Invalid global_local mode '{}'. Set to 'global'".format(self.global_local))
            self.global_local = "global"

        self.periods = OrderedDict(
            {
                "yearly": Season(
                    resolution=6,
                    period=365.25,
                    arg=self.yearly_arg,
                    global_local=(
                        self.yearly_global_local
                        if self.yearly_global_local in ["global", "local"]
                        else self.global_local
                    ),
                    condition_name=None,
                ),
                "weekly": Season(
                    resolution=3,
                    period=7,
                    arg=self.weekly_arg,
                    global_local=(
                        self.weekly_global_local
                        if self.weekly_global_local in ["global", "local"]
                        else self.global_local
                    ),
                    condition_name=None,
                ),
                "daily": Season(
                    resolution=6,
                    period=1,
                    arg=self.daily_arg,
                    global_local=(
                        self.daily_global_local if self.daily_global_local in ["global", "local"] else self.global_local
                    ),
                    condition_name=None,
                ),
            }
        )

        assert self.seasonality_local_reg >= 0, "Invalid seasonality_local_reg '{}'.".format(self.seasonality_local_reg)

        if self.seasonality_local_reg is True:
            log.warning("seasonality_local_reg = True. Default seasonality_local_reg value set to 1")
            self.seasonality_local_reg = 1

        # If Season modelling is global but local regularization is set.
        if self.global_local == "global" and self.seasonality_local_reg:
            log.error(
                "Seasonality modeling is '{}'. Setting the seasonality_local_reg to False".format(self.global_local)
            )
            self.seasonality_local_reg = False

    def append(self, name, period, resolution, arg, condition_name, global_local="auto"):
        self.periods[name] = Season(
            resolution=resolution,
            period=period,
            arg=arg,
            global_local=global_local if global_local in ["global", "local"] else self.global_local,
            condition_name=condition_name,
        )


@dataclass
class AR:
    n_lags: int
    ar_reg: Optional[float] = None
    ar_layers: Optional[List[int]] = None

    def __post_init__(self):
        if self.ar_reg is not None and self.n_lags == 0:
            raise ValueError("AR regularization is set, but n_lags is 0. Please set n_lags to a positive integer.")
        if self.ar_reg is not None and self.ar_reg > 0:
            if self.ar_reg < 0:
                raise ValueError("regularization must be >= 0")
            self.reg_lambda = 0.0001 * self.ar_reg
        else:
            self.reg_lambda = None

    def regularize(self, weights, original=False):
        """Regularization of AR coefficients

        Parameters
        ----------
            weights : torch.Tensor
                Model weights to be regularized towards zero
            original : bool
                Do not penalize non-zeros

        Returns
        -------
            numeric
                Regularization loss
        """

        if original:
            reg = torch.div(2.0, 1.0 + torch.exp(-2 * (1e-9 + torch.abs(weights)).pow(1 / 2.0))) - 1.0
        else:
            reg = utils_torch.penalize_nonzero(weights, eagerness=3, acceptance=1.0)
        return reg


@dataclass
class LaggedRegressor:
    reg_lambda: Optional[float]
    as_scalar: bool
    normalize: Union[bool, str]
    n_lags: int

    def __post_init__(self):
        if self.reg_lambda is not None:
            if self.reg_lambda < 0:
                raise ValueError("regularization must be >= 0")


@dataclass
class ConfigLaggedRegressors:
    layers: Optional[List[int]] = field(default_factory=list)
    # List of hidden layers for shared NN across LaggedReg. The default value is ``[]``, which initializes no hidden layers.
    regressors: OrderedDict[LaggedRegressor] = field(init=False)

    def __post_init__(self):
        self.regressors = None


@dataclass
class Regressor:
    reg_lambda: Optional[float]
    normalize: Union[str, bool]
    mode: str


@dataclass
class ConfigFutureRegressors:
    model: str
    regressors_layers: Optional[List[int]]
    regressors: OrderedDict = field(init=False)  # contains Regressor objects

    def __post_init__(self):
        self.regressors = None


@dataclass
class Event:
    lower_window: int
    upper_window: int
    reg_lambda: Optional[float]
    mode: str


ConfigEvents = OrderedDictType[str, Event]


@dataclass
class Holidays:
    country: Union[str, List[str], dict]
    lower_window: int
    upper_window: int
    mode: str = "additive"
    reg_lambda: Optional[float] = None
    holiday_names: set = field(init=False)

    def init_holidays(self, df=None):
        self.holiday_names = get_holiday_names(self.country, df)


ConfigCountryHolidays = Holidays<|MERGE_RESOLUTION|>--- conflicted
+++ resolved
@@ -22,11 +22,8 @@
 
 @dataclass
 class Model:
-<<<<<<< HEAD
     features_map: dict
     lagged_reg_layers: Optional[List[int]]
-=======
->>>>>>> ae560c11
     quantiles: Optional[List[float]] = None
 
     def setup_quantiles(self):
