from __future__ import annotations

import logging
import math
import types
from collections import OrderedDict
from dataclasses import dataclass, field
from typing import Callable, List, Optional
from typing import OrderedDict as OrderedDictType
from typing import Type, Union

import numpy as np
import pandas as pd
import torch

from neuralprophet import df_utils, np_types, utils_torch
from neuralprophet.custom_loss_metrics import PinballLoss
<<<<<<< HEAD
from neuralprophet.event_utils import get_holiday_names
=======
from neuralprophet.hdays_utils import get_holidays_from_country
>>>>>>> 83720b10

log = logging.getLogger("NP.config")


@dataclass
class Model:
    lagged_reg_layers: Optional[List[int]]


@dataclass
class Normalization:
    normalize: str
    global_normalization: bool
    global_time_normalization: bool
    unknown_data_normalization: bool
    local_data_params: dict = field(default_factory=dict)  # nested dict (key1: name of dataset, key2: name of variable)
    global_data_params: dict = field(default_factory=dict)  # dict where keys are names of variables

    def init_data_params(
        self,
        df,
        config_lagged_regressors: Optional[ConfigLaggedRegressors] = None,
        config_regressors=None,
        config_events: Optional[ConfigEvents] = None,
        config_seasonality: Optional[ConfigSeasonality] = None,
    ):
        if len(df["ID"].unique()) == 1 and not self.global_normalization:
            log.info("Setting normalization to global as only one dataframe provided for training.")
            self.global_normalization = True
        self.local_data_params, self.global_data_params = df_utils.init_data_params(
            df=df,
            normalize=self.normalize,
            config_lagged_regressors=config_lagged_regressors,
            config_regressors=config_regressors,
            config_events=config_events,
            config_seasonality=config_seasonality,
            global_normalization=self.global_normalization,
            global_time_normalization=self.global_normalization,
        )

    def get_data_params(self, df_name):
        if self.global_normalization:
            data_params = self.global_data_params
        else:
            if df_name in self.local_data_params.keys() and df_name != "__df__":
                log.debug(f"Dataset name {df_name!r} found in training data_params")
                data_params = self.local_data_params[df_name]
            elif self.unknown_data_normalization:
                log.debug(
                    f"Dataset name {df_name!r} is not present in valid data_params but unknown_data_normalization is \
                        True. Using global_data_params"
                )
                data_params = self.global_data_params
            else:
                raise ValueError(
                    f"Dataset name {df_name!r} missing from training data params. Set unknown_data_normalization to \
                        use global (average) normalization parameters."
                )
        return data_params


@dataclass
class MissingDataHandling:
    impute_missing: bool = True
    impute_linear: int = 10
    impute_rolling: int = 10
    drop_missing: bool = False


@dataclass
class Train:
    learning_rate: Optional[float]
    epochs: Optional[int]
    batch_size: Optional[int]
    loss_func: Union[str, torch.nn.modules.loss._Loss, Callable]
    optimizer: Union[str, Type[torch.optim.Optimizer]]
    quantiles: List[float] = field(default_factory=list)
    optimizer_args: dict = field(default_factory=dict)
    scheduler: Optional[Type[torch.optim.lr_scheduler.OneCycleLR]] = None
    scheduler_args: dict = field(default_factory=dict)
    newer_samples_weight: float = 1.0
    newer_samples_start: float = 0.0
    reg_delay_pct: float = 0.5
    reg_lambda_trend: Optional[float] = None
    trend_reg_threshold: Optional[Union[bool, float]] = None
    n_data: int = field(init=False)
    loss_func_name: str = field(init=False)
    lr_finder_args: dict = field(default_factory=dict)

    def __post_init__(self):
        # assert the uncertainty estimation params and then finalize the quantiles
        self.set_quantiles()
        assert self.newer_samples_weight >= 1.0
        assert self.newer_samples_start >= 0.0
        assert self.newer_samples_start < 1.0
        self.set_loss_func()
        self.set_optimizer()
        self.set_scheduler()

    def set_loss_func(self):
        if isinstance(self.loss_func, str):
            if self.loss_func.lower() in ["smoothl1", "smoothl1loss", "huber"]:
                # keeping 'huber' for backwards compatiblility, though not identical
                self.loss_func = torch.nn.SmoothL1Loss(reduction="none", beta=0.3)
            elif self.loss_func.lower() in ["mae", "maeloss", "l1", "l1loss"]:
                self.loss_func = torch.nn.L1Loss(reduction="none")
            elif self.loss_func.lower() in ["mse", "mseloss", "l2", "l2loss"]:
                self.loss_func = torch.nn.MSELoss(reduction="none")
            else:
                raise NotImplementedError(f"Loss function {self.loss_func} name not defined")
            self.loss_func_name = type(self.loss_func).__name__
        else:
            if callable(self.loss_func) and isinstance(self.loss_func, types.FunctionType):
                self.loss_func_name = self.loss_func.__name__
            elif issubclass(self.loss_func().__class__, torch.nn.modules.loss._Loss):
                self.loss_func = self.loss_func(reduction="none")
                self.loss_func_name = type(self.loss_func).__name__
            else:
                raise NotImplementedError(f"Loss function {self.loss_func} not found")
        if len(self.quantiles) > 1:
            self.loss_func = PinballLoss(loss_func=self.loss_func, quantiles=self.quantiles)

    def set_quantiles(self):
        # convert quantiles to empty list [] if None
        if self.quantiles is None:
            self.quantiles = []
        # assert quantiles is a list type
        assert isinstance(self.quantiles, list), "Quantiles must be in a list format, not None or scalar."
        # check if quantiles contain 0.5 or close to 0.5, remove if so as 0.5 will be inserted again as first index
        self.quantiles = [quantile for quantile in self.quantiles if not math.isclose(0.5, quantile)]
        # check if quantiles are float values in (0, 1)
        assert all(
            0 < quantile < 1 for quantile in self.quantiles
        ), "The quantiles specified need to be floats in-between (0, 1)."
        # sort the quantiles
        self.quantiles.sort()
        # 0 is the median quantile index
        self.quantiles.insert(0, 0.5)

    def set_auto_batch_epoch(
        self,
        n_data: int,
        min_batch: int = 8,
        max_batch: int = 2048,
        min_epoch: int = 20,
        max_epoch: int = 500,
    ):
        assert n_data >= 1
        self.n_data = n_data
        if self.batch_size is None:
            self.batch_size = int(2 ** (1 + int(1.5 * np.log10(int(n_data)))))
            self.batch_size = min(max_batch, max(min_batch, self.batch_size))
            self.batch_size = min(self.n_data, self.batch_size)
            log.info(f"Auto-set batch_size to {self.batch_size}")
        if self.epochs is None:
            # this should (with auto batch size) yield about 1000 steps minimum and 100,000 steps at upper cutoff
            self.epochs = 10 * int(np.ceil(100 / n_data * 2 ** (2.25 * np.log10(10 + n_data))))
            self.epochs = min(max_epoch, max(min_epoch, self.epochs))
            log.info(f"Auto-set epochs to {self.epochs}")
        # also set lambda_delay:
        self.lambda_delay = int(self.reg_delay_pct * self.epochs)

    def set_optimizer(self):
        """
        Set the optimizer and optimizer args. If optimizer is a string, then it will be converted to the corresponding
        torch optimizer. The optimizer is not initialized yet as this is done in configure_optimizers in TimeNet.
        """
        self.optimizer, self.optimizer_args = utils_torch.create_optimizer_from_config(
            self.optimizer, self.optimizer_args
        )

    def set_scheduler(self):
        """
        Set the scheduler and scheduler args.
        The scheduler is not initialized yet as this is done in configure_optimizers in TimeNet.
        """
        self.scheduler = torch.optim.lr_scheduler.OneCycleLR
        self.scheduler_args.update(
            {
                "pct_start": 0.3,
                "anneal_strategy": "cos",
                "div_factor": 10.0,
                "final_div_factor": 10.0,
                "three_phase": True,
            }
        )

    def set_lr_finder_args(self, dataset_size, num_batches):
        """
        Set the lr_finder_args.
        This is the range of learning rates to test.
        """
        num_training = 150 + int(np.log10(100 + dataset_size) * 25)
        if num_batches < num_training:
            log.warning(
                f"Learning rate finder: The number of batches ({num_batches}) is too small than the required number \
                    for the learning rate finder ({num_training}). The results might not be optimal."
            )
            # num_training = num_batches
        self.lr_finder_args.update(
            {
                "min_lr": 1e-6,
                "max_lr": 10,
                "num_training": num_training,
                "early_stop_threshold": None,
            }
        )

    def get_reg_delay_weight(self, e, iter_progress, reg_start_pct: float = 0.66, reg_full_pct: float = 1.0):
        # Ignore type warning of epochs possibly being None (does not work with dataclasses)
        progress = (e + iter_progress) / float(self.epochs)  # type: ignore
        if reg_start_pct == reg_full_pct:
            reg_progress = float(progress > reg_start_pct)
        else:
            reg_progress = (progress - reg_start_pct) / (reg_full_pct - reg_start_pct)
        if reg_progress <= 0:
            delay_weight = 0
        elif reg_progress < 1:
            delay_weight = 1 - (1 + np.cos(np.pi * float(reg_progress))) / 2.0
        else:
            delay_weight = 1
        return delay_weight


@dataclass
class Trend:
    growth: np_types.GrowthMode
    changepoints: Optional[list]
    n_changepoints: int
    changepoints_range: float
    trend_reg: float
    trend_reg_threshold: Optional[Union[bool, float]]
    trend_global_local: str
    trend_local_reg: Optional[Union[bool, float]] = None

    def __post_init__(self):
        if self.growth not in ["off", "linear", "discontinuous"]:
            log.error(f"Invalid trend growth '{self.growth}'. Set to 'linear'")
            self.growth = "linear"

        if self.growth == "off":
            self.changepoints = None
            self.n_changepoints = 0

        if self.changepoints is not None:
            self.n_changepoints = len(self.changepoints)
            self.changepoints = pd.to_datetime(self.changepoints).sort_values().values

        if self.trend_reg_threshold is None:
            pass
        elif isinstance(self.trend_reg_threshold, bool):
            if self.trend_reg_threshold:
                self.trend_reg_threshold = 3.0 / (3.0 + (1.0 + self.trend_reg) * np.sqrt(self.n_changepoints))
                log.debug(f"Trend reg threshold automatically set to: {self.trend_reg_threshold}")
            else:
                self.trend_reg_threshold = None
        elif self.trend_reg_threshold < 0:
            log.warning("Negative trend reg threshold set to zero.")
            self.trend_reg_threshold = None
        elif math.isclose(self.trend_reg_threshold, 0):
            self.trend_reg_threshold = None

        if self.trend_reg < 0:
            log.warning("Negative trend reg lambda set to zero.")
            self.trend_reg = 0
        if self.trend_reg > 0:
            if self.n_changepoints > 0:
                log.info("Note: Trend changepoint regularization is experimental.")
                self.trend_reg = 0.001 * self.trend_reg
            else:
                log.info("Trend reg lambda ignored due to no changepoints.")
                self.trend_reg = 0
                if self.trend_reg_threshold and self.trend_reg_threshold > 0:
                    log.info("Trend reg threshold ignored due to no changepoints.")
        else:
            if self.trend_reg_threshold is not None and self.trend_reg_threshold > 0:
                log.info("Trend reg threshold ignored due to reg lambda <= 0.")

        # If trend_global_local is not in the expected set, set to "global"
        if self.trend_global_local not in ["global", "local"]:
            log.error("Invalid global_local mode '{}'. Set to 'global'".format(self.trend_global_local))
            self.trend_global_local = "global"

        # If growth is off we want set to "global"
        if (self.growth == "off") and (self.trend_global_local == "local"):
            log.error("Invalid growth for global_local mode '{}'. Set to 'global'".format(self.trend_global_local))
            self.trend_global_local = "global"

        if self.trend_local_reg < 0:
            log.error("Invalid  negative trend_local_reg '{}'. Set to False".format(self.trend_local_reg))
            self.trend_local_reg = False

        if self.trend_local_reg is True:
            log.error("trend_local_reg = True. Default trend_local_reg value set to 1")
            self.trend_local_reg = 1

        # If Trend modelling is global but local regularization is set.
        if self.trend_global_local == "global" and self.trend_local_reg:
            log.error("Trend modeling is '{}'. Setting the trend_local_reg to False".format(self.trend_global_local))
            self.trend_local_reg = False


@dataclass
class Season:
    resolution: int
    period: float
    arg: np_types.SeasonalityArgument
    condition_name: Optional[str]
    global_local: np_types.SeasonGlobalLocalMode = "local"


@dataclass
class ConfigSeasonality:
    mode: np_types.SeasonalityMode = "additive"
    computation: str = "fourier"
    reg_lambda: float = 0
    yearly_arg: np_types.SeasonalityArgument = "auto"
    weekly_arg: np_types.SeasonalityArgument = "auto"
    daily_arg: np_types.SeasonalityArgument = "auto"
    periods: OrderedDict = field(init=False)  # contains SeasonConfig objects
    global_local: np_types.SeasonGlobalLocalMode = "global"
    seasonality_local_reg: Optional[Union[bool, float]] = None
    yearly_global_local: np_types.SeasonalityArgument = "auto"
    weekly_global_local: np_types.SeasonalityArgument = "auto"
    daily_global_local: np_types.SeasonalityArgument = "auto"
    condition_name: Optional[str] = None

    def __post_init__(self):
        if self.reg_lambda > 0 and self.computation == "fourier":
            log.info("Note: Fourier-based seasonality regularization is experimental.")
            self.reg_lambda = 0.001 * self.reg_lambda

        # If global_local is not in the expected set, set to "global"
        if self.global_local not in ["global", "local"]:
            log.error("Invalid global_local mode '{}'. Set to 'global'".format(self.global_local))
            self.global_local = "global"

        self.periods = OrderedDict(
            {
                "yearly": Season(
                    resolution=6,
                    period=365.25,
                    arg=self.yearly_arg,
                    global_local=(
                        self.yearly_global_local
                        if self.yearly_global_local in ["global", "local"]
                        else self.global_local
                    ),
                    condition_name=None,
                ),
                "weekly": Season(
                    resolution=3,
                    period=7,
                    arg=self.weekly_arg,
                    global_local=(
                        self.weekly_global_local
                        if self.weekly_global_local in ["global", "local"]
                        else self.global_local
                    ),
                    condition_name=None,
                ),
                "daily": Season(
                    resolution=6,
                    period=1,
                    arg=self.daily_arg,
                    global_local=(
                        self.daily_global_local if self.daily_global_local in ["global", "local"] else self.global_local
                    ),
                    condition_name=None,
                ),
            }
        )

        if self.seasonality_local_reg < 0:
            log.error("Invalid  negative seasonality_local_reg '{}'. Set to False".format(self.seasonality_local_reg))
            self.seasonality_local_reg = False

        if self.seasonality_local_reg is True:
            log.error("seasonality_local_reg = True. Default seasonality_local_reg value set to 1")
            self.seasonality_local_reg = 1

        # If Season modelling is global but local regularization is set.
        if self.global_local == "global" and self.seasonality_local_reg:
            log.error(
                "Seasonality modeling is '{}'. Setting the seasonality_local_reg to False".format(self.global_local)
            )
            self.seasonality_local_reg = False

    def append(self, name, period, resolution, arg, condition_name, global_local="auto"):
        self.periods[name] = Season(
            resolution=resolution,
            period=period,
            arg=arg,
            global_local=global_local if global_local in ["global", "local"] else self.global_local,
            condition_name=condition_name,
        )


@dataclass
class AR:
    n_lags: int
    ar_reg: Optional[float] = None
    ar_layers: Optional[List[int]] = None

    def __post_init__(self):
        if self.ar_reg is not None and self.n_lags == 0:
            raise ValueError("AR regularization is set, but n_lags is 0. Please set n_lags to a positive integer.")
        if self.ar_reg is not None and self.ar_reg > 0:
            if self.ar_reg < 0:
                raise ValueError("regularization must be >= 0")
            self.reg_lambda = 0.0001 * self.ar_reg
        else:
            self.reg_lambda = None

    def regularize(self, weights, original=False):
        """Regularization of AR coefficients

        Parameters
        ----------
            weights : torch.Tensor
                Model weights to be regularized towards zero
            original : bool
                Do not penalize non-zeros

        Returns
        -------
            numeric
                Regularization loss
        """

        if original:
            reg = torch.div(2.0, 1.0 + torch.exp(-2 * (1e-9 + torch.abs(weights)).pow(1 / 2.0))) - 1.0
        else:
            reg = utils_torch.penalize_nonzero(weights, eagerness=3, acceptance=1.0)
        return reg


@dataclass
class LaggedRegressor:
    reg_lambda: Optional[float]
    as_scalar: bool
    normalize: Union[bool, str]
    n_lags: int
    lagged_reg_layers: Optional[List[int]]

    def __post_init__(self):
        if self.reg_lambda is not None:
            if self.reg_lambda < 0:
                raise ValueError("regularization must be >= 0")


ConfigLaggedRegressors = OrderedDictType[str, LaggedRegressor]


@dataclass
class Regressor:
    reg_lambda: Optional[float]
    normalize: Union[str, bool]
    mode: str


@dataclass
class ConfigFutureRegressors:
    model: str
    d_hidden: int
    num_hidden_layers: int
    regressors: OrderedDict = field(init=False)  # contains RegressorConfig objects

    def __post_init__(self):
        self.regressors = None


@dataclass
class Event:
    lower_window: int
    upper_window: int
    reg_lambda: Optional[float]
    mode: str


ConfigEvents = OrderedDictType[str, Event]


@dataclass
class Holidays:
    country: Union[str, List[str], dict]
    lower_window: int
    upper_window: int
    mode: str = "additive"
    reg_lambda: Optional[float] = None
    holiday_names: set = field(init=False)

    def init_holidays(self, df=None):
<<<<<<< HEAD
        self.holiday_names = get_holiday_names(self.country, df)
=======
        self.holiday_names = get_holidays_from_country(self.country, df)
>>>>>>> 83720b10


ConfigCountryHolidays = Holidays<|MERGE_RESOLUTION|>--- conflicted
+++ resolved
@@ -15,11 +15,8 @@
 
 from neuralprophet import df_utils, np_types, utils_torch
 from neuralprophet.custom_loss_metrics import PinballLoss
-<<<<<<< HEAD
 from neuralprophet.event_utils import get_holiday_names
-=======
 from neuralprophet.hdays_utils import get_holidays_from_country
->>>>>>> 83720b10
 
 log = logging.getLogger("NP.config")
 
@@ -513,11 +510,7 @@
     holiday_names: set = field(init=False)
 
     def init_holidays(self, df=None):
-<<<<<<< HEAD
-        self.holiday_names = get_holiday_names(self.country, df)
-=======
         self.holiday_names = get_holidays_from_country(self.country, df)
->>>>>>> 83720b10
 
 
 ConfigCountryHolidays = Holidays