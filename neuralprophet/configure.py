from collections import OrderedDict
from dataclasses import dataclass, field
from typing import List, Generic, Optional, TypeVar, Tuple, Type
import numpy as np
import pandas as pd
import logging
import inspect
import torch
import math
import types

from neuralprophet import utils_torch, utils, df_utils
from neuralprophet.custom_loss_metrics import PinballLoss

log = logging.getLogger("NP.config")


def from_kwargs(cls, kwargs):
    return cls(**{k: v for k, v in kwargs.items() if k in inspect.signature(cls).parameters})


@dataclass
class Model:
    num_hidden_layers: int
    d_hidden: int


@dataclass
class Normalization:
    normalize: str
    global_normalization: bool
    global_time_normalization: bool
    unknown_data_normalization: bool
    local_data_params: dict = None  # nested dict (key1: name of dataset, key2: name of variable)
    global_data_params: dict = None  # dict where keys are names of variables

    def init_data_params(self, df, config_covariates=None, config_regressor=None, config_events=None):
        if len(df["ID"].unique()) == 1:
            if not self.global_normalization:
                log.info("Setting normalization to global as only one dataframe provided for training.")
                self.global_normalization = True
        self.local_data_params, self.global_data_params = df_utils.init_data_params(
            df=df,
            normalize=self.normalize,
            config_covariates=config_covariates,
            config_regressor=config_regressor,
            config_events=config_events,
            global_normalization=self.global_normalization,
            global_time_normalization=self.global_normalization,
        )

    def get_data_params(self, df_name):
        if self.global_normalization:
            data_params = self.global_data_params
        else:
            if df_name in self.local_data_params.keys() and df_name != "__df__":
                log.debug(f"Dataset name {df_name!r} found in training data_params")
                data_params = self.local_data_params[df_name]
            elif self.unknown_data_normalization:
                log.debug(f"Dataset name {df_name!r} is not present in valid data_params but unknown_data_normalization is True. Using global_data_params")
                data_params = self.global_data_params
            else:
                raise ValueError(f"Dataset name {df_name!r} missing from training data params. Set unknown_data_normalization to use global (average) normalization parameters.")
        return data_params


@dataclass
class MissingDataHandling:
    impute_missing: bool = True
    impute_linear: int = 10
    impute_rolling: int = 10
    drop_missing: bool = False


@dataclass
class Train:
    quantiles: (list, None)
    learning_rate: (float, None)
    epochs: (int, None)
    batch_size: (int, None)
    loss_func: (str, torch.nn.modules.loss._Loss, "typing.Callable")
    optimizer: (str, torch.optim.Optimizer)
    newer_samples_weight: float = 1.0
    newer_samples_start: float = 0.0
    reg_delay_pct: float = 0.5
    reg_lambda_trend: float = None
    trend_reg_threshold: (bool, float) = None
    reg_lambda_season: float = None
    n_data: int = field(init=False)
    loss_func_name: str = field(init=False)

    def __post_init__(self):
        # assert the uncertainty estimation params and then finalize the quantiles
        self.set_quantiles()
        assert self.newer_samples_weight >= 1.0
        assert self.newer_samples_start >= 0.0
        assert self.newer_samples_start < 1.0
        if type(self.loss_func) == str:
            if self.loss_func.lower() in ["huber", "smoothl1", "smoothl1loss"]:
                self.loss_func = torch.nn.SmoothL1Loss(reduction="none")
            elif self.loss_func.lower() in ["mae", "l1", "l1loss"]:
                self.loss_func = torch.nn.L1Loss(reduction="none")
            elif self.loss_func.lower() in ["mse", "mseloss", "l2", "l2loss"]:
                self.loss_func = torch.nn.MSELoss(reduction="none")
            else:
                raise NotImplementedError(f"Loss function {self.loss_func} name not defined")
            self.loss_func_name = type(self.loss_func).__name__
        else:
            if callable(self.loss_func) and isinstance(self.loss_func, types.FunctionType):
                self.loss_func_name = self.loss_func.__name__
            elif issubclass(self.loss_func().__class__, torch.nn.modules.loss._Loss):
                self.loss_func = self.loss_func(reduction="none")
                self.loss_func_name = type(self.loss_func).__name__
            else:
                raise NotImplementedError(f"Loss function {self.loss_func} not found")
        if len(self.quantiles) > 1:
            self.loss_func = PinballLoss(loss_func=self.loss_func, quantiles=self.quantiles)

    def set_quantiles(self):
<<<<<<< HEAD
        # assert either prediction interval or quantiles is None, or both are None
        assert self.prediction_interval is None or self.quantiles is None, (
            "Prediction interval and quantiles " + "cannot both be populated, one or both must be None."
        )
        if self.uncertainty_method.lower() in ["quantile_regression", "quantile regression", "qr"]:
            # assert prediction interval is None and quantiles is a list
            assert self.prediction_interval is None and isinstance(self.quantiles, list), (
                "When uncertainty_method "
                + "is 'quantile_regression', specify quantiles as a list and do not set prediction_interval."
            )
        elif self.uncertainty_method.lower() in ["conformal_prediction", "conformal prediction", "cp"]:
            # assert prediction interval is a float and quantiles is None
            assert isinstance(self.prediction_interval, float) and self.quantiles is None, (
                "When uncertainty_method "
                + "is 'conformal_prediction', specify prediction_interval as a float and do not set quantiles."
            )
        elif self.uncertainty_method.lower() in ["auto", "a"]:
            # assert prediction interval is a float between (0, 1) if not None, then use that to create the quantiles
            if self.prediction_interval is not None and self.quantiles is None:
                assert isinstance(self.prediction_interval, float) and (
                    0 < self.prediction_interval < 1
                ), "The prediction interval specified needs to be a float in-between (0, 1)."
                alpha = 1 - self.prediction_interval
                self.quantiles = [alpha/2, 1 - alpha/2]
                self.prediction_interval = None
        else:
            raise ValueError("The only valid uncertainty_method options are 'auto' or 'quantile_regression'.")
        # convert quantiles to empty list [] if still None
=======
        # convert quantiles to empty list [] if None
>>>>>>> 09cc9dd2
        if self.quantiles is None:
            self.quantiles = []
        # assert quantiles is a list type
        assert isinstance(self.quantiles, list), "Quantiles must be in a list format, not None or scalar."
        # check if quantiles contain 0.5 or close to 0.5, remove if so as 0.5 will be inserted again as first index
        self.quantiles = [quantile for quantile in self.quantiles if not math.isclose(0.5, quantile)]
        # check if quantiles are float values in (0, 1)
        assert all(
            0 < quantile < 1 for quantile in self.quantiles
        ), "The quantiles specified need to be floats in-between (0, 1)."
        # sort the quantiles
        self.quantiles.sort()
        # 0 is the median quantile index
        self.quantiles.insert(0, 0.5)

    def set_auto_batch_epoch(
        self,
        n_data: int,
        min_batch: int = 16,
        max_batch: int = 512,
        min_epoch: int = 10,
        max_epoch: int = 1000,
    ):
        assert n_data >= 1
        self.n_data = n_data
        if self.batch_size is None:
            self.batch_size = int(2 ** (2 + int(np.log10(n_data))))
            self.batch_size = min(max_batch, max(min_batch, self.batch_size))
            self.batch_size = min(self.n_data, self.batch_size)
            log.info(f"Auto-set batch_size to {self.batch_size}")
        if self.epochs is None:
            # this should (with auto batch size) yield about 1000 steps minimum and 100,000 steps at upper cutoff
            self.epochs = int(2 ** (2.5 * np.log10(100 + n_data)) / (n_data / 1000.0))
            self.epochs = min(max_epoch, max(min_epoch, self.epochs))
            log.info(f"Auto-set epochs to {self.epochs}")
        # also set lambda_delay:
        self.lambda_delay = int(self.reg_delay_pct * self.epochs)

    def get_optimizer(self, model_parameters):
        return utils_torch.create_optimizer_from_config(self.optimizer, model_parameters, self.learning_rate)

    def get_scheduler(self, optimizer, steps_per_epoch):
        return torch.optim.lr_scheduler.OneCycleLR(
            optimizer,
            max_lr=self.learning_rate,
            epochs=self.epochs,
            steps_per_epoch=steps_per_epoch,
            pct_start=0.3,
            anneal_strategy="cos",
            div_factor=100.0,
            final_div_factor=5000.0,
        )

    def get_reg_delay_weight(self, e, iter_progress, reg_start_pct: float = 0.66, reg_full_pct: float = 1.0):
        progress = (e + iter_progress) / float(self.epochs)
        if reg_start_pct == reg_full_pct:
            reg_progress = float(progress > reg_start_pct)
        else:
            reg_progress = (progress - reg_start_pct) / (reg_full_pct - reg_start_pct)
        if reg_progress <= 0:
            delay_weight = 0
        elif reg_progress < 1:
            delay_weight = 1 - (1 + np.cos(np.pi * float(reg_progress))) / 2.0
        else:
            delay_weight = 1
        return delay_weight

    def find_learning_rate(self, model, dataset, repeat: int = 2):
        if issubclass(self.loss_func.__class__, torch.nn.modules.loss._Loss):
            try:
                loss_func = getattr(torch.nn.modules.loss, self.loss_func_name)()
            except AttributeError:
                raise ValueError("automatic learning rate only supported for regular torch loss functions.")
        else:
            raise ValueError("automatic learning rate only supported for regular torch loss functions.")
        lrs = [0.1]
        for i in range(repeat):
            lr = utils_torch.lr_range_test(
                model,
                dataset,
                loss_func=loss_func,
                optimizer=self.optimizer,
                batch_size=self.batch_size,
            )
            lrs.append(lr)
        lrs_log10_mean = sum([np.log10(x) for x in lrs]) / len(lrs)
        learning_rate = 10**lrs_log10_mean
        return learning_rate


@dataclass
class Trend:
    growth: str
    changepoints: list
    n_changepoints: int
    changepoints_range: float
    trend_reg: float
    trend_reg_threshold: (bool, float)

    def __post_init__(self):
        if self.growth not in ["off", "linear", "discontinuous"]:
            log.error(f"Invalid trend growth '{self.growth}'. Set to 'linear'")
            self.growth = "linear"

        if self.growth == "off":
            self.changepoints = None
            self.n_changepoints = 0

        if self.changepoints is not None:
            self.n_changepoints = len(self.changepoints)
            self.changepoints = pd.to_datetime(self.changepoints).values

        if type(self.trend_reg_threshold) == bool:
            if self.trend_reg_threshold:
                self.trend_reg_threshold = 3.0 / (3.0 + (1.0 + self.trend_reg) * np.sqrt(self.n_changepoints))
                log.debug(f"Trend reg threshold automatically set to: {self.trend_reg_threshold}")
            else:
                self.trend_reg_threshold = None
        elif self.trend_reg_threshold < 0:
            log.warning("Negative trend reg threshold set to zero.")
            self.trend_reg_threshold = None
        elif math.isclose(self.trend_reg_threshold, 0):
            self.trend_reg_threshold = None

        if self.trend_reg < 0:
            log.warning("Negative trend reg lambda set to zero.")
            self.trend_reg = 0
        if self.trend_reg > 0:
            if self.n_changepoints > 0:
                log.info("Note: Trend changepoint regularization is experimental.")
                self.trend_reg = 0.001 * self.trend_reg
            else:
                log.info("Trend reg lambda ignored due to no changepoints.")
                self.trend_reg = 0
                if self.trend_reg_threshold > 0:
                    log.info("Trend reg threshold ignored due to no changepoints.")
        else:
            if self.trend_reg_threshold is not None and self.trend_reg_threshold > 0:
                log.info("Trend reg threshold ignored due to reg lambda <= 0.")


@dataclass
class Season:
    resolution: int
    period: float
    arg: str


@dataclass
class AllSeason:
    mode: str = "additive"
    computation: str = "fourier"
    reg_lambda: float = 0
    yearly_arg: (str, bool, int) = "auto"
    weekly_arg: (str, bool, int) = "auto"
    daily_arg: (str, bool, int) = "auto"
    periods: OrderedDict = field(init=False)  # contains SeasonConfig objects

    def __post_init__(self):
        if self.reg_lambda > 0 and self.computation == "fourier":
            log.info("Note: Fourier-based seasonality regularization is experimental.")
            self.reg_lambda = 0.001 * self.reg_lambda
        self.periods = OrderedDict(
            {
                "yearly": Season(resolution=6, period=365.25, arg=self.yearly_arg),
                "weekly": Season(resolution=3, period=7, arg=self.weekly_arg),
                "daily": Season(resolution=6, period=1, arg=self.daily_arg),
            }
        )

    def append(self, name, period, resolution, arg):
        self.periods[name] = Season(resolution=resolution, period=period, arg=arg)


@dataclass
class AR:
    n_lags: int
    ar_reg: Optional[float] = None

    def __post_init__(self):
        if self.ar_reg is not None and self.ar_reg > 0:
            if self.ar_reg < 0:
                raise ValueError("regularization must be >= 0")
            self.reg_lambda = 0.0001 * self.ar_reg
        else:
            self.reg_lambda = None

    def regularize(self, weights, original=False):
        """Regularization of AR coefficients

        Parameters
        ----------
            weights : torch.Tensor
                Model weights to be regularized towards zero
            original : bool
                Do not penalize non-zeros

        Returns
        -------
            numeric
                Regularization loss
        """

        if original:
            reg = torch.div(2.0, 1.0 + torch.exp(-2 * (1e-9 + torch.abs(weights)).pow(1 / 2.0))) - 1.0
        else:
            reg = utils_torch.penalize_nonzero(weights, eagerness=3, acceptance=1.0)
        return reg


@dataclass
class Covar:
    reg_lambda: float
    as_scalar: bool
    normalize: (bool, str)
    n_lags: int

    def __post_init__(self):
        if self.reg_lambda is not None:
            if self.reg_lambda < 0:
                raise ValueError("regularization must be >= 0")


@dataclass
class Regressor:
    reg_lambda: float
    normalize: str
    mode: str


@dataclass
class Event:
    lower_window: int
    upper_window: int
    reg_lambda: float
    mode: str


@dataclass
class Holidays:
    country: str
    lower_window: int
    upper_window: int
    mode: str = "additive"
    reg_lambda: float = None
    holiday_names: set = field(init=False)

    def init_holidays(self, df=None):
        self.holiday_names = utils.get_holidays_from_country(self.country, df)<|MERGE_RESOLUTION|>--- conflicted
+++ resolved
@@ -117,38 +117,7 @@
             self.loss_func = PinballLoss(loss_func=self.loss_func, quantiles=self.quantiles)
 
     def set_quantiles(self):
-<<<<<<< HEAD
-        # assert either prediction interval or quantiles is None, or both are None
-        assert self.prediction_interval is None or self.quantiles is None, (
-            "Prediction interval and quantiles " + "cannot both be populated, one or both must be None."
-        )
-        if self.uncertainty_method.lower() in ["quantile_regression", "quantile regression", "qr"]:
-            # assert prediction interval is None and quantiles is a list
-            assert self.prediction_interval is None and isinstance(self.quantiles, list), (
-                "When uncertainty_method "
-                + "is 'quantile_regression', specify quantiles as a list and do not set prediction_interval."
-            )
-        elif self.uncertainty_method.lower() in ["conformal_prediction", "conformal prediction", "cp"]:
-            # assert prediction interval is a float and quantiles is None
-            assert isinstance(self.prediction_interval, float) and self.quantiles is None, (
-                "When uncertainty_method "
-                + "is 'conformal_prediction', specify prediction_interval as a float and do not set quantiles."
-            )
-        elif self.uncertainty_method.lower() in ["auto", "a"]:
-            # assert prediction interval is a float between (0, 1) if not None, then use that to create the quantiles
-            if self.prediction_interval is not None and self.quantiles is None:
-                assert isinstance(self.prediction_interval, float) and (
-                    0 < self.prediction_interval < 1
-                ), "The prediction interval specified needs to be a float in-between (0, 1)."
-                alpha = 1 - self.prediction_interval
-                self.quantiles = [alpha/2, 1 - alpha/2]
-                self.prediction_interval = None
-        else:
-            raise ValueError("The only valid uncertainty_method options are 'auto' or 'quantile_regression'.")
-        # convert quantiles to empty list [] if still None
-=======
         # convert quantiles to empty list [] if None
->>>>>>> 09cc9dd2
         if self.quantiles is None:
             self.quantiles = []
         # assert quantiles is a list type
