import logging
from collections import OrderedDict
from datetime import datetime
from typing import Optional

import numpy as np
import pandas as pd
import torch
from numpy.lib.stride_tricks import sliding_window_view
from torch.utils.data.dataset import Dataset

from neuralprophet import configure, utils
from neuralprophet.df_utils import get_max_num_lags
from neuralprophet.event_utils import get_all_holidays
from neuralprophet.utils_time_dataset import (
    pack_additive_events_component,
    pack_additive_regressors_component,
    pack_lagged_regerssors_component,
    pack_lags_component,
    pack_multiplicative_events_component,
    pack_multiplicative_regressors_component,
    pack_seasonalities_component,
    pack_targets_component,
    pack_trend_component,
)

log = logging.getLogger("NP.time_dataset")


class TimeDataset(Dataset):
    """Create a PyTorch dataset of a tabularized time-series"""

    def __init__(
        self,
        df,
        predict_mode,
        n_lags,
        n_forecasts,
        prediction_frequency,
        predict_steps,
        config_seasonality,
        config_events,
        config_country_holidays,
        config_regressors,
        config_lagged_regressors,
        config_missing,
        config_model,
    ):
        """Initialize Timedataset from time-series df.
        Parameters
        ----------
            df : pd.DataFrame
                Time series data
        """
        # Outcome after a call to init (summary):
        # - add events and holidays columns to df
        # - calculated the number of usable samples (accounting for nan and filters)
        # - creates mapping of sample index to df index

        # Context Notes
        # Currently done to df before it arrives here:
        # -> fit calls prep_or_copy_df, _check_dataframe, and _handle_missing_data, passes to _train
        # -> _train calls prep_or_copy_df, then passes to init_train_loader, which returns the train_loader
        # -> init_train_loader calls prep_or_copy_df, _normalize, _create_dataset (returns TimeDataset), returns dataset wrapped in DataLoader
        # ->_create_dataset calls prep_or_copy_df, then returns GlobalTimeDataset
        # Future TODO: integrate some of these preprocessing steps happening outside?

        self.df = df.reset_index(drop=True)  # Needed for index based operations in __getitem__
        if "index" in list(self.df.columns):  # should not be the case
            self.df = self.df.drop("index", axis=1)
        df_names = list(np.unique(df.loc[:, "ID"].values))
        assert len(df_names) == 1
        assert isinstance(df_names[0], str)
        self.df_name = df_names[0]

        self.meta = OrderedDict({})
        self.meta["df_name"] = self.df_name

        self.predict_mode = predict_mode
        self.n_lags = n_lags
        self.n_forecasts = n_forecasts
        self.prediction_frequency = prediction_frequency
        self.predict_steps = predict_steps  # currently unused
        self.config_seasonality = config_seasonality
        self.config_events = config_events
        self.config_country_holidays = config_country_holidays
        self.config_regressors = config_regressors
        self.config_lagged_regressors = config_lagged_regressors
        self.config_missing = config_missing
        self.config_model = config_model

        self.max_lags = get_max_num_lags(n_lags=self.n_lags, config_lagged_regressors=self.config_lagged_regressors)
        if self.max_lags == 0:
            assert self.n_forecasts == 1
        self.two_level_inputs = ["seasonalities", "covariates", "events", "regressors"]

        # Preprocessing of events and holidays features (added to self.df)
        (
            self.df,
            self.additive_event_and_holiday_names,
            self.multiplicative_event_and_holiday_names,
        ) = self.add_event_features_to_df(
            self.df,
            self.config_events,
            self.config_country_holidays,
        )
        # pre-sort additive/multiplicative regressors
        self.additive_regressors_names, self.multiplicative_regressors_names = self.sort_regressor_names(
            self.config_regressors
        )

        # skipping col "ID" is string type that is interpreted as object by torch (self.df[col].dtype == "O")
        # "ID" is stored in self.meta["df_name"]
        skip_cols = ["ID", "ds"]
        for col in self.df.columns:
            if col not in skip_cols:
                self.df[col] = self.df[col].astype(float)
        # Create the tensor dictionary with the correct data types
        self.df_tensors = {
            col: torch.tensor(self.df[col].values, dtype=torch.float32) for col in self.df if col not in skip_cols
        }
        self.df["ds"] = self.df["ds"].apply(lambda x: x.timestamp())  # Convert to Unix timestamp in seconds
        self.df_tensors["ds"] = torch.tensor(self.df["ds"].values, dtype=torch.int64)

        if self.additive_event_and_holiday_names:
            self.df_tensors["additive_event_and_holiday"] = torch.stack(
                [self.df_tensors[name] for name in self.additive_event_and_holiday_names], dim=1
            )
        if self.multiplicative_event_and_holiday_names:
            self.df_tensors["multiplicative_event_and_holiday"] = torch.stack(
                [self.df_tensors[name] for name in self.multiplicative_event_and_holiday_names], dim=1
            )

        if self.additive_regressors_names:
            self.df_tensors["additive_regressors"] = torch.stack(
                [self.df_tensors[name] for name in self.additive_regressors_names], dim=1
            )
        if self.multiplicative_regressors_names:
            self.df_tensors["multiplicative_regressors"] = torch.stack(
                [self.df_tensors[name] for name in self.multiplicative_regressors_names], dim=1
            )

        # Construct index map
        self.sample2index_map, self.length = self.create_sample2index_map(self.df, self.df_tensors)

        if self.config_seasonality is not None and hasattr(self.config_seasonality, "periods"):
            self.calculate_seasonalities()

        self.stack_all_features()

    def stack_all_features(self):
        """
        Stack all features into one large tensor by calling individual stacking methods.
        """
        feature_list = []
        feature_indices = {}

        current_idx = 0

        # Call individual stacking functions
        current_idx = pack_trend_component(self.df_tensors, feature_list, feature_indices, current_idx)
        current_idx = pack_targets_component(self.df_tensors, feature_list, feature_indices, current_idx)

        current_idx = pack_lags_component(self.df_tensors, feature_list, feature_indices, current_idx, self.n_lags)
        current_idx = pack_lagged_regerssors_component(
            self.df_tensors, feature_list, feature_indices, current_idx, self.config_lagged_regressors
        )
        current_idx = pack_additive_events_component(
            self.df_tensors, feature_list, feature_indices, current_idx, self.additive_event_and_holiday_names
        )
        current_idx = pack_multiplicative_events_component(
            self.df_tensors, feature_list, feature_indices, current_idx, self.multiplicative_event_and_holiday_names
        )
        current_idx = pack_additive_regressors_component(
            self.df_tensors, feature_list, feature_indices, current_idx, self.additive_regressors_names
        )
        current_idx = pack_multiplicative_regressors_component(
            self.df_tensors, feature_list, feature_indices, current_idx, self.multiplicative_regressors_names
        )

        if self.config_seasonality is not None and hasattr(self.config_seasonality, "periods"):
            current_idx = pack_seasonalities_component(
                feature_list, feature_indices, current_idx, self.config_seasonality, self.seasonalities
            )

        # Concatenate all features into one big tensor
        self.all_features = torch.cat(feature_list, dim=1)  # Concatenating along the second dimension

        # Update the model's features map if applicable
        if self.config_model is not None:
            self.config_model.features_map = feature_indices

        return feature_indices

    def calculate_seasonalities(self):
        self.seasonalities = OrderedDict({})
        dates = self.df_tensors["ds"]
        t = (dates - torch.tensor(datetime(1900, 1, 1).timestamp())).float() / (3600 * 24.0)

        def compute_fourier_features(t, period):
            factor = 2.0 * np.pi / period.period
            sin_terms = torch.sin(factor * t[:, None] * torch.arange(1, period.resolution + 1))
            cos_terms = torch.cos(factor * t[:, None] * torch.arange(1, period.resolution + 1))
            return torch.cat((sin_terms, cos_terms), dim=1)

        for name, period in self.config_seasonality.periods.items():
            if period.resolution > 0:
                features = compute_fourier_features(t, period)

                if period.condition_name is not None:
                    condition_values = self.df_tensors[period.condition_name].unsqueeze(1)
                    features *= condition_values
                self.seasonalities[name] = features

    def __getitem__(self, index):
        """Overrides parent class method to get an item at index.
        Parameters
        ----------
            index : int
                Sample location in dataset, starting at 0, maximum at length-1
        Returns
        -------
        OrderedDict
            Model inputs, each of len(df) but with varying dimensions
            Note
            ----
            Contains the following data:
            Model Inputs
                * ``time`` (np.array, float), dims: (num_samples, 1)
                * ``seasonalities`` (OrderedDict), named seasonalities
                each with features (np.array, float) - dims: (num_samples, n_features[name])
                * ``lags`` (np.array, float), dims: (num_samples, n_lags)
                * ``covariates`` (OrderedDict), named covariates,
                each with features (np.array, float) of dims: (num_samples, n_lags)
                * ``events`` (OrderedDict), events,
                each with features (np.array, float) of dims: (num_samples, n_lags)
                * ``regressors`` (OrderedDict), regressors,
                each with features (np.array, float) of dims: (num_samples, n_lags)
        np.array, float
            Targets to be predicted of same length as each of the model inputs, dims: (num_samples, n_forecasts)
        OrderedDict
            Meta information: static information about the local dataset
        """
        # Convert dataset sample index to valid dataframe positional index
        # - sample index is any index up to len(dataset)
        # - dataframe positional index is given by position of first target in dataframe for given sample index
        df_index = self.sample_index_to_df_index(index)

        # Extract features from dataframe at given target index position
        if self.max_lags > 0:
            min_start_index = df_index - self.max_lags + 1
            max_end_index = df_index + self.n_forecasts + 1
            inputs = self.all_features[min_start_index:max_end_index, :]
        else:
            inputs = self.all_features[df_index, :]

        return inputs, self.meta

    def __len__(self):
        """Overrides Parent class method to get data length."""
        return self.length

    def sample_index_to_df_index(self, sample_index):
        """Translates a single outer sample to dataframe index"""
        return self.sample2index_map[sample_index]

    def create_sample2index_map(self, df, df_tensors):
        """creates mapping of sample index to corresponding df index at prediction origin.
        (prediction origin: last observation before forecast / future period starts).
        return created mapping to sample2index_map and number of samples.
        """

        # Limit target range due to input lags and number of forecasts
        df_length = len(df_tensors["ds"])
        origin_start_end_mask = self.create_origin_start_end_mask(
            df_length=df_length, max_lags=self.max_lags, n_forecasts=self.n_forecasts
        )

        # Prediction Frequency
        # Filter missing samples and prediction frequency (does not actually drop, but creates indexmapping)
        prediction_frequency_mask = self.create_prediction_frequency_filter_mask(
            df_tensors["ds"], self.prediction_frequency
        )

        # Combine prediction origin masks
        valid_prediction_mask = prediction_frequency_mask & origin_start_end_mask

        # Create NAN-free index mapping of sample index to df index
        nan_mask = self.create_nan_mask(
            df_tensors=df_tensors,
            predict_mode=self.predict_mode,
            max_lags=self.max_lags,
            n_lags=self.n_lags,
            n_forecasts=self.n_forecasts,
            config_lagged_regressors=self.config_lagged_regressors,
            future_regressor_names=self.additive_regressors_names + self.multiplicative_regressors_names,
            event_names=self.additive_event_and_holiday_names + self.multiplicative_event_and_holiday_names,
        )  # boolean array where NAN are False

        # Filter NAN
        valid_sample_mask = valid_prediction_mask & nan_mask
        n_clean_data_samples = valid_prediction_mask.sum().item()
        n_real_data_samples = valid_sample_mask.sum().item()
        nan_samples_to_drop = n_clean_data_samples - n_real_data_samples
        if nan_samples_to_drop > 0 and not self.config_missing.drop_missing:
            raise ValueError(
                f"NANs found. {nan_samples_to_drop} samples affected. Set `drop_missing` to `True` to drop these samples."
            )

        # Convert boolean valid_sample to list of the positinal index of all true/one entries
        #   e.g. [0,0,1,1,0,1,0] -> [2,3,5]
        sample_index_2_df_origin_index = torch.arange(0, df_length)[valid_sample_mask]

        num_samples = sample_index_2_df_origin_index.size(0)
        assert num_samples == n_real_data_samples

        return sample_index_2_df_origin_index, num_samples

    def log_input_shapes(self, inputs):
        tabularized_input_shapes_str = ""
        for key, value in inputs.items():
            if key in [
                "seasonalities",
                "covariates",
                "events",
                "regressors",
            ]:
                for name, period_features in value.items():
                    tabularized_input_shapes_str += f"    {name} {key} {period_features.shape}\n"
            else:
                tabularized_input_shapes_str += f"    {key} {value.shape} \n"
        log.debug(f"Tabularized inputs shapes: \n{tabularized_input_shapes_str}")

<<<<<<< HEAD
=======
    def tabularize_univariate_datetime_single_index(
        self,
        df_tensors: dict,
        origin_index: int,
        predict_mode: bool = False,
        n_lags: int = 0,
        max_lags: int = 0,
        n_forecasts: int = 1,
        config_seasonality: Optional[configure.ConfigSeasonality] = None,
        config_lagged_regressors: Optional[configure.ConfigLaggedRegressors] = None,
        additive_event_and_holiday_names: List[str] = [],
        multiplicative_event_and_holiday_names: List[str] = [],
        additive_regressors_names: List[str] = [],
        multiplicative_regressors_names: List[str] = [],
    ):
        """Create a tabular data sample from timeseries dataframe, used for mini-batch creation.
        Note
        ----
        Data must have no gaps for sample extracted at given index position.
        ----------
            df : pd.DataFrame
                Sequence of observations with original ``ds``, ``y`` and normalized ``t``, ``y_scaled`` columns
            origin_index: int:
                dataframe index position of last observed lag before forecast starts.
            n_forecasts : int
                Number of steps to forecast into future
            n_lags : int
                Number of lagged values of series to include as model inputs (aka AR-order)
            config_seasonality : configure.ConfigSeasonality
                Configuration for seasonalities
            config_lagged_regressors : configure.ConfigLaggedRegressors
                Configurations for lagged regressors
            config_events : configure.ConfigEvents
                User specified events, each with their upper, lower windows (int) and regularization
            config_country_holidays : configure.ConfigCountryHolidays
                Configurations (holiday_names, upper, lower windows, regularization) for country specific holidays
            config_regressors : configure.ConfigFutureRegressors
                Configuration for regressors
            predict_mode : bool
                Chooses the prediction mode
                Options
                    * (default) ``False``: Includes target values
                    * ``True``: Does not include targets but includes entire dataset as input
        Returns
        -------
            OrderedDict
                Model inputs, each of len(df) but with varying dimensions
                Note
                ----
                Contains the following data:
                Model Inputs
                    * ``time`` (np.array, float), dims: (num_samples, 1)
                    * ``seasonalities`` (OrderedDict), named seasonalities
                    each with features (np.array, float) - dims: (num_samples, n_features[name])
                    * ``lags`` (np.array, float), dims: (num_samples, n_lags)
                    * ``covariates`` (OrderedDict), named covariates,
                    each with features (np.array, float) of dims: (num_samples, n_lags)
                    * ``events`` (OrderedDict), events,
                    each with features (np.array, float) of dims: (num_samples, n_lags)
                    * ``regressors`` (OrderedDict), regressors,
                    each with features (np.array, float) of dims: (num_samples, n_lags)
            np.array, float
                Targets to be predicted of same length as each of the model inputs, dims: (n_forecasts, 1)
        """
        # TODO: pre-process all type conversions (e.g. torch.float32) in __init__
        # Note: if max_lags == 0, then n_forecasts == 1

        # sample features are stored and returned in OrderedDict
        inputs = OrderedDict({})

        targets = self.get_sample_targets(
            df_tensors=df_tensors,
            origin_index=origin_index,
            n_forecasts=n_forecasts,
            max_lags=max_lags,
            predict_mode=predict_mode,
        )

        # TIME: the time at each sample's lags and forecasts
        if max_lags == 0:
            t = df_tensors["t"][origin_index]
            inputs["time"] = t.unsqueeze(0)
        else:
            # extract time value of n_lags steps before  and icluding origin_index and n_forecasts steps after origin_index
            # Note: df.loc is inclusive of slice end, while df.iloc is not.
            t = df_tensors["t"][origin_index - n_lags + 1 : origin_index + n_forecasts + 1]
            inputs["time"] = t

        # LAGS: From y-series, extract preceeding n_lags steps up to and including origin_index
        if n_lags >= 1 and "y_scaled" in df_tensors:
            # Note: df.loc is inclusive of slice end, while df.iloc is not.
            lags = df_tensors["y_scaled"][origin_index - n_lags + 1 : origin_index + 1]
            inputs["lags"] = lags

        # COVARIATES / LAGGED REGRESSORS: Lagged regressor inputs: analogous to LAGS
        if (
            config_lagged_regressors is not None and config_lagged_regressors.regressors is not None
        ):  # and max_lags > 0:
            inputs["covariates"] = self.get_sample_lagged_regressors(
                df_tensors=df_tensors, origin_index=origin_index, config_lagged_regressors=config_lagged_regressors
            )

        # SEASONALITIES_
        if config_seasonality is not None:
            inputs["seasonalities"] = self.get_sample_seasonalities(
                df_tensors=df_tensors,
                origin_index=origin_index,
                n_forecasts=n_forecasts,
                max_lags=max_lags,
                n_lags=n_lags,
                config_seasonality=config_seasonality,
            )

        # FUTURE REGRESSORS: get the future regressors features
        # create numpy array of values of additive and multiplicative regressors, at correct indexes
        # features dims: (n_forecasts, n_features)
        any_future_regressors = 0 < len(additive_regressors_names + multiplicative_regressors_names)
        if any_future_regressors:  # if config_regressors.regressors is not None:
            inputs["regressors"] = self.get_sample_future_regressors(
                df_tensors=df_tensors,
                origin_index=origin_index,
                n_forecasts=n_forecasts,
                max_lags=max_lags,
                n_lags=n_lags,
                additive_regressors_names=additive_regressors_names,
                multiplicative_regressors_names=multiplicative_regressors_names,
            )

        # FUTURE EVENTS: get the events features
        # create numpy array of values of additive and multiplicative events, at correct indexes
        # features dims: (n_forecasts, n_features)
        any_events = 0 < len(additive_event_and_holiday_names + multiplicative_event_and_holiday_names)
        if any_events:
            inputs["events"] = self.get_sample_future_events(
                df_tensors=df_tensors,
                origin_index=origin_index,
                n_forecasts=n_forecasts,
                max_lags=max_lags,
                n_lags=n_lags,
                additive_event_and_holiday_names=additive_event_and_holiday_names,
                multiplicative_event_and_holiday_names=multiplicative_event_and_holiday_names,
            )

        # ONLY FOR DEBUGGING
        # if log.level == 0:
        #     log_input_shapes(inputs)
        return inputs, targets

>>>>>>> ae560c11
    def get_event_offset_features(self, event, config, feature):
        """
        Create event offset features for the given event, config and feature
        Parameters
        ----------
            event : str
                Name of the event
            config : configure.ConfigEvents
                User specified events, holidays, and country specific holidays
            feature : pd.Series
                Feature for the event
        Returns
        -------
            tuple
                Tuple of additive_events and multiplicative_events
        """
        offsets = range(config.lower_window, config.upper_window + 1)
        offset_features = pd.concat(
            {
                utils.create_event_names_for_offsets(event, offset): feature.shift(periods=offset, fill_value=0.0)
                for offset in offsets
            },
            axis=1,
        )
        return offset_features

    def add_event_features_to_df(
        self,
        df,
        config_events: Optional[configure.ConfigEvents] = None,
        config_country_holidays: Optional[configure.ConfigCountryHolidays] = None,
    ):
        """
        Construct columns containing the features of each event, added to df.
        Parameters
        ----------
            df : pd.DataFrame
                Dataframe with all values including the user specified events (provided by user)
            config_events : configure.ConfigEvents
                User specified events, each with their upper, lower windows (int), regularization
            config_country_holidays : configure.ConfigCountryHolidays
                Configurations (holiday_names, upper, lower windows, regularization) for country specific holidays
        Returns
        -------
            np.array
                All additive event features (both user specified and country specific)
            np.array
                All multiplicative event features (both user specified and country specific)
        """

        def normalize_holiday_name(name):
            # Handle cases like "Independence Day (observed)" -> "Independence Day"
            return name.replace(" (observed)", "") if "(observed)" in name else name

        def add_offset_features(feature, event_name, config):
            additive_names = []
            multiplicative_names = []
            for offset in range(config.lower_window, config.upper_window + 1):
                event_offset_name = utils.create_event_names_for_offsets(event_name, offset)
                df[event_offset_name] = feature.shift(periods=offset, fill_value=0.0)
                if config.mode == "additive":
                    additive_names.append(event_offset_name)
                else:
                    multiplicative_names.append(event_offset_name)
            return additive_names, multiplicative_names

        # Create all additional user-specified offset events
        additive_events_names = []
        multiplicative_events_names = []

        if config_events is not None:
            for event in sorted(config_events.keys()):
                feature = df[event]
                config = config_events[event]
                additive_names, multiplicative_names = add_offset_features(feature, event, config)
                additive_events_names.extend(additive_names)
                multiplicative_events_names.extend(multiplicative_names)

        # Create all country-specific holidays and their offsets
        additive_holiday_names = []
        multiplicative_holiday_names = []

        if config_country_holidays is not None:
            year_list = df["ds"].dt.year.unique()
            country_holidays_dict = get_all_holidays(year_list, config_country_holidays.country)
            config = config_country_holidays

            for holiday in config_country_holidays.holiday_names:
                feature = pd.Series(np.zeros(len(df)), index=df.index, dtype=np.float32)
                normalized_holiday = normalize_holiday_name(holiday)

                if normalized_holiday in country_holidays_dict:
                    dates = country_holidays_dict[normalized_holiday]
                    feature.loc[df["ds"].isin(dates)] = 1.0
                else:
                    raise ValueError(f"Holiday {holiday} not found in {config_country_holidays.country} holidays")

                additive_names, multiplicative_names = add_offset_features(feature, normalized_holiday, config)
                additive_holiday_names.extend(additive_names)
                multiplicative_holiday_names.extend(multiplicative_names)

        additive_event_and_holiday_names = sorted(additive_events_names + additive_holiday_names)
        multiplicative_event_and_holiday_names = sorted(multiplicative_events_names + multiplicative_holiday_names)

        return df, additive_event_and_holiday_names, multiplicative_event_and_holiday_names

    def create_origin_start_end_mask(self, df_length, max_lags, n_forecasts):
        """Creates a boolean mask for valid prediction origin positions.
        (based on limiting input lags and forecast targets at start and end of df)"""
        if max_lags >= 1:
            start_pad = torch.zeros(max_lags - 1, dtype=torch.bool)
            valid_targets = torch.ones(df_length - max_lags - n_forecasts + 1, dtype=torch.bool)
            end_pad = torch.zeros(n_forecasts, dtype=torch.bool)
            target_start_end_mask = torch.cat((start_pad, valid_targets, end_pad), dim=0)
        elif max_lags == 0 and n_forecasts == 1:
            # without lags, forecast targets and origins are identical
            target_start_end_mask = torch.ones(df_length, dtype=torch.bool)
        else:
            raise ValueError(f"max_lags value of {max_lags} not supported for n_forecasts {n_forecasts}.")
        return target_start_end_mask

    def create_prediction_frequency_filter_mask(self, timestamps, prediction_frequency=None):
        """Filters prediction origin index from df based on the forecast frequency setting.

        Filter based on timestamp last lag before targets start

        Parameters
        ----------
            timestamps : torch.Tensor
                Tensor of timestamps in Unix epoch format
            prediction_frequency : dict
                periodic interval in which forecasts should be made.
            Note
            ----
            E.g. if prediction_frequency=7, forecasts are only made on every 7th step (once in a week in case of daily
            resolution).

        Returns boolean mask where prediction origin indexes to be included are True, and the rest False.
        """
        if prediction_frequency is None:
            return torch.ones(len(timestamps), dtype=torch.bool)

        timestamps = pd.to_datetime(timestamps.numpy(), unit="s")
        mask = torch.ones(len(timestamps), dtype=torch.bool)

        filters = {
            "hourly-minute": timestamps.minute,
            "daily-hour": timestamps.hour,
            "weekly-day": timestamps.dayofweek,
            "monthly-day": timestamps.day,
            "yearly-month": timestamps.month,
        }

        for key, value in prediction_frequency.items():
            if key not in filters:
                raise ValueError(f"Invalid prediction frequency: {key}")
            mask &= filters[key] == value

        return torch.tensor(mask, dtype=torch.bool)

    def create_nan_mask(
        self,
        df_tensors,
        predict_mode,
        max_lags,
        n_lags,
        n_forecasts,
        config_lagged_regressors,
        future_regressor_names,
        event_names,
    ):
        """Creates mask for each prediction origin,
        accounting for corresponding input lags / forecast targets containing any NaN values.
        """
        tensor_length = len(df_tensors["ds"])
        valid_origins = torch.ones(tensor_length, dtype=torch.bool)
        tensor_isna = {k: torch.isnan(v) for k, v in df_tensors.items()}

        # TARGETS
        if predict_mode:
            # Targets not needed
            targets_valid = torch.ones(tensor_length, dtype=torch.bool)
        else:
            if max_lags == 0:  # y-series and origin index match
                targets_valid = ~tensor_isna["y_scaled"]
            else:
                if n_forecasts == 1:
                    targets_nan = tensor_isna["y_scaled"][1:]
                    targets_nan = torch.cat([targets_nan, torch.tensor([True], dtype=torch.bool)])
                    targets_valid = ~targets_nan
                else:  # This is also correct for n_forecasts == 1, but slower.
                    targets_nan = sliding_window_view(tensor_isna["y_scaled"], window_shape=n_forecasts).any(axis=-1)
                    # first entry corresponds to origin_index -1, drop this.
                    targets_nan = torch.tensor(targets_nan[1:])
                    # pad last n_forecasts as missing, as forecast origins will have missing forecast-targets there.
                    targets_nan = torch.cat([targets_nan, torch.ones(n_forecasts, dtype=torch.bool)])
                    targets_valid = ~targets_nan

        valid_origins &= targets_valid

        # AR LAGS
        if n_lags > 0:
            # boolean vector, starting at origin_index = n_lags -1
            y_lags_nan = torch.tensor(sliding_window_view(tensor_isna["y_scaled"], window_shape=n_lags).any(axis=-1))
            # fill first n_lags -1 positions with True
            # as there are missing lags for the corresponding origin_indexes
            y_lags_nan = torch.cat([torch.ones(n_lags - 1, dtype=torch.bool), y_lags_nan])
            y_lags_valid = ~y_lags_nan
            valid_origins &= y_lags_valid

        # LAGGED REGRESSORS
        if (
            config_lagged_regressors is not None and config_lagged_regressors.regressors is not None
        ):  # and max_lags > 0:
            reg_lags_valid = torch.ones(tensor_length, dtype=torch.bool)
            for name, lagged_regressor in config_lagged_regressors.regressors.items():
                n_reg_lags = lagged_regressor.n_lags
                if n_reg_lags > 0:
                    # boolean vector, starting at origin_index = n_lags -1
                    reg_lags_nan = torch.tensor(
                        sliding_window_view(tensor_isna[name].numpy(), window_shape=n_reg_lags).any(axis=-1)
                    )
                    # fill first n_reg_lags -1 positions with True,
                    # as there are missing lags for the corresponding origin_indexes
                    reg_lags_nan = torch.cat([torch.ones(n_reg_lags - 1, dtype=torch.bool), reg_lags_nan])
                    reg_lags_valid &= ~reg_lags_nan
            valid_origins &= reg_lags_valid

        # TIME: TREND & SEASONALITY: the time at each sample's lags and forecasts
        # FUTURE REGRESSORS
        # EVENTS
        names = ["t"] + future_regressor_names + event_names
        valid_columns = self.mask_origin_without_nan_for_columns(tensor_isna, names, max_lags, n_lags, n_forecasts)
        valid_origins &= valid_columns

        return valid_origins

    def mask_origin_without_nan_for_columns(self, tensor_isna, names, max_lags, n_lags, n_forecasts):
        contains_nan = torch.stack([tensor_isna[name] for name in names], dim=1).any(dim=1)
        if max_lags > 0:
            if n_lags == 0 and n_forecasts == 1:
                contains_nan = contains_nan[1:]
                contains_nan = torch.cat([contains_nan, torch.tensor([True], dtype=torch.bool)])
            else:
                contains_nan = sliding_window_view(contains_nan.numpy(), window_shape=n_lags + n_forecasts).any(axis=-1)
                # first sample is at origin_index = n_lags -1,
                if n_lags == 0:  # first sample origin index is at -1
                    contains_nan = contains_nan[1:]
                else:
                    contains_nan = torch.cat([torch.ones(n_lags - 1, dtype=torch.bool), torch.tensor(contains_nan)])
                # there are n_forecasts origin_indexes missing at end
                contains_nan = torch.cat([torch.tensor(contains_nan), torch.ones(n_forecasts, dtype=torch.bool)])
        valid_origins = ~contains_nan
        return valid_origins

    def sort_regressor_names(self, config):
        additive_regressors_names = []
        multiplicative_regressors_names = []
        if config is not None and config.regressors is not None:
            # sort and divide regressors into multiplicative and additive
            for reg in sorted(list(config.regressors.keys())):
                mode = config.regressors[reg].mode
                if mode == "additive":
                    additive_regressors_names.append(reg)
                else:
                    multiplicative_regressors_names.append(reg)
        return additive_regressors_names, multiplicative_regressors_names

<<<<<<< HEAD
=======
    def get_sample_targets(self, df_tensors, origin_index, n_forecasts, max_lags, predict_mode):
        if predict_mode:
            return torch.zeros((n_forecasts, 1), dtype=torch.float32)
        else:
            if n_forecasts == 1:
                if max_lags == 0:
                    targets = df_tensors["y_scaled"][origin_index]
                if max_lags > 0:
                    targets = df_tensors["y_scaled"][origin_index + 1]
                targets = targets.unsqueeze(0).unsqueeze(1)
            else:
                targets = df_tensors["y_scaled"][origin_index + 1 : origin_index + n_forecasts + 1]
                targets = targets.unsqueeze(1)
            return targets

    def get_sample_lagged_regressors(self, df_tensors, origin_index, config_lagged_regressors):
        lagged_regressors = OrderedDict({})
        # Future TODO: optimize this computation for many lagged_regressors
        for name, lagged_regressor in config_lagged_regressors.regressors.items():
            covar_lags = lagged_regressor.n_lags
            assert covar_lags > 0
            # Indexing tensors instead of DataFrame
            lagged_regressors[name] = df_tensors[name][origin_index - covar_lags + 1 : origin_index + 1]
        return lagged_regressors

    def get_sample_future_regressors(
        self,
        df_tensors,
        origin_index,
        n_forecasts,
        max_lags,
        n_lags,
        additive_regressors_names,
        multiplicative_regressors_names,
    ):
        regressors = OrderedDict({})
        if max_lags == 0:
            if additive_regressors_names:
                regressors["additive"] = df_tensors["additive_regressors"][origin_index, :].unsqueeze(0)

            if multiplicative_regressors_names:
                regressors["multiplicative"] = df_tensors["multiplicative_regressors"][origin_index, :].unsqueeze(0)

        else:
            if additive_regressors_names:
                regressors["additive"] = df_tensors["additive_regressors"][
                    origin_index + 1 - n_lags : origin_index + n_forecasts + 1, :
                ]
            if multiplicative_regressors_names:
                regressors["multiplicative"] = df_tensors["multiplicative_regressors"][
                    origin_index + 1 - n_lags : origin_index + n_forecasts + 1, :
                ]

        return regressors

    def get_sample_future_events(
        self,
        df_tensors,
        origin_index,
        n_forecasts,
        max_lags,
        n_lags,
        additive_event_and_holiday_names,
        multiplicative_event_and_holiday_names,
    ):
        events = OrderedDict({})
        if max_lags == 0:
            if additive_event_and_holiday_names:
                events["additive"] = df_tensors["additive_event_and_holiday"][origin_index, :].unsqueeze(0)
            if multiplicative_event_and_holiday_names:
                events["multiplicative"] = df_tensors["multiplicative_event_and_holiday"][origin_index, :].unsqueeze(0)
        else:
            if additive_event_and_holiday_names:
                events["additive"] = df_tensors["additive_event_and_holiday"][
                    origin_index + 1 - n_lags : origin_index + n_forecasts + 1, :
                ]
            if multiplicative_event_and_holiday_names:
                events["multiplicative"] = df_tensors["multiplicative_event_and_holiday"][
                    origin_index + 1 - n_lags : origin_index + n_forecasts + 1, :
                ]
        return events

>>>>>>> ae560c11

class GlobalTimeDataset(TimeDataset):
    def __init__(
        self,
        df,
        predict_mode,
        n_lags,
        n_forecasts,
        prediction_frequency,
        predict_steps,
        config_seasonality,
        config_events,
        config_country_holidays,
        config_regressors,
        config_lagged_regressors,
        config_missing,
        config_model,
    ):
        """Initialize Timedataset from time-series df.
        Parameters
        ----------
            df : pd.DataFrame
                dataframe containing column ``ds``, ``y``, and optionally``ID`` and
                normalized columns normalized columns ``ds``, ``y``, ``t``, ``y_scaled``

        """
        self.df_names = sorted(list(np.unique(df.loc[:, "ID"].values)))
        self.datasets = OrderedDict({})
        for df_name in self.df_names:
            self.datasets[df_name] = TimeDataset(
                df=df[df["ID"] == df_name],
                predict_mode=predict_mode,
                n_lags=n_lags,
                n_forecasts=n_forecasts,
                prediction_frequency=prediction_frequency,
                predict_steps=predict_steps,
                config_seasonality=config_seasonality,
                config_events=config_events,
                config_country_holidays=config_country_holidays,
                config_regressors=config_regressors,
                config_lagged_regressors=config_lagged_regressors,
                config_missing=config_missing,
                config_model=config_model,
            )
        self.length = sum(dataset.length for (name, dataset) in self.datasets.items())
        global_sample_to_local_ID = []
        global_sample_to_local_sample = []
        for name, dataset in self.datasets.items():
            global_sample_to_local_ID.append(np.full(shape=dataset.length, fill_value=name))
            global_sample_to_local_sample.append(np.arange(dataset.length))
        self.global_sample_to_local_ID = np.concatenate(global_sample_to_local_ID)
        self.global_sample_to_local_sample = np.concatenate(global_sample_to_local_sample)

    def __len__(self):
        return self.length

    def __getitem__(self, idx):
        """Overrides parent class method to get an item at index.
        Parameters
        ----------
            index : int
                Sample location in dataset, starting at 0
        """
        df_name = self.global_sample_to_local_ID[idx]
        local_pos = self.global_sample_to_local_sample[idx]
        return self.datasets[df_name].__getitem__(local_pos)


def fourier_series(dates, period, series_order):
    """Provides Fourier series components with the specified frequency and order.
    Note
    ----
    Identical to OG Prophet.
    Parameters
    ----------
        dates : pd.Series
            Containing time stamps
        period : float
            Number of days of the period
        series_order : int
            Number of fourier components
    Returns
    -------
        np.array
            Matrix with seasonality features
    """
    # convert to days since epoch
    t = np.array((dates - datetime(1970, 1, 1)).dt.total_seconds().astype(np.float32)) / (3600 * 24.0)
    return fourier_series_t(t, period, series_order)


def fourier_series_t(t, period, series_order):
    """Provides Fourier series components with the specified frequency and order.
    Note
    ----
    This function is identical to Meta AI's Prophet Library
    Parameters
    ----------
        t : pd.Series, float
            Containing time as floating point number of days
        period : float
            Number of days of the period
        series_order : int
            Number of fourier components
    Returns
    -------
        np.array
            Matrix with seasonality features
    """
    features = np.column_stack(
        [fun((2.0 * (i + 1) * np.pi * t / period)) for i in range(series_order) for fun in (np.sin, np.cos)]
    )
    return features<|MERGE_RESOLUTION|>--- conflicted
+++ resolved
@@ -331,157 +331,6 @@
                 tabularized_input_shapes_str += f"    {key} {value.shape} \n"
         log.debug(f"Tabularized inputs shapes: \n{tabularized_input_shapes_str}")
 
-<<<<<<< HEAD
-=======
-    def tabularize_univariate_datetime_single_index(
-        self,
-        df_tensors: dict,
-        origin_index: int,
-        predict_mode: bool = False,
-        n_lags: int = 0,
-        max_lags: int = 0,
-        n_forecasts: int = 1,
-        config_seasonality: Optional[configure.ConfigSeasonality] = None,
-        config_lagged_regressors: Optional[configure.ConfigLaggedRegressors] = None,
-        additive_event_and_holiday_names: List[str] = [],
-        multiplicative_event_and_holiday_names: List[str] = [],
-        additive_regressors_names: List[str] = [],
-        multiplicative_regressors_names: List[str] = [],
-    ):
-        """Create a tabular data sample from timeseries dataframe, used for mini-batch creation.
-        Note
-        ----
-        Data must have no gaps for sample extracted at given index position.
-        ----------
-            df : pd.DataFrame
-                Sequence of observations with original ``ds``, ``y`` and normalized ``t``, ``y_scaled`` columns
-            origin_index: int:
-                dataframe index position of last observed lag before forecast starts.
-            n_forecasts : int
-                Number of steps to forecast into future
-            n_lags : int
-                Number of lagged values of series to include as model inputs (aka AR-order)
-            config_seasonality : configure.ConfigSeasonality
-                Configuration for seasonalities
-            config_lagged_regressors : configure.ConfigLaggedRegressors
-                Configurations for lagged regressors
-            config_events : configure.ConfigEvents
-                User specified events, each with their upper, lower windows (int) and regularization
-            config_country_holidays : configure.ConfigCountryHolidays
-                Configurations (holiday_names, upper, lower windows, regularization) for country specific holidays
-            config_regressors : configure.ConfigFutureRegressors
-                Configuration for regressors
-            predict_mode : bool
-                Chooses the prediction mode
-                Options
-                    * (default) ``False``: Includes target values
-                    * ``True``: Does not include targets but includes entire dataset as input
-        Returns
-        -------
-            OrderedDict
-                Model inputs, each of len(df) but with varying dimensions
-                Note
-                ----
-                Contains the following data:
-                Model Inputs
-                    * ``time`` (np.array, float), dims: (num_samples, 1)
-                    * ``seasonalities`` (OrderedDict), named seasonalities
-                    each with features (np.array, float) - dims: (num_samples, n_features[name])
-                    * ``lags`` (np.array, float), dims: (num_samples, n_lags)
-                    * ``covariates`` (OrderedDict), named covariates,
-                    each with features (np.array, float) of dims: (num_samples, n_lags)
-                    * ``events`` (OrderedDict), events,
-                    each with features (np.array, float) of dims: (num_samples, n_lags)
-                    * ``regressors`` (OrderedDict), regressors,
-                    each with features (np.array, float) of dims: (num_samples, n_lags)
-            np.array, float
-                Targets to be predicted of same length as each of the model inputs, dims: (n_forecasts, 1)
-        """
-        # TODO: pre-process all type conversions (e.g. torch.float32) in __init__
-        # Note: if max_lags == 0, then n_forecasts == 1
-
-        # sample features are stored and returned in OrderedDict
-        inputs = OrderedDict({})
-
-        targets = self.get_sample_targets(
-            df_tensors=df_tensors,
-            origin_index=origin_index,
-            n_forecasts=n_forecasts,
-            max_lags=max_lags,
-            predict_mode=predict_mode,
-        )
-
-        # TIME: the time at each sample's lags and forecasts
-        if max_lags == 0:
-            t = df_tensors["t"][origin_index]
-            inputs["time"] = t.unsqueeze(0)
-        else:
-            # extract time value of n_lags steps before  and icluding origin_index and n_forecasts steps after origin_index
-            # Note: df.loc is inclusive of slice end, while df.iloc is not.
-            t = df_tensors["t"][origin_index - n_lags + 1 : origin_index + n_forecasts + 1]
-            inputs["time"] = t
-
-        # LAGS: From y-series, extract preceeding n_lags steps up to and including origin_index
-        if n_lags >= 1 and "y_scaled" in df_tensors:
-            # Note: df.loc is inclusive of slice end, while df.iloc is not.
-            lags = df_tensors["y_scaled"][origin_index - n_lags + 1 : origin_index + 1]
-            inputs["lags"] = lags
-
-        # COVARIATES / LAGGED REGRESSORS: Lagged regressor inputs: analogous to LAGS
-        if (
-            config_lagged_regressors is not None and config_lagged_regressors.regressors is not None
-        ):  # and max_lags > 0:
-            inputs["covariates"] = self.get_sample_lagged_regressors(
-                df_tensors=df_tensors, origin_index=origin_index, config_lagged_regressors=config_lagged_regressors
-            )
-
-        # SEASONALITIES_
-        if config_seasonality is not None:
-            inputs["seasonalities"] = self.get_sample_seasonalities(
-                df_tensors=df_tensors,
-                origin_index=origin_index,
-                n_forecasts=n_forecasts,
-                max_lags=max_lags,
-                n_lags=n_lags,
-                config_seasonality=config_seasonality,
-            )
-
-        # FUTURE REGRESSORS: get the future regressors features
-        # create numpy array of values of additive and multiplicative regressors, at correct indexes
-        # features dims: (n_forecasts, n_features)
-        any_future_regressors = 0 < len(additive_regressors_names + multiplicative_regressors_names)
-        if any_future_regressors:  # if config_regressors.regressors is not None:
-            inputs["regressors"] = self.get_sample_future_regressors(
-                df_tensors=df_tensors,
-                origin_index=origin_index,
-                n_forecasts=n_forecasts,
-                max_lags=max_lags,
-                n_lags=n_lags,
-                additive_regressors_names=additive_regressors_names,
-                multiplicative_regressors_names=multiplicative_regressors_names,
-            )
-
-        # FUTURE EVENTS: get the events features
-        # create numpy array of values of additive and multiplicative events, at correct indexes
-        # features dims: (n_forecasts, n_features)
-        any_events = 0 < len(additive_event_and_holiday_names + multiplicative_event_and_holiday_names)
-        if any_events:
-            inputs["events"] = self.get_sample_future_events(
-                df_tensors=df_tensors,
-                origin_index=origin_index,
-                n_forecasts=n_forecasts,
-                max_lags=max_lags,
-                n_lags=n_lags,
-                additive_event_and_holiday_names=additive_event_and_holiday_names,
-                multiplicative_event_and_holiday_names=multiplicative_event_and_holiday_names,
-            )
-
-        # ONLY FOR DEBUGGING
-        # if log.level == 0:
-        #     log_input_shapes(inputs)
-        return inputs, targets
-
->>>>>>> ae560c11
     def get_event_offset_features(self, event, config, feature):
         """
         Create event offset features for the given event, config and feature
@@ -749,92 +598,6 @@
                 else:
                     multiplicative_regressors_names.append(reg)
         return additive_regressors_names, multiplicative_regressors_names
-
-<<<<<<< HEAD
-=======
-    def get_sample_targets(self, df_tensors, origin_index, n_forecasts, max_lags, predict_mode):
-        if predict_mode:
-            return torch.zeros((n_forecasts, 1), dtype=torch.float32)
-        else:
-            if n_forecasts == 1:
-                if max_lags == 0:
-                    targets = df_tensors["y_scaled"][origin_index]
-                if max_lags > 0:
-                    targets = df_tensors["y_scaled"][origin_index + 1]
-                targets = targets.unsqueeze(0).unsqueeze(1)
-            else:
-                targets = df_tensors["y_scaled"][origin_index + 1 : origin_index + n_forecasts + 1]
-                targets = targets.unsqueeze(1)
-            return targets
-
-    def get_sample_lagged_regressors(self, df_tensors, origin_index, config_lagged_regressors):
-        lagged_regressors = OrderedDict({})
-        # Future TODO: optimize this computation for many lagged_regressors
-        for name, lagged_regressor in config_lagged_regressors.regressors.items():
-            covar_lags = lagged_regressor.n_lags
-            assert covar_lags > 0
-            # Indexing tensors instead of DataFrame
-            lagged_regressors[name] = df_tensors[name][origin_index - covar_lags + 1 : origin_index + 1]
-        return lagged_regressors
-
-    def get_sample_future_regressors(
-        self,
-        df_tensors,
-        origin_index,
-        n_forecasts,
-        max_lags,
-        n_lags,
-        additive_regressors_names,
-        multiplicative_regressors_names,
-    ):
-        regressors = OrderedDict({})
-        if max_lags == 0:
-            if additive_regressors_names:
-                regressors["additive"] = df_tensors["additive_regressors"][origin_index, :].unsqueeze(0)
-
-            if multiplicative_regressors_names:
-                regressors["multiplicative"] = df_tensors["multiplicative_regressors"][origin_index, :].unsqueeze(0)
-
-        else:
-            if additive_regressors_names:
-                regressors["additive"] = df_tensors["additive_regressors"][
-                    origin_index + 1 - n_lags : origin_index + n_forecasts + 1, :
-                ]
-            if multiplicative_regressors_names:
-                regressors["multiplicative"] = df_tensors["multiplicative_regressors"][
-                    origin_index + 1 - n_lags : origin_index + n_forecasts + 1, :
-                ]
-
-        return regressors
-
-    def get_sample_future_events(
-        self,
-        df_tensors,
-        origin_index,
-        n_forecasts,
-        max_lags,
-        n_lags,
-        additive_event_and_holiday_names,
-        multiplicative_event_and_holiday_names,
-    ):
-        events = OrderedDict({})
-        if max_lags == 0:
-            if additive_event_and_holiday_names:
-                events["additive"] = df_tensors["additive_event_and_holiday"][origin_index, :].unsqueeze(0)
-            if multiplicative_event_and_holiday_names:
-                events["multiplicative"] = df_tensors["multiplicative_event_and_holiday"][origin_index, :].unsqueeze(0)
-        else:
-            if additive_event_and_holiday_names:
-                events["additive"] = df_tensors["additive_event_and_holiday"][
-                    origin_index + 1 - n_lags : origin_index + n_forecasts + 1, :
-                ]
-            if multiplicative_event_and_holiday_names:
-                events["multiplicative"] = df_tensors["multiplicative_event_and_holiday"][
-                    origin_index + 1 - n_lags : origin_index + n_forecasts + 1, :
-                ]
-        return events
-
->>>>>>> ae560c11
 
 class GlobalTimeDataset(TimeDataset):
     def __init__(
