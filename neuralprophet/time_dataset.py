import logging
from collections import OrderedDict, defaultdict
from datetime import datetime
from typing import Optional

import numpy as np
import pandas as pd
import torch
from torch.utils.data.dataset import Dataset

from neuralprophet import configure, utils
from neuralprophet.df_utils import get_max_num_lags
from neuralprophet.hdays_utils import get_country_holidays

log = logging.getLogger("NP.time_dataset")


class GlobalTimeDataset(Dataset):
    def __init__(self, df, **kwargs):
        """Initialize Timedataset from time-series df.

        Parameters
        ----------
            df : pd.DataFrame
                dataframe containing column ``ds``, ``y``, and optionally``ID`` and
                normalized columns normalized columns ``ds``, ``y``, ``t``, ``y_scaled``
            **kwargs : dict
                Identical to :meth:`tabularize_univariate_datetime`
        """
        self.combined_timedataset = []
        # TODO (future): vectorize
        self.length = 0
        for df_name, df_i in df.groupby("ID"):
            timedataset = TimeDataset(df_i, df_name, **kwargs)
            self.length += timedataset.length
            for i in range(0, len(timedataset)):
                self.combined_timedataset.append(timedataset[i])

    def __len__(self):
        return self.length

    def __getitem__(self, idx):
        return self.combined_timedataset[idx]


class TimeDataset(Dataset):
    """Create a PyTorch dataset of a tabularized time-series"""

    def __init__(self, df, name, **kwargs):
        """Initialize Timedataset from time-series df.

        Parameters
        ----------
            df : pd.DataFrame
                Time series data
            name : str
                Name of time-series
            **kwargs : dict
                Identical to :meth:`tabularize_univariate_datetime`
        """
        self.name = name
        self.length = None
        self.inputs = OrderedDict({})
        self.targets = None
        self.meta = OrderedDict({})
        self.two_level_inputs = ["seasonalities", "covariates", "seasonalities_lagged"]
        inputs, targets, drop_missing = tabularize_univariate_datetime(df, **kwargs)
        self.init_after_tabularized(inputs, targets)
        self.filter_samples_after_init(kwargs["prediction_frequency"])
        self.drop_nan_after_init(df, kwargs["predict_steps"], drop_missing)

    def drop_nan_after_init(self, df, predict_steps, drop_missing):
        """Checks if inputs/targets contain any NaN values and drops them, if user opts to.

        Parameters
        ----------
            drop_missing : bool
                whether to automatically drop missing samples from the data
        """
        nan_idx = []
        for i, (inputs, targets, meta) in enumerate(self):
            for key, data in inputs.items():  # key: lags/seasonality, data: torch tensor (oder OrderedDict)
                if key in self.two_level_inputs or key == "events" or key == "regressors":
                    # Extract tensor out of OrderedDict to see if it contains NaNs
                    tuple_list = list(data.items())
                    tensor = tuple_list[0][1]
                    if np.isnan(np.array(tensor)).any() and (i not in nan_idx):
                        nan_idx.append(i)
                else:
                    # save index of the NaN-containing sample
                    if np.isnan(np.array(data)).any() and (i not in nan_idx):
                        nan_idx.append(i)
            if np.isnan(np.array(targets)).any() and (i not in nan_idx):
                if (
                    i < len(self) - predict_steps
                ):  # do not remove the targets that were inserted for prediction at the end
                    nan_idx.append(i)  # nan_idx contains all indices of inputs/targets containing 1 or more NaN values
        if drop_missing and len(nan_idx) > 0:
            log.warning(f"{len(nan_idx)} samples with missing values were dropped from the data. ")
            for key, data in self.inputs.items():
                if key not in ["time", "lags"]:
                    for name, features in data.items():
                        self.inputs[key][name] = np.delete(self.inputs[key][name], nan_idx, 0)
                else:
                    self.inputs[key] = np.delete(self.inputs[key], nan_idx, 0)
            self.targets = np.delete(self.targets, nan_idx, 0)
            self.length = self.inputs["time"].shape[0]
        if not drop_missing and len(nan_idx) > 0:
            raise ValueError(
                "Inputs/targets with missing values detected. "
                "Please either adjust imputation parameters, or set 'drop_missing' to True to drop those samples."
            )

    def init_after_tabularized(self, inputs, targets=None):
        """Create Timedataset with data.

        Parameters
        ----------
            inputs : ordered dict
                Identical to returns from :meth:`tabularize_univariate_datetime`
            targets : np.array, float
                Identical to returns from :meth:`tabularize_univariate_datetime`
        """
        inputs_dtype = {
            "time": torch.float,
<<<<<<< HEAD
            "time_lagged": torch.float,
=======
            "timestamps": np.datetime64,
>>>>>>> f8516666
            # "changepoints": torch.bool,
            "seasonalities": torch.float,
            "seasonalities_lagged": torch.float,
            "events": torch.float,
            "lags": torch.float,
            "covariates": torch.float,
            "regressors": torch.float,
        }
        targets_dtype = torch.float
        self.length = inputs["time"].shape[0]

        for key, data in inputs.items():
            if key in self.two_level_inputs or key == "events" or key == "regressors":
                self.inputs[key] = OrderedDict({})
                for name, features in data.items():
                    self.inputs[key][name] = torch.from_numpy(features.astype(float)).type(inputs_dtype[key])
            else:
                if key == "timestamps":
                    self.inputs[key] = data
                else:
                    self.inputs[key] = torch.from_numpy(data).type(inputs_dtype[key])
        self.targets = torch.from_numpy(targets).type(targets_dtype).unsqueeze(dim=2)
        self.meta["df_name"] = self.name
        # Pre-compute all samples for faster iteration in __getitem__
        self.samples = []
        for index in range(self.length):
            sample = OrderedDict({})
            for key, data in self.inputs.items():
                if key in self.two_level_inputs:
                    sample[key] = OrderedDict({})
                    for name, period_features in self.inputs[key].items():
                        sample[key][name] = period_features[index]
                elif key == "events" or key == "regressors":
                    sample[key] = OrderedDict({})
                    for mode, features in self.inputs[key].items():
                        sample[key][mode] = features[index, :, :]
                else:
                    sample[key] = data[index]
            self.samples.append(sample)

    def filter_samples_after_init(
        self,
        prediction_frequency=None,
    ):
        """Filters samples from the dataset based on the forecast frequency.

        Parameters
        ----------
            prediction_frequency : int
                periodic interval in which forecasts should be made.

            Note
            ----
            E.g. if prediction_frequency=7, forecasts are only made on every 7th step (once in a week in case of daily resolution).
        """
        if prediction_frequency is None or prediction_frequency == 1:
            return
        # Only the first target timestamp is of interest for filtering
        timestamps = pd.to_datetime([sample["timestamps"][0] for sample in self.samples])
        masks = []
        for key, value in prediction_frequency.items():
            if key == "daily-hour":
                mask = timestamps.hour == value + 1  # + 1 because prediction starts one step after origin
            elif key == "weekly-day":
                mask = timestamps.dayofweek == value + 1
            elif key == "monthly-day":
                mask = timestamps.day == value + 1
            elif key == "yearly-month":
                mask = timestamps.month == value + 1
            elif key == "hourly-minute":
                mask = timestamps.minute == value + 1
            else:
                raise ValueError(f"Invalid prediction frequency: {key}")
            masks.append(mask)
        mask = np.ones((len(timestamps),), dtype=bool)
        for m in masks:
            mask = mask & m
        self.samples = [self.samples[i] for i in range(len(self.samples)) if mask[i]]

        # Exact timestamps are not needed anymore
        self.inputs.pop("timestamps")
        for sample in self.samples:
            sample.pop("timestamps")
        self.length = len(self.samples)

    def __getitem__(self, index):
        """Overrides parent class method to get an item at index.

        Parameters
        ----------
            index : int
                Sample location in dataset

        Returns
        -------
        OrderedDict
            Model inputs, each of len(df) but with varying dimensions

            Note
            ----
            Contains the following data:

            Model Inputs
                * ``time`` (np.array, float), dims: (num_samples, 1)
                * ``seasonalities`` (OrderedDict), named seasonalities
                each with features (np.array, float) - dims: (num_samples, n_features[name])
                * ``lags`` (np.array, float), dims: (num_samples, n_lags)
                * ``covariates`` (OrderedDict), named covariates,
                each with features (np.array, float) of dims: (num_samples, n_lags)
                * ``events`` (OrderedDict), events,
                each with features (np.array, float) of dims: (num_samples, n_lags)
                * ``regressors`` (OrderedDict), regressors,
                each with features (np.array, float) of dims: (num_samples, n_lags)
        np.array, float
            Targets to be predicted of same length as each of the model inputs, dims: (num_samples, n_forecasts)
        """
        sample = self.samples[index]
        targets = self.targets[index]
        meta = self.meta
        return sample, targets, meta

    def __len__(self):
        """Overrides Parent class method to get data length."""
        return self.length


def tabularize_univariate_datetime(
    df,
    predict_mode=False,
    n_lags=0,
    n_forecasts=1,
    predict_steps=1,
    config_seasonality: Optional[configure.ConfigSeasonality] = None,
    config_events: Optional[configure.ConfigEvents] = None,
    config_country_holidays=None,
    config_lagged_regressors: Optional[configure.ConfigLaggedRegressors] = None,
    config_regressors: Optional[configure.ConfigFutureRegressors] = None,
    config_missing=None,
    prediction_frequency=None,
):
    """Create a tabular dataset from univariate timeseries for supervised forecasting.

    Note
    ----
    Data must have no gaps.
    If data contains missing values, they are ignored for the creation of the dataset.

    Parameters
    ----------
        df : pd.DataFrame
            Sequence of observations with original ``ds``, ``y`` and normalized ``t``, ``y_scaled`` columns
        config_seasonality : configure.ConfigSeasonality
            Configuration for seasonalities
        n_lags : int
            Number of lagged values of series to include as model inputs (aka AR-order)
        n_forecasts : int
            Number of steps to forecast into future
        config_events : configure.ConfigEvents
            User specified events, each with their upper, lower windows (int) and regularization
        config_country_holidays : configure.ConfigCountryHolidays
            Configurations (holiday_names, upper, lower windows, regularization) for country specific holidays
        config_lagged_regressors : configure.ConfigLaggedRegressors
            Configurations for lagged regressors
        config_regressors : configure.ConfigFutureRegressors
            Configuration for regressors
        predict_mode : bool
            Chooses the prediction mode

            Options
                * (default) ``False``: Includes target values
                * ``True``: Does not include targets but includes entire dataset as input

    Returns
    -------
        OrderedDict
            Model inputs, each of len(df) but with varying dimensions

            Note
            ----
            Contains the following data:

            Model Inputs
                * ``time`` (np.array, float), dims: (num_samples, 1)
                * ``seasonalities`` (OrderedDict), named seasonalities
                each with features (np.array, float) - dims: (num_samples, n_features[name])
                * ``lags`` (np.array, float), dims: (num_samples, n_lags)
                * ``covariates`` (OrderedDict), named covariates,
                each with features (np.array, float) of dims: (num_samples, n_lags)
                * ``events`` (OrderedDict), events,
                each with features (np.array, float) of dims: (num_samples, n_lags)
                * ``regressors`` (OrderedDict), regressors,
                each with features (np.array, float) of dims: (num_samples, n_lags)
        np.array, float
            Targets to be predicted of same length as each of the model inputs, dims: (num_samples, n_forecasts)
    """
    max_lags = get_max_num_lags(config_lagged_regressors, n_lags)
    n_samples = len(df) - max_lags + 1 - n_forecasts
    # data is stored in OrderedDict
    inputs = OrderedDict({})

    def _stride_time_features_for_forecasts(x):
        # only for case where n_lags > 0
        if x.dtype != np.float64:
            dtype = np.datetime64
        else:
            dtype = np.float64
        return np.array([x[max_lags + i : max_lags + i + n_forecasts] for i in range(n_samples)], dtype=dtype)

    def _stride_lagged_time_features_for_forecasts(x):
        # only for case where n_lags > 0
        return np.array([x[i + max_lags - n_lags : i + max_lags] for i in range(n_samples)], dtype=np.float64)

    def _stride_lagged_features(df_col_name, feature_dims):
        # only for case where max_lags > 0
        assert feature_dims >= 1
        series = df.loc[:, df_col_name].values
        # Added dtype=np.float64 to solve the problem with np.isnan for ubuntu test
        return np.array(
            [series[i + max_lags - feature_dims : i + max_lags] for i in range(n_samples)], dtype=np.float64
        )

    # time is the time at each forecast step
    t = df.loc[:, "t"].values
    if max_lags == 0:
        assert n_forecasts == 1
        time = np.expand_dims(t, 1)
    else:
        time = _stride_time_features_for_forecasts(t)
    inputs["time"] = time
    inputs["time_lagged"] = _stride_lagged_time_features_for_forecasts(t)

    if prediction_frequency is not None:
        ds = df.loc[:, "ds"].values
        if max_lags == 0:
            timestamps = np.expand_dims(ds, 1)
        else:
            timestamps = _stride_time_features_for_forecasts(ds)
        inputs["timestamps"] = timestamps

    if config_seasonality is not None:
        seasonalities = seasonal_features_from_dates(df, config_seasonality)
        for name, features in seasonalities.items():
            if max_lags == 0:
                seasonalities[name] = np.expand_dims(features, axis=1)
            else:
                # stride into num_forecast at dim=1 for each sample, just like we did with time
                seasonalities[name] = _stride_time_features_for_forecasts(features)
        # For lagged time
        seasonalities_lagged = seasonal_features_from_dates(df, config_seasonality)
        for name, features in seasonalities_lagged.items():
            if max_lags == 0:
                seasonalities_lagged[name] = np.expand_dims(features, axis=1)
            else:
                # stride into num_forecast at dim=1 for each sample, just like we did with time
                seasonalities_lagged[name] = _stride_lagged_time_features_for_forecasts(features)

        inputs["seasonalities"] = seasonalities
        inputs["seasonalities_lagged"] = seasonalities_lagged

    if n_lags > 0 and "y" in df.columns:
        inputs["lags"] = _stride_lagged_features(df_col_name="y_scaled", feature_dims=n_lags)

    if config_lagged_regressors is not None and max_lags > 0:
        covariates = OrderedDict({})
        for covar in df.columns:
            if covar in config_lagged_regressors:
                assert config_lagged_regressors[covar].n_lags > 0
                window = config_lagged_regressors[covar].n_lags
                covariates[covar] = _stride_lagged_features(df_col_name=covar, feature_dims=window)
        inputs["covariates"] = covariates

    # get the regressors features
    if config_regressors is not None:
        additive_regressors, multiplicative_regressors = make_regressors_features(df, config_regressors)

        regressors = OrderedDict({})
        if max_lags == 0:
            if additive_regressors is not None:
                regressors["additive"] = np.expand_dims(additive_regressors, axis=1)
            if multiplicative_regressors is not None:
                regressors["multiplicative"] = np.expand_dims(multiplicative_regressors, axis=1)
        else:
            if additive_regressors is not None:
                additive_regressor_feature_windows = []
                for i in range(0, additive_regressors.shape[1]):
                    # stride into num_forecast at dim=1 for each sample, just like we did with time
                    stride = _stride_time_features_for_forecasts(additive_regressors[:, i])
                    additive_regressor_feature_windows.append(stride)
                additive_regressors = np.dstack(additive_regressor_feature_windows)
                regressors["additive"] = additive_regressors

            if multiplicative_regressors is not None:
                multiplicative_regressor_feature_windows = []
                for i in range(0, multiplicative_regressors.shape[1]):
                    # stride into num_forecast at dim=1 for each sample, just like we did with time
                    stride = _stride_time_features_for_forecasts(multiplicative_regressors[:, i])
                    multiplicative_regressor_feature_windows.append(stride)
                multiplicative_regressors = np.dstack(multiplicative_regressor_feature_windows)
                regressors["multiplicative"] = multiplicative_regressors

        inputs["regressors"] = regressors

    # get the events features
    if config_events is not None or config_country_holidays is not None:
        additive_events, multiplicative_events = make_events_features(df, config_events, config_country_holidays)

        events = OrderedDict({})
        if max_lags == 0:
            if additive_events is not None:
                events["additive"] = np.expand_dims(additive_events, axis=1)
            if multiplicative_events is not None:
                events["multiplicative"] = np.expand_dims(multiplicative_events, axis=1)
        else:
            if additive_events is not None:
                additive_event_feature_windows = []
                for i in range(0, additive_events.shape[1]):
                    # stride into num_forecast at dim=1 for each sample, just like we did with time
                    additive_event_feature_windows.append(_stride_time_features_for_forecasts(additive_events[:, i]))
                additive_events = np.dstack(additive_event_feature_windows)
                events["additive"] = additive_events

            if multiplicative_events is not None:
                multiplicative_event_feature_windows = []
                for i in range(0, multiplicative_events.shape[1]):
                    # stride into num_forecast at dim=1 for each sample, just like we did with time
                    multiplicative_event_feature_windows.append(
                        _stride_time_features_for_forecasts(multiplicative_events[:, i])
                    )
                multiplicative_events = np.dstack(multiplicative_event_feature_windows)
                events["multiplicative"] = multiplicative_events

        inputs["events"] = events
    if predict_mode:
        targets = np.empty_like(time)
        targets = np.nan_to_num(targets)
    else:
        targets = _stride_time_features_for_forecasts(df["y_scaled"].values)

    tabularized_input_shapes_str = ""
    for key, value in inputs.items():
        if key in ["seasonalities", "covariates", "events", "regressors", "seasonalities_lagged"]:
            for name, period_features in value.items():
                tabularized_input_shapes_str += f"    {name} {key} {period_features}\n"
        else:
            tabularized_input_shapes_str += f"    {key} {value.shape} \n"
    log.debug(f"Tabularized inputs shapes: \n{tabularized_input_shapes_str}")

    return inputs, targets, config_missing.drop_missing


def fourier_series(dates, period, series_order):
    """Provides Fourier series components with the specified frequency and order.

    Note
    ----
    Identical to OG Prophet.

    Parameters
    ----------
        dates : pd.Series
            Containing timestamps
        period : float
            Number of days of the period
        series_order : int
            Number of fourier components

    Returns
    -------
        np.array
            Matrix with seasonality features
    """
    # convert to days since epoch
    t = np.array((dates - datetime(1970, 1, 1)).dt.total_seconds().astype(float)) / (3600 * 24.0)
    return fourier_series_t(t, period, series_order)


def fourier_series_t(t, period, series_order):
    """Provides Fourier series components with the specified frequency and order.

    Note
    ----
    This function is identical to Meta AI's Prophet Library

    Parameters
    ----------
        t : pd.Series, float
            Containing time as floating point number of days
        period : float
            Number of days of the period
        series_order : int
            Number of fourier components

    Returns
    -------
        np.array
            Matrix with seasonality features
    """
    features = np.column_stack(
        [fun((2.0 * (i + 1) * np.pi * t / period)) for i in range(series_order) for fun in (np.sin, np.cos)]
    )
    return features


def make_country_specific_holidays_df(year_list, country):
    """
    Make dataframe of country specific holidays for given years and countries

    Parameters
    ----------
        year_list : list
            List of years
        country : str, list
            List of country names

    Returns
    -------
        pd.DataFrame
            Containing country specific holidays df with columns 'ds' and 'holiday'
    """
    # iterate over countries and get holidays for each country
    # convert to list if not already
    if isinstance(country, str):
        country = [country]
    country_specific_holidays = {}
    for single_country in country:
        single_country_specific_holidays = get_country_holidays(single_country, year_list)
        # only add holiday if it is not already in the dict
        country_specific_holidays.update(single_country_specific_holidays)
    country_specific_holidays_dict = defaultdict(list)
    for date, holiday in country_specific_holidays.items():
        country_specific_holidays_dict[holiday].append(pd.to_datetime(date))
    return country_specific_holidays_dict


def _create_event_offset_features(event, config, feature, additive_events, multiplicative_events):
    """
    Create event offset features for the given event, config and feature

    Parameters
    ----------
        event : str
            Name of the event
        config : configure.ConfigEvents
            User specified events, holidays, and country specific holidays
        feature : pd.Series
            Feature for the event
        additive_events : pd.DataFrame
            Dataframe of additive events
        multiplicative_events : pd.DataFrame
            Dataframe of multiplicative events

    Returns
    -------
        tuple
            Tuple of additive_events and multiplicative_events
    """
    lw = config.lower_window
    uw = config.upper_window
    mode = config.mode
    for offset in range(lw, uw + 1):
        key = utils.create_event_names_for_offsets(event, offset)
        offset_feature = feature.shift(periods=offset, fill_value=0.0)
        if mode == "additive":
            additive_events[key] = offset_feature
        else:
            multiplicative_events[key] = offset_feature


def make_events_features(df, config_events: Optional[configure.ConfigEvents] = None, config_country_holidays=None):
    """
    Construct arrays of all event features

    Parameters
    ----------
        df : pd.DataFrame
            Dataframe with all values including the user specified events (provided by user)
        config_events : configure.ConfigEvents
            User specified events, each with their upper, lower windows (int), regularization
        config_country_holidays : configure.ConfigCountryHolidays
            Configurations (holiday_names, upper, lower windows, regularization) for country specific holidays

    Returns
    -------
        np.array
            All additive event features (both user specified and country specific)
        np.array
            All multiplicative event features (both user specified and country specific)
    """
    df = df.reset_index(drop=True)
    additive_events = pd.DataFrame()
    multiplicative_events = pd.DataFrame()

    # create all user specified events
    if config_events is not None:
        for event, configs in config_events.items():
            if event not in df.columns:
                df[event] = np.zeros_like(df["ds"], dtype=np.float64)
            feature = df[event]
            _create_event_offset_features(event, configs, feature, additive_events, multiplicative_events)

    # create all country specific holidays
    if config_country_holidays is not None:
        year_list = list({x.year for x in df.ds})
        country_holidays_dict = make_country_specific_holidays_df(year_list, config_country_holidays.country)
        for holiday in config_country_holidays.holiday_names:
            feature = pd.Series([0.0] * df.shape[0])
            if holiday in country_holidays_dict.keys():
                dates = country_holidays_dict[holiday]
                feature[df.ds.isin(dates)] = 1.0
            _create_event_offset_features(
                holiday, config_country_holidays, feature, additive_events, multiplicative_events
            )

    # Make sure column order is consistent
    if not additive_events.empty:
        additive_events = additive_events[sorted(additive_events.columns.tolist())]
        additive_events = additive_events.values
    else:
        additive_events = None
    if not multiplicative_events.empty:
        multiplicative_events = multiplicative_events[sorted(multiplicative_events.columns.tolist())]
        multiplicative_events = multiplicative_events.values
    else:
        multiplicative_events = None

    return additive_events, multiplicative_events


def make_regressors_features(df, config_regressors):
    """Construct arrays of all scalar regressor features

    Parameters
    ----------
        df : pd.DataFrame
            Dataframe with all values including the user specified regressors
        config_regressors : configure.ConfigFutureRegressors
            User specified regressors config

    Returns
    -------
        np.array
            All additive regressor features
        np.array
            All multiplicative regressor features

    """
    additive_regressors = pd.DataFrame()
    multiplicative_regressors = pd.DataFrame()

    for reg in df.columns:
        if reg in config_regressors:
            mode = config_regressors[reg].mode
            if mode == "additive":
                additive_regressors[reg] = df[reg]
            else:
                multiplicative_regressors[reg] = df[reg]

    if not additive_regressors.empty:
        additive_regressors = additive_regressors[sorted(additive_regressors.columns.tolist())]
        additive_regressors = additive_regressors.values
    else:
        additive_regressors = None
    if not multiplicative_regressors.empty:
        multiplicative_regressors = multiplicative_regressors[sorted(multiplicative_regressors.columns.tolist())]
        multiplicative_regressors = multiplicative_regressors.values
    else:
        multiplicative_regressors = None

    return additive_regressors, multiplicative_regressors


def seasonal_features_from_dates(df, config_seasonality: configure.ConfigSeasonality):
    """Dataframe with seasonality features.

    Includes seasonality features, holiday features, and added regressors.

    Parameters
    ----------
        df : pd.DataFrame
            Dataframe with all values
        config_seasonality : configure.ConfigSeasonality
            Configuration for seasonalities

    Returns
    -------
        OrderedDict
            Dictionary with keys for each period name containing an np.array
            with the respective regression features. each with dims: (len(dates), 2*fourier_order)
    """
    dates = df["ds"]
    assert len(dates.shape) == 1
    seasonalities = OrderedDict({})
    # Seasonality features
    for name, period in config_seasonality.periods.items():
        if period.resolution > 0:
            if config_seasonality.computation == "fourier":
                features = fourier_series(
                    dates=dates,
                    period=period.period,
                    series_order=period.resolution,
                )
            else:
                raise NotImplementedError
            if period.condition_name is not None:
                features = features * df[period.condition_name].values[:, np.newaxis]
            seasonalities[name] = features
    return seasonalities<|MERGE_RESOLUTION|>--- conflicted
+++ resolved
@@ -123,11 +123,8 @@
         """
         inputs_dtype = {
             "time": torch.float,
-<<<<<<< HEAD
             "time_lagged": torch.float,
-=======
             "timestamps": np.datetime64,
->>>>>>> f8516666
             # "changepoints": torch.bool,
             "seasonalities": torch.float,
             "seasonalities_lagged": torch.float,
