import datetime
import logging
from collections import OrderedDict

# from tkinter.messagebox import NO
import numpy as np
import pandas as pd
import torch

from neuralprophet import time_dataset
from neuralprophet.utils import set_y_as_percent

log = logging.getLogger("NP.plotting")

try:
    from matplotlib import pyplot as plt
    from matplotlib.dates import AutoDateFormatter, AutoDateLocator, MonthLocator, num2date
    from matplotlib.ticker import FuncFormatter
    from pandas.plotting import deregister_matplotlib_converters

    deregister_matplotlib_converters()
except ImportError:
    log.error("Importing matplotlib failed. Plotting will not work.")


def plot_parameters(
    m,
    plot_configuration,
    quantile=0.5,
    weekly_start=0,
    yearly_start=0,
    figsize=None,
    df_name=None,
    forecast_in_focus=None,
):
    """Plot the parameters that the model is composed of, visually.

    Parameters
    ----------
        m : NeuralProphet
            Fitted model
        plot_configuration: dict
            dict of configured parameters to plot
        quantile : float
            The quantile for which the model parameters are to be plotted
        weekly_start : int
            Specifying the start day of the weekly seasonality plot

            Options
                * (default) ``weekly_start = 0``: starts the week on Sunday
                * ``weekly_start = 1``: shifts by 1 day to Monday, and so on
        yearly_start : int
            Specifying the start day of the yearly seasonality plot.

            Options
                * (default) ``yearly_start = 0``: starts the year on Jan 1
                * ``yearly_start = 1``: shifts by 1 day to Jan 2, and so on
        figsize : tuple
            Width, height in inches.

            Note
            ----
            Default value is set to ``None`` ->  automatic ``figsize = (10, 3 * npanel)``
        df_name : str
            Name of dataframe to refer to data params from original keys of train dataframes

            Note
            ----
            Only used for local normalization in global modeling
        forecast_in_focus: int
            optinal, i-th step ahead forecast to plot

            Note
            ----
            None (default): plot self.highlight_forecast_step_n by default

    Returns
    -------
        matplotlib.pyplot.figure
            Figure showing the NeuralProphet parameters

    Examples
    --------
    Base usage of :meth:`plot_parameters`

    >>> from neuralprophet import NeuralProphet
    >>> m = NeuralProphet()
    >>> metrics = m.fit(df, freq="D")
    >>> future = m.make_future_dataframe(df=df, periods=365)
    >>> forecast = m.predict(df=future)
    >>> fig_param = m.plot_parameters()

    """
<<<<<<< HEAD
    # Identify components to be plotted
    # as dict: {plot_name, }
    components = [{"plot_name": "Trend"}]
    if m.config_trend.n_changepoints > 0:
        components.append({"plot_name": "Trend Rate Change"})

    # Plot  seasonalities, if present
    if m.config_season is not None:
        for name in m.config_season.periods:
            components.append({"plot_name": "seasonality", "comp_name": name})

    if m.n_lags > 0:
        components.append(
            {
                "plot_name": "lagged weights",
                "comp_name": "AR",
                "weights": m.model.ar_weights.detach().numpy(),
                "focus": forecast_in_focus,
            }
        )

    quantile_index = m.model.quantiles.index(quantile)

    # all scalar regressors will be plotted together
    # collected as tuples (name, weights)

    # Add Regressors
    additive_future_regressors = []
    multiplicative_future_regressors = []
    if m.config_regressors is not None:
        for regressor, configs in m.config_regressors.items():
            mode = configs.mode
            regressor_param = m.model.get_reg_weights(regressor)[quantile_index, :]
            if mode == "additive":
                additive_future_regressors.append((regressor, regressor_param.detach().numpy()))
            else:
                multiplicative_future_regressors.append((regressor, regressor_param.detach().numpy()))

    additive_events = []
    multiplicative_events = []
    # Add Events
    # add the country holidays
    if m.config_country_holidays is not None:
        for country_holiday in m.config_country_holidays.holiday_names:
            event_params = m.model.get_event_weights(country_holiday)
            weight_list = [(key, param.detach().numpy()[quantile_index, :]) for key, param in event_params.items()]
            mode = m.config_country_holidays.mode
            if mode == "additive":
                additive_events = additive_events + weight_list
            else:
                multiplicative_events = multiplicative_events + weight_list

    # add the user specified events
    if m.config_events is not None:
        for event, configs in m.config_events.items():
            event_params = m.model.get_event_weights(event)
            weight_list = [(key, param.detach().numpy()[quantile_index, :]) for key, param in event_params.items()]
            mode = configs.mode
            if mode == "additive":
                additive_events = additive_events + weight_list
            else:
                multiplicative_events = multiplicative_events + weight_list

    # Add lagged regressors
    lagged_scalar_regressors = []
    if m.config_lagged_regressors is not None:
        for name in m.config_lagged_regressors.keys():
            if m.config_lagged_regressors[name].as_scalar:
                lagged_scalar_regressors.append((name, m.model.get_covar_weights(name).detach().numpy()))
            else:
                components.append(
                    {
                        "plot_name": "lagged weights",
                        "comp_name": f'Lagged Regressor "{name}"',
                        "weights": m.model.get_covar_weights(name).detach().numpy(),
                        "focus": forecast_in_focus,
                    }
                )

    if len(additive_future_regressors) > 0:
        components.append({"plot_name": "Additive future regressor"})
    if len(multiplicative_future_regressors) > 0:
        components.append({"plot_name": "Multiplicative future regressor"})
    if len(lagged_scalar_regressors) > 0:
        components.append({"plot_name": "Lagged scalar regressor"})
    if len(additive_events) > 0:
        data_params = m.config_normalization.get_data_params(df_name)
        scale = data_params["y"].scale
        additive_events = [(key, weight * scale) for (key, weight) in additive_events]
        components.append({"plot_name": "Additive event"})
    if len(multiplicative_events) > 0:
        components.append({"plot_name": "Multiplicative event"})

    npanel = len(components)
=======
    components_to_plot = plot_configuration["components_list"]
    additive_future_regressors = plot_configuration["additive_future_regressors"]
    additive_events = plot_configuration["additive_events"]
    multiplicative_future_regressors = plot_configuration["multiplicative_future_regressors"]
    multiplicative_events = plot_configuration["multiplicative_events"]
    lagged_scalar_regressors = plot_configuration["lagged_scalar_regressors"]
    overwriting_unknown_data_normalization = plot_configuration["overwriting_unknown_data_normalization"]

    npanel = len(components_to_plot)
>>>>>>> 18e206be
    figsize = figsize if figsize else (10, 3 * npanel)
    fig, axes = plt.subplots(npanel, 1, facecolor="w", figsize=figsize)
    if npanel == 1:
        axes = [axes]
    multiplicative_axes = []
    for ax, comp in zip(axes, components_to_plot):
        plot_name = comp["plot_name"].lower()
        if plot_name.startswith("trend"):
            if "change" in plot_name:
                plot_trend_change(m=m, quantile=quantile, ax=ax, plot_name=comp["plot_name"], df_name=df_name)
            else:
                plot_trend(m=m, quantile=quantile, ax=ax, plot_name=comp["plot_name"], df_name=df_name)
        elif plot_name.startswith("seasonality"):
            name = comp["comp_name"]
            if m.config_season.mode == "multiplicative":
                multiplicative_axes.append(ax)
            if name.lower() == "weekly" or m.config_season.periods[name].period == 7:
                plot_weekly(m=m, quantile=quantile, ax=ax, weekly_start=weekly_start, comp_name=name, df_name=df_name)
            elif name.lower() == "yearly" or m.config_season.periods[name].period == 365.25:
                plot_yearly(m=m, quantile=quantile, ax=ax, yearly_start=yearly_start, comp_name=name, df_name=df_name)
            elif name.lower() == "daily" or m.config_season.periods[name].period == 1:
                plot_daily(m=m, quantile=quantile, ax=ax, comp_name=name, df_name=df_name)
            else:
                plot_custom_season(m=m, quantile=quantile, ax=ax, comp_name=name, df_name=df_name)
        elif plot_name == "lagged weights":
            plot_lagged_weights(weights=comp["weights"], comp_name=comp["comp_name"], focus=comp["focus"], ax=ax)
        else:
            if plot_name == "additive future regressor":
                weights = additive_future_regressors
            elif plot_name == "multiplicative future regressor":
                multiplicative_axes.append(ax)
                weights = multiplicative_future_regressors
            elif plot_name == "lagged scalar regressor":
                weights = lagged_scalar_regressors
            elif plot_name == "additive event":
                weights = additive_events
            elif plot_name == "multiplicative event":
                multiplicative_axes.append(ax)
                weights = multiplicative_events
            plot_scalar_weights(weights=weights, plot_name=comp["plot_name"], focus=forecast_in_focus, ax=ax)
    fig.tight_layout()
    # Reset multiplicative axes labels after tight_layout adjustment
    for ax in multiplicative_axes:
        ax = set_y_as_percent(ax)
    if m.config_normalization.unknown_data_normalization:
        # if overwriting_unknown_data_normalization is True, we get back to the initial False state
        m.config_normalization.unknown_data_normalization = False

    return fig


def plot_trend_change(m, quantile, ax=None, plot_name="Trend Change", figsize=(10, 6), df_name="__df__"):
    """Make a barplot of the magnitudes of trend-changes.

    Parameters
    ----------
        m : NeuralProphet
            Fitted model
        quantile : float
            The quantile for which the trend changes are plotted
        ax : matplotlib axis
            Matplotlib Axes to plot on
        plot_name : str
            Name of the plot Title
        figsize : tuple
            Width, height in inches, ignored if ax is not None.

            Note
            ----
            Default value is set to ``figsize = (10, 6)``

        df_name : str
            Name of dataframe to refer to data params from original keys of train dataframes

            Note
            ----
            Only used for local normalization in global modeling

    Returns
    -------
        matplotlib.artist.Artist
            List of Artist objects containing barplot
    """
    artists = []
    if not ax:
        fig = plt.figure(facecolor="w", figsize=figsize)
        ax = fig.add_subplot(111)
    if isinstance(df_name, list):
        df_name = df_name[0]
    data_params = m.config_normalization.get_data_params(df_name)
    start = data_params["ds"].shift
    scale = data_params["ds"].scale
    time_span_seconds = scale.total_seconds()
    cp_t = []
    for cp in m.model.config_trend.changepoints:
        cp_t.append(start + datetime.timedelta(seconds=cp * time_span_seconds))
    # Global/Local Mode
    if m.model.config_trend.trend_global_local == "local":
        quantile_index = m.model.quantiles.index(quantile)
        weights = m.model.get_trend_deltas.detach()[quantile_index, m.model.id_dict[df_name], :].numpy()
    else:
        quantile_index = m.model.quantiles.index(quantile)
        weights = m.model.get_trend_deltas.detach()[quantile_index, 0, :].numpy()
    # add end-point to force scale to match trend plot
    cp_t.append(start + scale)
    weights = np.append(weights, [0.0])
    width = time_span_seconds / 175000 / m.config_trend.n_changepoints
    artists += ax.bar(cp_t, weights, width=width, color="#0072B2")
    locator = AutoDateLocator(interval_multiples=False)
    formatter = AutoDateFormatter(locator)
    ax.xaxis.set_major_locator(locator)
    ax.xaxis.set_major_formatter(formatter)
    ax.grid(True, which="major", c="gray", ls="-", lw=1, alpha=0.2)
    ax.set_xlabel("Trend Segment")
    ax.set_ylabel(plot_name)
    return artists


def plot_trend(m, quantile, ax=None, plot_name="Trend", figsize=(10, 6), df_name="__df__"):
    """Make a barplot of the magnitudes of trend-changes.

    Parameters
    ----------
        m : NeuralProphet
            Fitted model
        quantile : float
            The quantile for which the trend changes are plotted
        ax : matplotlib axis
            Matplotlib Axes to plot on
        plot_name : str
            Name of the plot Title
        figsize : tuple
            Width, height in inches, ignored if ax is not None.

            Note
            ----
            Default value is set to ``figsize = (10, 6)``

        df_name : str
            Name of dataframe to refer to data params from original keys of train dataframes

            Note
            ----
            Only used for local normalization in global modeling

    Returns
    -------
        matplotlib.artist.Artist
            List of Artist objects containing barplot
    """
    artists = []
    if not ax:
        fig = plt.figure(facecolor="w", figsize=figsize)
        ax = fig.add_subplot(111)
    if m.config_trend.n_changepoints == 0:
        if isinstance(df_name, list):
            df_name = df_name[0]
        data_params = m.config_normalization.get_data_params(df_name)
        t_start = data_params["ds"].shift
        t_end = t_start + data_params["ds"].scale
        quantile_index = m.model.quantiles.index(quantile)

        fcst_t = pd.Series([t_start, t_end]).dt.to_pydatetime()
        trend_0 = m.model.bias[quantile_index].detach().numpy().squeeze()
        if m.config_trend.growth == "off":
            trend_1 = trend_0
        else:
            if m.model.config_trend.trend_global_local == "local":
                trend_1 = trend_0 + m.model.trend_k0[quantile_index, m.model.id_dict[df_name]].detach().numpy()
            else:
                trend_1 = trend_0 + m.model.trend_k0[quantile_index, 0].detach().numpy()

        data_params = m.config_normalization.get_data_params(df_name)
        shift = data_params["y"].shift
        scale = data_params["y"].scale
        trend_0 = trend_0 * scale + shift
        trend_1 = trend_1 * scale + shift
        artists += ax.plot(fcst_t, [trend_0, trend_1], ls="-", c="#0072B2")
    else:
        mean_std = True
        if not isinstance(df_name, list):
            df_name = [df_name]
            # if global df with no specified df_name: plot mean and std, otherwise: don't
            mean_std = False
        df_y = pd.DataFrame()
        for df_name_i in df_name:
            data_params = m.config_normalization.get_data_params(df_name_i)
            t_start = data_params["ds"].shift
            t_end = t_start + data_params["ds"].scale
            quantile_index = m.model.quantiles.index(quantile)

            days = pd.date_range(start=t_start, end=t_end, freq=m.data_freq)
            df_i = pd.DataFrame({"ds": days})
            df_i["ID"] = df_name_i
            df_y = pd.concat((df_y, df_i), ignore_index=True)

        df_trend = m.predict_trend(df=df_y, quantile=quantile)

        if mean_std:
            df_trend_q90 = df_trend.groupby("ds")[["trend"]].apply(lambda x: x.quantile(0.9))
            df_trend_q10 = df_trend.groupby("ds")[["trend"]].apply(lambda x: x.quantile(0.1))
            df_trend = df_trend.groupby("ds")[["trend"]].apply(lambda x: x.mean())
            df_trend["ID"] = m.id_list[0]
            df_y = df_y[df_y["ID"] == m.id_list[0]]

        artists += ax.plot(df_y["ds"], df_trend["trend"], ls="-", c="#0072B2", label="Mean" if mean_std else None)
        if mean_std:
            ax.fill_between(
                df_y["ds"].dt.to_pydatetime(),
                df_trend_q10["trend"],
                df_trend_q90["trend"],
                alpha=0.2,
                color="#0072B2",
                label="Quants 10-90%",
            )
            ax.legend()
    # Specify formatting to workaround matplotlib issue #12925
    locator = AutoDateLocator(interval_multiples=False)
    formatter = AutoDateFormatter(locator)
    ax.xaxis.set_major_locator(locator)
    ax.xaxis.set_major_formatter(formatter)
    ax.grid(True, which="major", c="gray", ls="-", lw=1, alpha=0.2)
    ax.set_xlabel("ds")
    ax.set_ylabel(plot_name)
    return artists


def plot_scalar_weights(weights, plot_name, focus=None, ax=None, figsize=(10, 6)):
    """Make a barplot of the regressor weights.

    Parameters
    ----------
        weights : list
            tuples of (name, weights)
        plot_name : str
            Name of the plot Title
        focus : int
            Show weights for this forecast, if provided
        ax : matplotlib axis
            Matplotlib Axes to plot on
        figsize : tuple
            Width, height in inches, ignored if ax is not None.

            Note
            ----
            Default value is set to ``figsize = (10, 6)``

    Returns
    -------
        matplotlib.artist.Artist
            List of Artist objects containing barplot
    """
    artists = []
    if not ax:
        fig = plt.figure(facecolor="w", figsize=figsize)
        ax = fig.add_subplot(111)
    # if len(regressors) == 1:
    # else:
    names = []
    values = []
    for name, weights in weights:
        names.append(name)
        weight = np.squeeze(weights)
        if len(weight.shape) > 1:
            raise ValueError("Not scalar " + plot_name)
        if len(weight.shape) == 1 and len(weight) > 1:
            if focus is not None:
                weight = weight[focus - 1]
            else:
                weight = np.mean(weight)
        values.append(weight)
    artists += ax.bar(names, values, width=0.8, color="#0072B2")
    ax.grid(True, which="major", c="gray", ls="-", lw=1, alpha=0.2)
    ax.set_xlabel(plot_name + " name")
    xticks = ax.get_xticklabels()
    if len("_".join(names)) > 100:
        for tick in xticks:
            tick.set_ha("right")
            tick.set_rotation(20)
    if "lagged" in plot_name.lower():
        if focus is None:
            ax.set_ylabel(plot_name + " weight (avg)")
        else:
            ax.set_ylabel(plot_name + f" weight ({focus})-ahead")
    else:
        ax.set_ylabel(plot_name + " weight")
    return artists


def plot_lagged_weights(weights, comp_name, focus=None, ax=None, figsize=(10, 6)):
    """Make a barplot of the importance of lagged inputs.

    Parameters
    ----------
        weights : list
            tuples of (name, weights)
        comp_name : str
            Name of lagged inputs
        focus : int
            Show weights for this forecast, if provided
        ax : matplotlib axis
            Matplotlib Axes to plot on
        figsize : tuple
            Width, height in inches, ignored if ax is not None.

            Note
            ----
            Default value is set to ``figsize = (10, 6)``

    Returns
    -------
        matplotlib.artist.Artist
            List of Artist objects containing barplot
    """
    artists = []
    if not ax:
        fig = plt.figure(facecolor="w", figsize=figsize)
        ax = fig.add_subplot(111)
    n_lags = weights.shape[1]
    lags_range = list(range(1, 1 + n_lags))[::-1]
    if focus is None:
        weights = np.sum(np.abs(weights), axis=0)
        weights = weights / np.sum(weights)
        artists += ax.bar(lags_range, weights, width=1.00, color="#0072B2")
    else:
        if len(weights.shape) == 2:
            weights = weights[focus - 1, :]
        artists += ax.bar(lags_range, weights, width=0.80, color="#0072B2")
    ax.grid(True, which="major", c="gray", ls="-", lw=1, alpha=0.2)
    ax.set_xlabel(f"{comp_name} lag number")
    if focus is None:
        ax.set_ylabel(f"{comp_name} relevance")
        ax = set_y_as_percent(ax)
    else:
        ax.set_ylabel(f"{comp_name} weight ({focus})-ahead")
    return artists


def predict_one_season(m, quantile, name, n_steps=100, df_name="__df__"):
    config = m.config_season.periods[name]
    t_i = np.arange(n_steps + 1) / float(n_steps)
    features = time_dataset.fourier_series_t(
        t=t_i * config.period, period=config.period, series_order=config.resolution
    )
    features = torch.from_numpy(np.expand_dims(features, 1))

    if df_name == "__df__":
        meta_name_tensor = None
    else:
        meta = OrderedDict()
        meta["df_name"] = [df_name for _ in range(n_steps + 1)]
        meta_name_tensor = torch.tensor([m.model.id_dict[i] for i in meta["df_name"]])

    quantile_index = m.model.quantiles.index(quantile)
    predicted = m.model.seasonality(features=features, name=name, meta=meta_name_tensor)[:, :, quantile_index]
    predicted = predicted.squeeze().detach().numpy()
    if m.config_season.mode == "additive":
        data_params = m.config_normalization.get_data_params(df_name)
        scale = data_params["y"].scale
        predicted = predicted * scale
    return t_i, predicted


def predict_season_from_dates(m, dates, name, quantile, df_name="__df__"):
    config = m.config_season.periods[name]
    features = time_dataset.fourier_series(dates=dates, period=config.period, series_order=config.resolution)
    features = torch.from_numpy(np.expand_dims(features, 1))
    if m.id_list.__len__() > 1:
        df_name = m.id_list[0]
    if df_name == "__df__":
        meta_name_tensor = None
    else:
        meta = OrderedDict()
        meta["df_name"] = [df_name for _ in range(len(dates))]
        meta_name_tensor = torch.tensor([m.model.id_dict[i] for i in meta["df_name"]])

    quantile_index = m.model.quantiles.index(quantile)
    predicted = m.model.seasonality(features=features, name=name, meta=meta_name_tensor)[:, :, quantile_index]

    predicted = predicted.squeeze().detach().numpy()
    if m.config_season.mode == "additive":
        data_params = m.config_normalization.get_data_params(df_name)
        scale = data_params["y"].scale
        predicted = predicted * scale
    predicted = {name: predicted}
    return predicted


def plot_custom_season(m, comp_name, quantile, ax=None, figsize=(10, 6), df_name="__df__"):
    """Plot any seasonal component of the forecast.

    Parameters
    ----------
        m : NeuralProphet
            Fitted model
        comp_name : str
            Name of seasonality component
        quantile : float
            The quantile for which the custom season is plotted
        ax : matplotlib axis
            Matplotlib Axes to plot on
        focus : int
            Show weights for this forecast, if provided
        figsize : tuple
            Width, height in inches, ignored if ax is not None.

            Note
            ----
            Default value is set to ``figsize = (10, 6)``
        df_name : str
            Name of dataframe to refer to data params from original keys of train dataframes

            Note
            ----
            Only used for local normalization in global modeling

    Returns
    -------
        matplotlib.artist.Artist
            List of Artist objects containing seasonal forecast component

    """
    t_i, predicted = predict_one_season(m, name=comp_name, n_steps=300, quantile=quantile, df_name=df_name)
    artists = []
    if not ax:
        fig = plt.figure(facecolor="w", figsize=figsize)
        ax = fig.add_subplot(111)
    artists += ax.plot(t_i, predicted, ls="-", c="#0072B2")
    ax.grid(True, which="major", c="gray", ls="-", lw=1, alpha=0.2)
    ax.set_xlabel(f"One period: {comp_name}")
    ax.set_ylabel(f"Seasonality: {comp_name}")
    return artists


def plot_yearly(
    m, quantile, comp_name="yearly", yearly_start=0, quick=True, ax=None, figsize=(10, 6), df_name="__df__"
):
    """Plot the yearly component of the forecast.

    Parameters
    ----------
        m : NeuralProphet
            Fitted model
        quantile : float
            The quantile for which the yearly seasonality is plotted
        comp_name : str
            Name of seasonality component
        yearly_start : int
            Specifying the start day of the yearly seasonality plot

            Options
                * (default) ``yearly_start = 0``: starts the year on Jan 1
                * ``yearly_start = 1``: shifts by 1 day to Jan 2, and so on
        quick : bool
            Use quick low-level call of model
        ax : matplotlib axis
            Matplotlib Axes to plot on
        figsize : tuple
            Width, height in inches, ignored if ax is not None.

            Note
            ----
            Default value is set to ``figsize = (10, 6)``
        df_name : str
            Name of dataframe to refer to data params from original keys of train dataframes

            Note
            ----
            Only used for local normalization in global modeling

    Returns
    -------
        matplotlib.artist.Artist
            List of Artist objects containing yearly forecast component

    """
    artists = []
    if not ax:
        fig = plt.figure(facecolor="w", figsize=figsize)
        ax = fig.add_subplot(111)
    # Compute yearly seasonality for a Jan 1 - Dec 31 sequence of dates.
    days = pd.date_range(start="2017-01-01", periods=365) + pd.Timedelta(days=yearly_start)
    df_y = pd.DataFrame({"ds": days})
    if not isinstance(df_name, list):
        df_y["ID"] = df_name
    mean_std = False  # Indicates whether mean and std of global df shall be plotted
    if isinstance(df_name, list):
        df_y = pd.DataFrame()
        mean_std = True
        quick = False
        for i in range(m.id_list.__len__()):
            df_i = pd.DataFrame({"ds": days})
            df_i["ID"] = m.id_list[i]
            df_y = pd.concat((df_y, df_i), ignore_index=True)
    if quick:
        predicted = predict_season_from_dates(m, dates=df_y["ds"], name=comp_name, quantile=quantile, df_name=df_name)
    else:
        predicted = m.predict_seasonal_components(df_y, quantile=quantile)[["ds", "ID", comp_name]]

    if mean_std:
        # If more than on ID has been provided, and no df_name has been specified: plot median and quants across all IDs
        predicted_q90 = predicted.groupby("ds")[[comp_name]].apply(lambda x: x.quantile(0.9))
        predicted_q10 = predicted.groupby("ds")[[comp_name]].apply(lambda x: x.quantile(0.1))
        predicted = predicted.groupby("ds")[[comp_name]].apply(lambda x: x.mean())
        predicted["ID"] = m.id_list[0]
        df_y = df_y[df_y["ID"] == m.id_list[0]]

    artists += ax.plot(
        df_y["ds"].dt.to_pydatetime(),
        predicted[comp_name],
        ls="-",
        c="#0072B2",
        label=comp_name + " Mean" if mean_std else None,
    )
    ax.grid(True, which="major", c="gray", ls="-", lw=1, alpha=0.2)
    if mean_std:
        ax.fill_between(
            df_y["ds"],
            predicted_q10[comp_name],
            predicted_q90[comp_name],
            alpha=0.2,
            color="#0072B2",
            label="Quants 10-90%",
        )
        ax.legend()
    months = MonthLocator(range(1, 13), bymonthday=1, interval=2)
    ax.xaxis.set_major_formatter(FuncFormatter(lambda x, pos=None: f"{num2date(x):%B} {num2date(x).day}"))
    ax.xaxis.set_major_locator(months)
    ax.set_xlabel("Day of year")
    ax.set_ylabel(f"Seasonality: {comp_name}")
    return artists


def plot_weekly(
    m, quantile, comp_name="weekly", weekly_start=0, quick=True, ax=None, figsize=(10, 6), df_name="__df__"
):
    """Plot the weekly component of the forecast.

    Parameters
    ----------
        m : NeuralProphet
            Fitted model
        quantile : float
            The quantile for which the weekly seasonality is plotted
        comp_name : str
            Name of seasonality component
        weekly_start : int
            Specifying the start day of the weekly seasonality plot

            Options
                * (default) ``weekly_start = 0``: starts the week on Sunday
                * ``weekly_start = 1``: shifts by 1 day to Monday, and so on
        quick : bool
            Use quick low-level call of model
        ax : matplotlib axis
            Matplotlib Axes to plot on
        figsize : tuple
            Width, height in inches, ignored if ax is not None.

            Note
            ----
            Default value is set to ``figsize = (10, 6)``
        df_name : str
            Name of dataframe to refer to data params from original keys of train dataframes

            Note
            ----
            Only used for local normalization in global modeling

    Returns
    -------
        matplotlib.artist.Artist
            List of Artist objects containing weekly forecast component

    """
    artists = []
    if not ax:
        fig = plt.figure(facecolor="w", figsize=figsize)
        ax = fig.add_subplot(111)
    week_days = 7
    if m.data_freq == "B":
        week_days = 5
        weekly_start = 1
    days_i = pd.date_range(start="2017-01-01", periods=week_days * 24, freq="H") + pd.Timedelta(days=weekly_start)
    df_w = pd.DataFrame({"ds": days_i})
    if not isinstance(df_name, list):
        df_w["ID"] = df_name
    mean_std = False  # Indicates whether mean and quant of global df shall be plotted
    if isinstance(df_name, list):
        df_w = pd.DataFrame()
        mean_std = True
        quick = False
        for i in range(m.id_list.__len__()):
            df_i = pd.DataFrame({"ds": days_i})
            df_i["ID"] = m.id_list[i]
            df_w = pd.concat((df_w, df_i), ignore_index=True)
    if quick:
        predicted = predict_season_from_dates(m, dates=df_w["ds"], name=comp_name, quantile=quantile, df_name=df_name)
    else:
        predicted = m.predict_seasonal_components(df_w, quantile=quantile)[["ds", "ID", comp_name]]
    days = pd.date_range(start="2017-01-01", periods=week_days) + pd.Timedelta(days=weekly_start)

    if mean_std:
        # If more than on ID has been provided, and no df_name has been specified: plot median and quants across all IDs
        predicted_q90 = predicted.groupby("ds")[[comp_name]].apply(lambda x: x.quantile(0.9))
        predicted_q10 = predicted.groupby("ds")[[comp_name]].apply(lambda x: x.quantile(0.1))
        predicted = predicted.groupby("ds")[[comp_name]].apply(lambda x: x.mean())
        predicted["ID"] = m.id_list[0]
        df_w = df_w[df_w["ID"] == m.id_list[0]]

    days = pd.date_range(start="2017-01-01", periods=7) + pd.Timedelta(days=weekly_start)
    days = days.day_name()
    artists += ax.plot(
        range(len(days_i)), predicted[comp_name], ls="-", c="#0072B2", label=comp_name + " Mean" if mean_std else None
    )
    ax.grid(True, which="major", c="gray", ls="-", lw=1, alpha=0.2)
    if mean_std:
        ax.fill_between(
            range(len(days_i)),
            predicted_q10[comp_name],
            predicted_q90[comp_name],
            alpha=0.2,
            label="Quants 10-90%",
            color="#0072B2",
        )
        ax.legend()
    ax.set_xticks(24 * np.arange(len(days) + 1 - weekly_start))
    ax.set_xticklabels(list(days) + [days[0]] if m.data_freq != "B" else list(days))
    ax.set_xlabel("Day of week")
    ax.set_ylabel(f"Seasonality: {comp_name}")
    return artists


def plot_daily(m, quantile, comp_name="daily", quick=True, ax=None, figsize=(10, 6), df_name="__df__"):
    """Plot the daily component of the forecast.

    Parameters
    ----------
        m : NeuralProphet
            Fitted model
        quantile : float
            The quantile for which the daily seasonality is plotted
        comp_name : str
            Name of seasonality component if previously changed from default ``daily``
        quick : bool
            Use quick low-level call of model
        ax : matplotlib axis
            Matplotlib Axes to plot on
        figsize : tuple
            Width, height in inches, ignored if ax is not None.

            Note
            ----
            Default value is set to ``figsize = (10, 6)``
        df_name : str
            Name of dataframe to refer to data params from original keys of train dataframes

            Note
            ----
            Only used for local normalization in global modeling

    Returns
    -------
        matplotlib.artist.Artist
            List of Artist objects containing weekly forecast component
    """
    artists = []
    if not ax:
        fig = plt.figure(facecolor="w", figsize=figsize)
        ax = fig.add_subplot(111)
    # Compute daily seasonality
    days = pd.date_range(start="2017-01-01", periods=24 * 12, freq="5min")
    df_d = pd.DataFrame({"ds": days})
    if not isinstance(df_name, list):
        df_d["ID"] = df_name
    mean_std = False  # Indicates whether mean and std of global df shall be plotted
    if isinstance(df_name, list):
        df_d = pd.DataFrame()
        mean_std = True
        quick = False
        for i in range(m.id_list.__len__()):
            df_i = pd.DataFrame({"ds": days})
            df_i["ID"] = m.id_list[i]
            df_d = pd.concat((df_d, df_i), ignore_index=True)
    if quick:
        predicted = predict_season_from_dates(m, dates=df_d["ds"], name=comp_name, quantile=quantile, df_name=df_name)
    else:
        predicted = m.predict_seasonal_components(df_d, quantile=quantile)[["ds", "ID", comp_name]]
    if mean_std:
        # If more than on ID has been provided, and no df_name has been specified: plot median and quants across all IDs
        predicted_q90 = predicted.groupby("ds")[[comp_name]].apply(lambda x: x.quantile(0.9))
        predicted_q10 = predicted.groupby("ds")[[comp_name]].apply(lambda x: x.quantile(0.1))
        predicted = predicted.groupby("ds")[[comp_name]].apply(lambda x: x.mean())
        predicted["ID"] = m.id_list[0]
        df_d = df_d[df_d["ID"] == m.id_list[0]]

    artists += ax.plot(
        range(len(days)), predicted[comp_name], ls="-", c="#0072B2", label=comp_name + " Mean" if mean_std else None
    )
    if mean_std:
        ax.fill_between(
            range(len(days)),
            predicted_q10[comp_name],
            predicted_q90[comp_name],
            alpha=0.2,
            label="Quants 10-90%",
            color="#0072B2",
        )
        ax.legend()
    ax.grid(True, which="major", c="gray", ls="-", lw=1, alpha=0.2)
    ax.set_xticks(12 * np.arange(25))
    ax.set_xticklabels(np.arange(25))
    ax.set_xlabel("Hour of day")
    ax.set_ylabel(f"Seasonality: {comp_name}")
    return artists<|MERGE_RESOLUTION|>--- conflicted
+++ resolved
@@ -91,102 +91,6 @@
     >>> fig_param = m.plot_parameters()
 
     """
-<<<<<<< HEAD
-    # Identify components to be plotted
-    # as dict: {plot_name, }
-    components = [{"plot_name": "Trend"}]
-    if m.config_trend.n_changepoints > 0:
-        components.append({"plot_name": "Trend Rate Change"})
-
-    # Plot  seasonalities, if present
-    if m.config_season is not None:
-        for name in m.config_season.periods:
-            components.append({"plot_name": "seasonality", "comp_name": name})
-
-    if m.n_lags > 0:
-        components.append(
-            {
-                "plot_name": "lagged weights",
-                "comp_name": "AR",
-                "weights": m.model.ar_weights.detach().numpy(),
-                "focus": forecast_in_focus,
-            }
-        )
-
-    quantile_index = m.model.quantiles.index(quantile)
-
-    # all scalar regressors will be plotted together
-    # collected as tuples (name, weights)
-
-    # Add Regressors
-    additive_future_regressors = []
-    multiplicative_future_regressors = []
-    if m.config_regressors is not None:
-        for regressor, configs in m.config_regressors.items():
-            mode = configs.mode
-            regressor_param = m.model.get_reg_weights(regressor)[quantile_index, :]
-            if mode == "additive":
-                additive_future_regressors.append((regressor, regressor_param.detach().numpy()))
-            else:
-                multiplicative_future_regressors.append((regressor, regressor_param.detach().numpy()))
-
-    additive_events = []
-    multiplicative_events = []
-    # Add Events
-    # add the country holidays
-    if m.config_country_holidays is not None:
-        for country_holiday in m.config_country_holidays.holiday_names:
-            event_params = m.model.get_event_weights(country_holiday)
-            weight_list = [(key, param.detach().numpy()[quantile_index, :]) for key, param in event_params.items()]
-            mode = m.config_country_holidays.mode
-            if mode == "additive":
-                additive_events = additive_events + weight_list
-            else:
-                multiplicative_events = multiplicative_events + weight_list
-
-    # add the user specified events
-    if m.config_events is not None:
-        for event, configs in m.config_events.items():
-            event_params = m.model.get_event_weights(event)
-            weight_list = [(key, param.detach().numpy()[quantile_index, :]) for key, param in event_params.items()]
-            mode = configs.mode
-            if mode == "additive":
-                additive_events = additive_events + weight_list
-            else:
-                multiplicative_events = multiplicative_events + weight_list
-
-    # Add lagged regressors
-    lagged_scalar_regressors = []
-    if m.config_lagged_regressors is not None:
-        for name in m.config_lagged_regressors.keys():
-            if m.config_lagged_regressors[name].as_scalar:
-                lagged_scalar_regressors.append((name, m.model.get_covar_weights(name).detach().numpy()))
-            else:
-                components.append(
-                    {
-                        "plot_name": "lagged weights",
-                        "comp_name": f'Lagged Regressor "{name}"',
-                        "weights": m.model.get_covar_weights(name).detach().numpy(),
-                        "focus": forecast_in_focus,
-                    }
-                )
-
-    if len(additive_future_regressors) > 0:
-        components.append({"plot_name": "Additive future regressor"})
-    if len(multiplicative_future_regressors) > 0:
-        components.append({"plot_name": "Multiplicative future regressor"})
-    if len(lagged_scalar_regressors) > 0:
-        components.append({"plot_name": "Lagged scalar regressor"})
-    if len(additive_events) > 0:
-        data_params = m.config_normalization.get_data_params(df_name)
-        scale = data_params["y"].scale
-        additive_events = [(key, weight * scale) for (key, weight) in additive_events]
-        components.append({"plot_name": "Additive event"})
-    if len(multiplicative_events) > 0:
-        components.append({"plot_name": "Multiplicative event"})
-
-    npanel = len(components)
-=======
     components_to_plot = plot_configuration["components_list"]
     additive_future_regressors = plot_configuration["additive_future_regressors"]
     additive_events = plot_configuration["additive_events"]
@@ -196,7 +100,6 @@
     overwriting_unknown_data_normalization = plot_configuration["overwriting_unknown_data_normalization"]
 
     npanel = len(components_to_plot)
->>>>>>> 18e206be
     figsize = figsize if figsize else (10, 3 * npanel)
     fig, axes = plt.subplots(npanel, 1, facecolor="w", figsize=figsize)
     if npanel == 1:
@@ -241,7 +144,7 @@
     # Reset multiplicative axes labels after tight_layout adjustment
     for ax in multiplicative_axes:
         ax = set_y_as_percent(ax)
-    if m.config_normalization.unknown_data_normalization:
+    if overwriting_unknown_data_normalization:
         # if overwriting_unknown_data_normalization is True, we get back to the initial False state
         m.config_normalization.unknown_data_normalization = False
 
