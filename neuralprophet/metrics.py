import logging
from abc import abstractmethod
from collections import OrderedDict

import numpy as np
import pandas as pd
import torch
<<<<<<< HEAD
import logging
import torchmetrics
=======
>>>>>>> 93a04ab3

log = logging.getLogger("NP.metrics")

METRICS = {
    "MAE": torchmetrics.MeanAbsoluteError(),
    "MSE": torchmetrics.MeanSquaredError(squared=True),
    "RMSE": torchmetrics.MeanSquaredError(squared=False),
}

'''
class MetricsCollection:
    """Collection of Metrics that performs action over all"""

    def __init__(self, metrics, value_metrics=None):

        self.batch_metrics = []
        self.value_metrics = OrderedDict({})
        for m in metrics:
            if isinstance(m, BatchMetric):
                self.batch_metrics.append(m)
            else:
                raise ValueError(f"Metric {m._class__.__name__} not BatchMetric")
        if value_metrics is not None:
            for vm in value_metrics:
                if isinstance(vm, ValueMetric):
                    self.value_metrics[vm.name] = vm
                else:
                    raise ValueError(f"Metric {vm._class__.__name__} not ValueMetric")

    @property
    def total_updates(self):
        return self.batch_metrics[0].total_updates

    @property
    def all(self):
        return self.batch_metrics + list(self.value_metrics.values())

    def reset(self, hard=False):
        """reset all"""
        for m in self.all:
            m.reset(hard=hard)

    def update_batch(self, predicted, target):
        """update BatchMetrics"""
        for m in self.batch_metrics:
            m.update(predicted=predicted, target=target)

    def update_values(self, values, num):
        """Update ValueMetrics.

        Parameters
        ----------
            values : dict
                containing matching names and average values over batch/update step
            num : int
                number of samples in batch/update step
        """

        for name, value in values.items():
            if name in self.value_metrics.keys():
                self.value_metrics[name].update(avg_value=value, num=num)
        not_updated = set(self.value_metrics.keys()) - set(values.keys())
        if len(not_updated) > 0:
            raise ValueError(f"Metrics {not_updated} defined but not updated.")

    def update(self, predicted, target, values=None):
        """Update all metrics.

        Parameters
        ----------
            predicted : pd.DataFrame
                Output from the model's forward function.
            target : pd.DataFrame
                actual values
            values : dict
                Matching names to defined ValueMetrics

                Note
                ----
                If the correct name is not supplied, the metric is not updated.

        """
        self.update_batch(predicted=predicted, target=target)
        if values is not None:
            self.update_values(values=values, num=target.shape[0])

    def compute(self, save=False):
        """calculates the current value of the metric

        Parameters
        ----------
            save : bool
                Whether to add the current value to stored_values

        Returns
        -------
            dict
                Current values of all metrics
        """
        metrics = OrderedDict({})
        for m in self.all:
            metrics[m.name] = m.compute(save=save)
        return metrics

    def get_stored(self, loc=None):
        """Creates an OrderedDict from stored metric values

        Parameters
        ----------
            loc : int
                If only stored value at this location to be retrieved

        Returns
        -------
            OrderedDict
                Current values of stored metric values
        """
        metrics = OrderedDict({})
        for m in self.all:
            if loc is None:
                metrics[m.name] = m.stored_values
            else:
                metrics[m.name] = [m.stored_values[loc]]
        return metrics

    def get_stored_as_df(self, loc=None):
        """Creates an Dataframe from stored metric values

        Parameters
        ----------
            loc : int
                If only stored value at this location to be retrieved

        Returns
        -------
            pd.Dataframe
                Current values of stored metric values
        """
        metrics = pd.DataFrame(self.get_stored(loc=loc))
        return metrics

    def add_specific_target(self, target_pos):
        """Duplicates BatchMetrics with their version for a specific target.

        Parameters
        ----------
            target_pos : int, list
                Index of target to compute metrics over
        """
        specific_metrics = []
        if isinstance(target_pos, int):
            target_pos = [target_pos]
        for pos in target_pos:
            for m in self.batch_metrics:
                sm = m.new(specific_column=pos)
                specific_metrics.append(sm)
        self.batch_metrics.extend(specific_metrics)

    def set_shift_scale(self, shift_scale):
        """Adds data denormalization params to applicable metrics

        Parameters
        ----------
            shift_scale : float, tuple
                Data shift and scale parameters
        """
        for m in self.all:
            m.set_shift_scale(shift_scale)

    def __str__(self):
        """Nice-prints current values"""
        metrics_string = pd.DataFrame({**self.compute()}, index=[0]).to_string(float_format=lambda x: f"{x:6.3f}")
        return metrics_string

    def print(self, loc=None):
        """Nice-prints stored values"""
        metrics_string = self.get_stored_as_df(loc=loc).to_string(float_format=lambda x: f"{x:6.3f}")
        log.debug(metrics_string)


class Metric:
    """Base class for all Metrics."""

    def __init__(self, name=None):
        self.name = self.__class__.__name__ if name is None else name
        self._sum = 0
        self._num_examples = 0
        self.stored_values = []
        self.total_updates = 0

    def reset(self, hard=False):
        """Resets the metric to it's initial state.

        By default, this is called at the start of each epoch.
        """
        self._sum = 0
        self._num_examples = 0
        if hard:
            self.stored_values = []
            self.total_updates = 0

    @abstractmethod
    def update(self, predicted, target):
        """Updates the metric's state using the passed batch output.

        By default, this is called once for each batch.

        Parameters
        ----------
            predicted : pd.DataFrame
                Output from the model's forward function.
            target : pd.DataFrame
                Actual values
        """
        self.total_updates += 1
        pass

    def compute(self, save=False):
        """Calculates the current value of the metric

        Parameters
        ----------
            save : bool
                Whether to add the current value to stored_values

        Returns
        -------
            float
                Current value of the metric
        """
        if self._num_examples == 0:
            self._no_sample_error()
        value = self._sum / self._num_examples
        # value = value.data.item()
        if save:
            self.stored_values.append(value)
        return value

    def _no_sample_error(self):
        raise ValueError(self.name, " must have at least one example before it can be computed.")

    def __str__(self):
        """Nice-prints current value"""
        return f"{self.name}: {self.compute():8.3f}"

    def print_stored(self):
        """Nice-prints stored values"""
        log.debug(f"{self.name}: ")
        log.debug("; ".join([f"{x:6.3f}" for x in self.stored_values]))

    def set_shift_scale(self, shift_scale):
        """placeholder for subclasses to implement if applicable"""
        pass

    def new(self):
        return self.__class__(name=self.name)


class BatchMetric(Metric):
    """Calculates a metric from batch model predictions."""

    def __init__(self, name=None, specific_column=None):
        """
        Parameters
        ----------
            name : str
                Metric name, if not same as cls name
            specific_column : int
                Compute metric only over this column of the model outputs.
            shift_scale : tuple, float
                Data shift and scale parameters
        """
        super(BatchMetric, self).__init__(name)
        if specific_column is not None:
            self.name = f"{self.name}-{str(specific_column + 1)}"
        self.specific_column = specific_column

    def update(self, predicted, target, **kwargs):
        """Updates the metric's state using the passed batch output.

        By default, this is called once for each batch.

        Parameters
        ----------
            predicted : pd.DataFrame
                Output from the model's forward function.
            target : pd.DataFrame
                actual values
            kwargs : dict
                Passed on to function that computes the metric.
        """
        self.total_updates += 1
        num = target.shape[0]
        if self.specific_column is not None:
            predicted = predicted[:, self.specific_column]
            target = target[:, self.specific_column]
        avg_value = self._update_batch_value(predicted, target, **kwargs)
        self._sum += avg_value * num
        self._num_examples += num

    @abstractmethod
    def _update_batch_value(self, predicted, target, **kwargs):
        """Computes the metrics avg value over the batch.

            Called inside update()
        Parameters
        ----------
            predicted : pd.DataFrame
                Output from the model's forward function.
            target : pd.DataFrame
                actual values
        """
        pass

    @abstractmethod
    def new(self, specific_column=None):
        """

        Parameters
        ----------
            specific_column : int
                Calculate metric only over target at pos

        Returns
        -------
            BatchMetric
                copy of metric instance
        """
        if specific_column is None and self.specific_column is not None:
            specific_column = self.specific_column
        new_cls = self.__class__(specific_column=specific_column)
        return new_cls


class MAE(BatchMetric):
    """Calculates the mean absolute error."""

    def __init__(self, specific_column=None, shift_scale=None):
        super(MAE, self).__init__(specific_column=specific_column)
        self.shift_scale = shift_scale

    def _update_batch_value(self, predicted, target, **kwargs):
        predicted = predicted.numpy()
        target = target.numpy()
        if self.shift_scale is not None:
            predicted = self.shift_scale[1] * predicted + self.shift_scale[0]
            target = self.shift_scale[1] * target + self.shift_scale[0]
        absolute_errors = np.abs(predicted - target)
        return np.mean(absolute_errors)

    def set_shift_scale(self, shift_scale):
        """Adds data denormalization params

        Parameters
        ----------
            shift_scale : float, tuple
                Data shift and scale parameters
        """
        self.shift_scale = shift_scale

    def new(self, specific_column=None, shift_scale=None):
        """

        Parameters
        ---------
            specific_column : int
                Calculate metric only over target at pos
            shift_scale : float, tuple
                Data shift and scale parameters

        Returns
        -------
            MAE
                Copy of metric instance
        """
        if specific_column is None and self.specific_column is not None:
            specific_column = self.specific_column
        if shift_scale is None and self.shift_scale is not None:
            shift_scale = self.shift_scale
        return self.__class__(specific_column=specific_column, shift_scale=shift_scale)


class MSE(BatchMetric):
    """Calculates the mean squared error."""

    def __init__(self, specific_column=None, shift_scale=None):
        super(MSE, self).__init__(specific_column=specific_column)
        self.shift_scale = shift_scale

    def _update_batch_value(self, predicted, target, **kwargs):
        predicted = predicted.numpy()
        target = target.numpy()
        if self.shift_scale is not None:
            predicted = self.shift_scale[1] * predicted + self.shift_scale[0]
            target = self.shift_scale[1] * target + self.shift_scale[0]
        squared_errors = (predicted - target) ** 2
        return np.mean(squared_errors)

    def set_shift_scale(self, shift_scale):
        """Adds data denormalization params.

        Parameters
        ----------
            shift_scale : float, tuple
                Data shift and scale parameters
        """
        self.shift_scale = shift_scale

    def new(self, specific_column=None, shift_scale=None):
        """

        Parameters
        ----------
            specific_column : int
                Calculate metric only over target at pos
            shift_scale : float, tuple
                Data shift and scale parameters

        Returns
        -------
            MSE
                copy of metric instance
        """
        if specific_column is None and self.specific_column is not None:
            specific_column = self.specific_column
        if shift_scale is None and self.shift_scale is not None:
            shift_scale = self.shift_scale
        return self.__class__(specific_column=specific_column, shift_scale=shift_scale)


class RMSE(BatchMetric):
    """Calculates the root mean squared error."""

    def __init__(self, specific_column=None, shift_scale=None):
        super(RMSE, self).__init__(specific_column=specific_column)
        self.shift_scale = shift_scale

    def _update_batch_value(self, predicted, target, **kwargs):
        predicted = predicted.numpy()
        target = target.numpy()
        if self.shift_scale is not None:
            predicted = self.shift_scale[1] * predicted + self.shift_scale[0]
            target = self.shift_scale[1] * target + self.shift_scale[0]
        squared_errors = (predicted - target) ** 2
        return np.sqrt(np.mean(squared_errors))

    def set_shift_scale(self, shift_scale):
        """Adds data denormalization params.

        Parameters
        ----------
            shift_scale : float, tuple
                Data shift and scale parameters
        """
        self.shift_scale = shift_scale

    def new(self, specific_column=None, shift_scale=None):
        """

        Parameters
        ----------
            specific_column : int
                Calculate metric only over target at pos
            shift_scale : float
                Data shift and scale parameters

        Returns
        -------
            RMSE
                copy of metric instance
        """
        if specific_column is None and self.specific_column is not None:
            specific_column = self.specific_column
        if shift_scale is None and self.shift_scale is not None:
            shift_scale = self.shift_scale
        return self.__class__(specific_column=specific_column, shift_scale=shift_scale)


class LossMetric(BatchMetric):
    """Calculates the average loss according to the passed loss_fn.

    Parameters
    ----------
        loss_fn : callable
            Taking a prediction tensor, a target tensor, optionally other arguments,
            and returns the average loss over all observations in the batch.
    """

    def __init__(self, loss_fn, specific_column=None):
        super(LossMetric, self).__init__(name=loss_fn.__class__.__name__, specific_column=specific_column)
        self._loss_fn = loss_fn

    def _update_batch_value(self, predicted, target, **kwargs):
        average_loss = torch.mean(self._loss_fn(predicted, target, **kwargs))
        if len(average_loss.shape) != 0:
            raise ValueError("loss_fn did not return the average loss.")
        return average_loss.data.item()

    def new(self, specific_column=None):
        if specific_column is None and self.specific_column is not None:
            specific_column = self.specific_column
        return self.__class__(loss_fn=self._loss_fn, specific_column=specific_column)

class ValueMetric(Metric):
    """Keeps track of a value as a metric."""

    def __init__(self, name):
        super(ValueMetric, self).__init__(name=name)

    def update(self, avg_value, num):
        """

        Args:
            avg_value : float
                average value over batch/update step
            num : int
                number of samples in batch/update step
        """
        self.total_updates += 1
        self._sum += avg_value.data.item() * num
        self._num_examples += num
'''


def get_metrics(metric_input):
    """
    Returns a list of metrics.

    Parameters
    ----------
        metrics : input received from the user
            List of metrics to use.

    Returns
    -------
        dict
            Dict of torchmetrics.Metric metrics.
    """
    if metric_input is None:
        return {}
    elif metric_input is True:
        return {k: v for k, v in METRICS.items() if k in ["MAE", "RMSE"]}
    elif isinstance(metric_input, str):
        if metric_input.upper() in METRICS.keys():
            return {metric_input: METRICS[metric_input]}
        else:
            raise ValueError("Received unsupported argument for collect_metrics.")
    elif isinstance(metric_input, list):
        if all([m.upper() in METRICS.keys() for m in metric_input]):
            return {k: v for k, v in METRICS.items() if k in metric_input}
        else:
            raise ValueError("Received unsupported argument for collect_metrics.")
    elif isinstance(metric_input, dict):
        if all([isinstance(_metric, torchmetrics.Metric) for _, _metric in metric_input.items()]):
            return metric_input
        else:
            raise ValueError(
                "Received unsupported argument for collect_metrics. All metrics must be an instance of torchmetrics.Metric."
            )
    elif metric_input is not False:
        raise ValueError("Received unsupported argument for collect_metrics.")<|MERGE_RESOLUTION|>--- conflicted
+++ resolved
@@ -2,14 +2,8 @@
 from abc import abstractmethod
 from collections import OrderedDict
 
-import numpy as np
-import pandas as pd
-import torch
-<<<<<<< HEAD
 import logging
 import torchmetrics
-=======
->>>>>>> 93a04ab3
 
 log = logging.getLogger("NP.metrics")
 
