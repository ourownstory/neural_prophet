import logging
import math
from collections import OrderedDict
from typing import Optional

import numpy as np
import pytorch_lightning as pl
import torch
import torch.nn as nn
import torchmetrics

from neuralprophet import configure, utils
from neuralprophet.components.router import get_future_regressors, get_seasonality, get_trend
from neuralprophet.utils_torch import init_parameter

log = logging.getLogger("NP.time_net")


class TimeNet(pl.LightningModule):
    """Linear time regression fun and some not so linear fun.

    A modular model that models classic time-series components
        * trend
        * seasonality
        * auto-regression (as AR-Net)
        * covariates (as AR-Net)
        * apriori regressors
        * events and holidays
    by using Neural Network components.
    The Auto-regression and covariate components can be configured as a deeper network (AR-Net).
    """

    def __init__(
        self,
        config_seasonality: configure.ConfigSeasonality,
        config_train: configure.Train,
        config_trend: configure.Trend,
        config_ar: configure.AR,
        config_normalization: configure.Normalization,
        config_lagged_regressors: Optional[configure.ConfigLaggedRegressors] = None,
        config_regressors: Optional[configure.ConfigFutureRegressors] = None,
        config_events: Optional[configure.ConfigEvents] = None,
        config_holidays: Optional[configure.ConfigCountryHolidays] = None,
        n_forecasts=1,
        n_lags=0,
        max_lags=0,
        num_hidden_layers=0,
        d_hidden=None,
        compute_components_flag=False,
        metrics={},
        id_list=["__df__"],
        num_trends_modelled=1,
        num_seasonalities_modelled=1,
        num_seasonalities_modelled_dict=None,
        meta_used_in_model=False,
    ):
        """
        Parameters
        ----------
            quantiles : list
                the set of quantiles estimated

            config_train : configure.Train

            config_trend : configure.Trend

            config_seasonality : configure.ConfigSeasonality

            config_ar : configure.AR

            config_lagged_regressors : configure.ConfigLaggedRegressors
                Configurations for lagged regressors
            config_regressors : configure.ConfigFutureRegressors
                Configs of regressors with mode and index.
            config_events : configure.ConfigEvents

            config_holidays : OrderedDict

            config_normalization: OrderedDict

            n_forecasts : int
                number of steps to forecast. Aka number of model outputs
            n_lags : int
                number of previous steps of time series used as input (aka AR-order)

                Note
                ----
                The default value is ``0``, which initializes no auto-regression.
            num_hidden_layers : int
                Number of hidden layers (for AR-Net)

                Note
                ----
                The default value is ``0``, which initializes no hidden layers (classic Auto-Regression).

            max_lags : int
                Number of max. previous steps of time series used as input (aka AR-order).

            num_hidden_layers : int
                Number of hidden layers (for AR-Net).

            d_hidden : int
                Dimensionality of hidden layers  (for AR-Net).

                Note
                ----
                This parameter is ignored if no hidden layers are specified.

                Note
                ----
                The default value is set to ``None``, which sets to ``n_lags + n_forecasts``.

            compute_components_flag : bool
                Flag whether to compute the components of the model or not.

            metrics : dict
                Dictionary of torchmetrics to be used during training and for evaluation.

            id_list : list
                List of different time series IDs, used for global-local modelling (if enabled)

                Note
                ----
                This parameter is set to  ``['__df__']`` if only one time series is input.

            num_trends_modelled : int
                Number of different trends modelled.

                Note
                ----
                If only 1 time series is modelled, it will be always 1.

                Note
                ----
                For multiple time series. If trend is modelled globally the value is set
                to 1, otherwise it is set to the number of time series modelled.

            num_seasonalities_modelled : int
                Number of different seasonalities modelled.

                Note
                ----
                If only 1 time series is modelled, it will be always 1.

                Note
                ----
                For multiple time series. If seasonality is modelled globally the value is set
                to 1, otherwise it is set to the number of time series modelled.

            meta_used_in_model : boolean
                Whether we need to know the time series ID when we interact with the Model.

                Note
                ----
                Will be set to ``True`` if more than one component is modelled locally.


        """
        super().__init__()

        # Store hyerparameters in model checkpoint
        # TODO: causes a RuntimeError under certain conditions, investigate and handle better
        try:
            self.save_hyperparameters()
        except RuntimeError:
            pass

        # General
        self.n_forecasts = n_forecasts

        # Lightning Config
        self.config_train = config_train
        self.config_normalization = config_normalization
        self.compute_components_flag = compute_components_flag

        # Optimizer and LR Scheduler
        self._optimizer = self.config_train.optimizer
        self._scheduler = self.config_train.scheduler
        self.automatic_optimization = False

        # Hyperparameters (can be tuned using trainer.tune())
        self.learning_rate = self.config_train.learning_rate if self.config_train.learning_rate is not None else 1e-3
        self.batch_size = self.config_train.batch_size

        # Metrics Config
        self.metrics_enabled = bool(metrics)  # yields True if metrics is not an empty dictionary
        if self.metrics_enabled:
            self.log_args = {
                "on_step": False,
                "on_epoch": True,
                "prog_bar": True,
                "batch_size": self.config_train.batch_size,
            }
            self.metrics_train = torchmetrics.MetricCollection(metrics=metrics)
            self.metrics_val = torchmetrics.MetricCollection(metrics=metrics, postfix="_val")

        # For Multiple Time Series Analysis
        self.id_list = id_list
        self.id_dict = dict((key, i) for i, key in enumerate(id_list))
        self.num_trends_modelled = num_trends_modelled
        self.num_seasonalities_modelled = num_seasonalities_modelled
        self.num_seasonalities_modelled_dict = num_seasonalities_modelled_dict
        self.meta_used_in_model = meta_used_in_model

        # Regularization
        self.reg_enabled = utils.check_for_regularization(
            [
                config_seasonality,
                config_regressors,
                config_lagged_regressors,
                config_ar,
                config_events,
                config_trend,
                config_holidays,
            ]
        )

        # Quantiles
        self.quantiles = self.config_train.quantiles

        # Trend
        self.config_trend = config_trend
        self.trend = get_trend(
            config=config_trend,
            id_list=id_list,
            quantiles=self.quantiles,
            num_trends_modelled=num_trends_modelled,
            n_forecasts=n_forecasts,
            device=self.device,
        )

        # Seasonalities
        self.config_seasonality = config_seasonality
        # Error handling
        if self.config_seasonality is not None:
<<<<<<< HEAD
            if len(self.id_list) == 1:
                self.config_seasonality.global_local = "global"
                for season_i in self.config_seasonality.periods:
                    self.config_seasonality.periods[season_i].global_local = "global"
        self.season_dims = utils.config_seasonality_to_model_dims(self.config_seasonality)

        if self.season_dims is not None:
=======
>>>>>>> 05198bae
            if self.config_seasonality.mode == "multiplicative" and self.config_trend is None:
                raise ValueError("Multiplicative seasonality requires trend.")
            if self.config_seasonality.mode not in ["additive", "multiplicative"]:
<<<<<<< HEAD
                log.error(f"Seasonality Mode {self.config_seasonality.mode} not implemented. Defaulting to 'additive'.")
                self.config_seasonality.mode = "additive"
            # Seasonality parameters for global or local modelling
            self.season_params = nn.ParameterDict(
                {
                    # dimensions - [no. of quantiles, num_seasonalities_modelled, no. of fourier terms for each seasonality]
                    name: new_param(dims=[len(self.quantiles)] + [self.num_seasonalities_modelled_dict[name]] + [dim])
                    for name, dim in self.season_dims.items()
                }
=======
                raise ValueError(f"Seasonality Mode {self.config_seasonality.mode} not implemented.")
            # Initialize seasonality
            self.seasonality = get_seasonality(
                config=config_seasonality,
                id_list=id_list,
                quantiles=self.quantiles,
                num_seasonalities_modelled=num_seasonalities_modelled,
                n_forecasts=n_forecasts,
                device=self.device,
>>>>>>> 05198bae
            )
        else:
            self.seasonality = None

        # Events
        self.config_events = config_events
        self.config_holidays = config_holidays
        self.events_dims = utils.config_events_to_model_dims(self.config_events, self.config_holidays)
        if self.events_dims is not None:
            n_additive_event_params = 0
            n_multiplicative_event_params = 0
            for event, configs in self.events_dims.items():
                if configs["mode"] not in ["additive", "multiplicative"]:
                    log.error("Event Mode {} not implemented. Defaulting to 'additive'.".format(configs["mode"]))
                    self.events_dims[event]["mode"] = "additive"
                if configs["mode"] == "additive":
                    n_additive_event_params += len(configs["event_indices"])
                elif configs["mode"] == "multiplicative":
                    if self.config_trend is None:
                        log.error("Multiplicative events require trend.")
                        raise ValueError
                    n_multiplicative_event_params += len(configs["event_indices"])
            self.event_params = nn.ParameterDict(
                {
                    # dimensions - [no. of quantiles, no. of additive events]
                    "additive": init_parameter(dims=[len(self.quantiles), n_additive_event_params]),
                    # dimensions - [no. of quantiles, no. of multiplicative events]
                    "multiplicative": init_parameter(dims=[len(self.quantiles), n_multiplicative_event_params]),
                }
            )
        else:
            self.config_events = None
            self.config_holidays = None

        # Autoregression
        self.config_ar = config_ar
        self.n_lags = n_lags
        self.max_lags = max_lags
        self.num_hidden_layers = num_hidden_layers
        self.d_hidden = (
            max(4, round((n_lags + n_forecasts) / (2.0 * (num_hidden_layers + 1)))) if d_hidden is None else d_hidden
        )
        if self.n_lags > 0:
            self.ar_net = nn.ModuleList()
            d_inputs = self.n_lags
            for i in range(self.num_hidden_layers):
                self.ar_net.append(nn.Linear(d_inputs, self.d_hidden, bias=True))
                d_inputs = self.d_hidden
            # final layer has input size d_inputs and output size equal to no. of forecasts * no. of quantiles
            self.ar_net.append(nn.Linear(d_inputs, self.n_forecasts * len(self.quantiles), bias=False))
            for lay in self.ar_net:
                nn.init.kaiming_normal_(lay.weight, mode="fan_in")

        # Lagged regressors
        self.config_lagged_regressors = config_lagged_regressors
        if self.config_lagged_regressors is not None:
            self.covar_nets = nn.ModuleDict({})
            for covar in self.config_lagged_regressors.keys():
                covar_net = nn.ModuleList()
                d_inputs = self.config_lagged_regressors[covar].n_lags
                for i in range(self.num_hidden_layers):
                    d_hidden = (
                        max(
                            4,
                            round(
                                (self.config_lagged_regressors[covar].n_lags + n_forecasts)
                                / (2.0 * (num_hidden_layers + 1))
                            ),
                        )
                        if d_hidden is None
                        else d_hidden
                    )
                    covar_net.append(nn.Linear(d_inputs, d_hidden, bias=True))
                    d_inputs = d_hidden
                # final layer has input size d_inputs and output size equal to no. of forecasts * no. of quantiles
                covar_net.append(nn.Linear(d_inputs, self.n_forecasts * len(self.quantiles), bias=False))
                for lay in covar_net:
                    nn.init.kaiming_normal_(lay.weight, mode="fan_in")
                self.covar_nets[covar] = covar_net

        # Regressors
        self.config_regressors = config_regressors
        if self.config_regressors is not None:
            # Initialize future_regressors
            self.future_regressors = get_future_regressors(
                config=config_regressors,
                id_list=id_list,
                quantiles=self.quantiles,
                n_forecasts=n_forecasts,
                device=self.device,
                config_trend_none_bool=self.config_trend is None,
            )
        else:
            self.config_regressors = None

    @property
    def ar_weights(self):
        """sets property auto-regression weights for regularization. Update if AR is modelled differently"""
        return self.ar_net[0].weight

    def get_covar_weights(self, name):
        """sets property auto-regression weights for regularization. Update if AR is modelled differently"""
        return self.covar_nets[name][0].weight

    def get_event_weights(self, name):
        """
        Retrieve the weights of event features given the name

        Parameters
        ----------
            name : str
                Event name

        Returns
        -------
            OrderedDict
                Dict of the weights of all offsets corresponding to a particular event
        """

        event_dims = self.events_dims[name]
        mode = event_dims["mode"]

        if mode == "multiplicative":
            event_params = self.event_params["multiplicative"]
        else:
            assert mode == "additive"
            event_params = self.event_params["additive"]

        event_param_dict = OrderedDict({})
        for event_delim, indices in zip(event_dims["event_delim"], event_dims["event_indices"]):
            event_param_dict[event_delim] = event_params[:, indices : (indices + 1)]
        return event_param_dict

    def _compute_quantile_forecasts_from_diffs(self, diffs, predict_mode=False):
        """
        Computes the actual quantile forecasts from quantile differences estimated from the model

        Args:
            diffs : torch.tensor
                tensor of dims (batch, n_forecasts, no_quantiles) which
                contains the median quantile forecasts as well as the diffs of other quantiles
                from the median quantile
            predict_mode : bool
                boolean variable indicating whether the model is in prediction mode

        Returns:
            dim (batch, n_forecasts, no_quantiles)
                final forecasts
        """
        if len(self.quantiles) > 1:
            # generate the actual quantile forecasts from predicted differences
            if any(quantile > 0.5 for quantile in self.quantiles):
                quantiles_divider_index = next(i for i, quantile in enumerate(self.quantiles) if quantile > 0.5)
            else:
                quantiles_divider_index = len(self.quantiles)

            n_upper_quantiles = diffs.shape[-1] - quantiles_divider_index
            n_lower_quantiles = quantiles_divider_index - 1

            out = torch.zeros_like(diffs)
            out[:, :, 0] = diffs[:, :, 0]  # set the median where 0 is the median quantile index

            if n_upper_quantiles > 0:  # check if upper quantiles exist
                upper_quantile_diffs = diffs[:, :, quantiles_divider_index:]
                if predict_mode:  # check for quantile crossing and correct them in predict mode
                    upper_quantile_diffs[:, :, 0] = torch.max(
                        torch.tensor(0, device=self.device), upper_quantile_diffs[:, :, 0]
                    )
                    for i in range(n_upper_quantiles - 1):
                        next_diff = upper_quantile_diffs[:, :, i + 1]
                        diff = upper_quantile_diffs[:, :, i]
                        upper_quantile_diffs[:, :, i + 1] = torch.max(next_diff, diff)
                out[:, :, quantiles_divider_index:] = (
                    upper_quantile_diffs + diffs[:, :, 0].unsqueeze(dim=2).repeat(1, 1, n_upper_quantiles).detach()
                )  # set the upper quantiles

            if n_lower_quantiles > 0:  # check if lower quantiles exist
                lower_quantile_diffs = diffs[:, :, 1:quantiles_divider_index]
                if predict_mode:  # check for quantile crossing and correct them in predict mode
                    lower_quantile_diffs[:, :, -1] = torch.max(
                        torch.tensor(0, device=self.device), lower_quantile_diffs[:, :, -1]
                    )
                    for i in range(n_lower_quantiles - 1, 0, -1):
                        next_diff = lower_quantile_diffs[:, :, i - 1]
                        diff = lower_quantile_diffs[:, :, i]
                        lower_quantile_diffs[:, :, i - 1] = torch.max(next_diff, diff)
                lower_quantile_diffs = -lower_quantile_diffs
                out[:, :, 1:quantiles_divider_index] = (
                    lower_quantile_diffs + diffs[:, :, 0].unsqueeze(dim=2).repeat(1, 1, n_lower_quantiles).detach()
                )  # set the lower quantiles
        else:
            out = diffs
        return out

<<<<<<< HEAD
    def _piecewise_linear_trend(self, t, meta):
        """Piecewise linear trend, computed segmentwise or with deltas.

        Parameters
        ----------
            t : torch.Tensor, float
                normalized time of dimensions (batch, n_forecasts)

            meta: dict
                Metadata about the all the samples of the model input batch.

                Contains the following:
                    * ``df_name`` (list, str), time series name ID corresponding to each sample of the input batch.
        Returns
        -------
            torch.Tensor
                Trend component, same dimensions as input t
        """

        # From the dataloader meta data, we get the one-hot encoding of the df_name.
        if self.config_trend.trend_global_local == "local":
            # dimensions - batch , num_time_series
            meta_name_tensor_one_hot = nn.functional.one_hot(meta, num_classes=len(self.id_list))

        # Variables identifying, for t, the corresponding trend segment (for each sample of the batch).
        past_next_changepoint = t.unsqueeze(dim=2) >= self.trend_changepoints_t[1:].unsqueeze(dim=0)
        segment_id = past_next_changepoint.sum(dim=2)
        # = dimensions - batch_size, n_forecasts, segments (+ 1)
        current_segment = nn.functional.one_hot(segment_id, num_classes=self.config_trend.n_changepoints + 1)

        # Computing k_t.
        # For segmentwise k_t is the model parameter representing the trend slope(actually, trend slope-k_0) in the current_segment at time t (for each sample of the batch).
        if self.config_trend.trend_global_local == "local":
            # k_t = k_t(current_segment, sample metadata)
            # dimensions - quantiles, batch_size, segments (+ 1)
            trend_deltas_by_sample = torch.sum(
                meta_name_tensor_one_hot.unsqueeze(dim=0).unsqueeze(dim=-1) * self.trend_deltas.unsqueeze(dim=1), dim=2
            )
            # dimensions - batch_size, n_forecasts, quantiles_size
            k_t = torch.sum(
                current_segment.unsqueeze(dim=2) * trend_deltas_by_sample.permute(1, 0, 2).unsqueeze(1), dim=-1
            )
        elif self.config_trend.trend_global_local == "global":
            # k_t = k_t(current_segment).
            # dimensions - batch_size, n_forecasts, quantiles_size
            k_t = torch.sum(
                current_segment.unsqueeze(dim=2) * self.trend_deltas.permute(1, 0, 2).unsqueeze(1),
                dim=-1,
            )

        # For not segmentwise k_t is the model parameter representing the difference between trend slope in the current_segment at time t
        # and the trend slope in the previous segment (for each sample of the batch).
        if not self.segmentwise_trend:
            if self.config_trend.trend_global_local == "local":
                # k_t = k_t(current_segment, previous_segment, sample metadata)
                previous_deltas_t = torch.sum(
                    past_next_changepoint.unsqueeze(dim=2)
                    * trend_deltas_by_sample.permute(1, 0, 2)[:, :, :-1].unsqueeze(dim=1),
                    dim=-1,
                )
                # dimensions - batch_size, n_forecasts, quantiles_size
                k_t = k_t + previous_deltas_t
            elif self.config_trend.trend_global_local == "global":
                # k_t = k_t(current_segment, previous_segment)
                # dimensions - batch_size, n_forecasts, quantiles_size
                previous_deltas_t = torch.sum(
                    past_next_changepoint.unsqueeze(dim=2)
                    * self.trend_deltas.permute(1, 0, 2)[:, :, :-1].unsqueeze(dim=0),
                    dim=-1,
                )
                k_t = k_t + previous_deltas_t

        # Computing m_t.
        # m_t represents the value at the origin(t=0) that we would need to have so that if we use (k_t + k_0) as slope,
        # we reach the same value at time = chagepoint_start_of_segment_i
        # that the segmented slope (having in each segment the slope trend_deltas(i) + k_0)
        if self.config_trend.growth != "discontinuous":
            # Intermediate computation: deltas.
            # `deltas`` is representing the difference between trend slope in the current_segment at time t
            #  and the trend slope in the previous segment.
            if self.segmentwise_trend:
                # dimensions - quantiles, num_trends_modelled, segments
                deltas = self.trend_deltas[:, :, :] - torch.cat((self.trend_k0, self.trend_deltas[:, :, 0:-1]), dim=2)

            else:
                deltas = self.trend_deltas

            if self.config_trend.trend_global_local == "local":
                # We create a dict of gammas based on the df_name
                # m_t = m_t(current_segment, sample metadata)
                # dimensions - quantiles, num_time_series, segments
                gammas_0 = -self.trend_changepoints_t[1:] * deltas[:, :, 1:]
                # dimensions - quantiles, segments, batch_size
                gammas = torch.sum(
                    torch.transpose(meta_name_tensor_one_hot, 1, 0).unsqueeze(dim=-2).unsqueeze(dim=0)
                    * torch.unsqueeze(gammas_0, dim=-1),
                    dim=1,
                )
                # dimensions - batch_size, n_forecasts, quantiles
                m_t = torch.sum(past_next_changepoint.unsqueeze(2) * gammas.permute(2, 0, 1).unsqueeze(1), dim=-1)

            elif self.config_trend.trend_global_local == "global":
                # dimensions - quantiles, 1, segments
                gammas = -self.trend_changepoints_t[1:] * deltas[:, :, 1:]
                # dimensions - batch_size, n_forecasts, quantiles
                m_t = torch.sum(past_next_changepoint.unsqueeze(dim=2) * gammas.permute(1, 0, 2).unsqueeze(1), dim=-1)

            if not self.segmentwise_trend:
                m_t = m_t.detach()
        else:
            # For discontinuous, trend_m is a parameter to optimize, as it is not defined just by trend_deltas & trend_k0
            if self.config_trend.trend_global_local == "local":
                # m_t = m_t(current_segment, sample metadata)
                # dimensions - quantiles, batch_size, segments
                m_t_0 = torch.sum(
                    meta_name_tensor_one_hot.unsqueeze(dim=0).unsqueeze(dim=-1) * self.trend_m.unsqueeze(dim=1), dim=2
                )
                # dimensions - batch_size, n_forecasts, quantiles
                m_t = torch.sum(
                    current_segment.unsqueeze(dim=2) * m_t_0.permute(1, 0, 2).unsqueeze(dim=1),
                    dim=-1,
                )
            elif self.config_trend.trend_global_local == "global":
                # m_t = m_t(current_segment)
                # dimensions - batch_size, n_forecasts, quantiles
                m_t = torch.sum(
                    current_segment.unsqueeze(dim=2) * self.trend_m.permute(1, 0, 2).unsqueeze(dim=0), dim=-1
                )

        # Computing trend value at time(t) for each batch sample.
        if self.config_trend.trend_global_local == "local":
            # trend_k_0 = trend_k_0(current_segment, sample metadata)
            trend_k_0 = torch.sum(
                meta_name_tensor_one_hot.unsqueeze(dim=0).unsqueeze(dim=-1) * self.trend_k0.unsqueeze(dim=1), dim=2
            ).permute(1, 2, 0)
            # dimensions - batch_size, n_forecasts, quantiles
            return (trend_k_0 + k_t) * t.unsqueeze(dim=2) + m_t
        elif self.config_trend.trend_global_local == "global":
            # dimensions - batch_size, n_forecasts, quantiles
            return (self.trend_k0.permute(1, 2, 0) + k_t) * torch.unsqueeze(t, dim=2) + m_t

    def trend(self, t, meta):
        """Computes trend based on model configuration.

        Parameters
        ----------
            t : torch.Tensor float
                normalized time, dim: (batch, n_forecasts)
            meta: dict
                Metadata about the all the samples of the model input batch. Contains the following:
                    * ``df_name`` (list, str), time series ID corresponding to each sample of the input batch.
        Returns
        -------
            torch.Tensor
                Trend component, same dimensions as input t

        """
        # From the dataloader meta data, we get the one-hot encoding of the df_name.
        if self.config_trend.trend_global_local == "local":
            meta_name_tensor_one_hot = nn.functional.one_hot(meta, num_classes=len(self.id_list))
        if self.config_trend.growth == "off":
            trend = torch.zeros(size=(t.shape[0], self.n_forecasts, len(self.quantiles)), device=self.device)
        elif int(self.config_trend.n_changepoints) == 0:
            if self.config_trend.trend_global_local == "local":
                # trend_k_0 = trend_k_0(sample metadata)
                # dimensions - batch_size, segments(1), quantiles
                trend_k_0 = torch.sum(
                    meta_name_tensor_one_hot.unsqueeze(dim=0).unsqueeze(dim=-1) * self.trend_k0.unsqueeze(dim=1), dim=2
                ).permute(1, 2, 0)
                # dimensions -  batch_size, n_forecasts, quantiles
                trend = trend_k_0 * t.unsqueeze(2)
            elif self.config_trend.trend_global_local == "global":
                # dimensions -  batch_size, n_forecasts, quantiles
                trend = self.trend_k0.permute(1, 2, 0) * t.unsqueeze(dim=2)
        else:
            trend = self._piecewise_linear_trend(t, meta)

        return self.bias.unsqueeze(dim=0).unsqueeze(dim=0) + trend

    def seasonality(self, features, name, meta=None):
        """Compute single seasonality component.

        Parameters
        ----------
            features : torch.Tensor, float
                Features related to seasonality component, dims: (batch, n_forecasts, n_features)
            name : str
                Name of seasonality. for attribution to corresponding model weights.
            meta: dict
                Metadata about the all the samples of the model input batch. Contains the following:
                    * ``df_name`` (list, str), time series ID corresponding to each sample of the input batch.

        Returns
        -------
            torch.Tensor
                Forecast component of dims (batch, n_forecasts)
        """
        # From the dataloader meta data, we get the one-hot encoding of the df_name.
        if self.config_seasonality.periods[name].global_local == "local":
            meta_name_tensor_one_hot = nn.functional.one_hot(meta, num_classes=len(self.id_list))
            # dimensions - quantiles, batch, parameters_fourier
            season_params_sample = torch.sum(
                meta_name_tensor_one_hot.unsqueeze(dim=0).unsqueeze(dim=-1) * self.season_params[name].unsqueeze(dim=1),
                dim=2,
            )
            # dimensions -  batch_size, n_forecasts, quantiles
            seasonality = torch.sum(features.unsqueeze(2) * season_params_sample.permute(1, 0, 2).unsqueeze(1), dim=-1)
        elif self.config_seasonality.periods[name].global_local == "global":
            # dimensions -  batch_size, n_forecasts, quantiles
            seasonality = torch.sum(
                features.unsqueeze(dim=2) * self.season_params[name].permute(1, 0, 2).unsqueeze(dim=0), dim=-1
            )
        return seasonality

    def all_seasonalities(self, s, meta):
        """Compute all seasonality components.

        Parameters
        ----------
            s : torch.Tensor, float
                dict of named seasonalities (keys) with their features (values)
                dims of each dict value (batch, n_forecasts, n_features)
            meta: dict
                Metadata about the all the samples of the model input batch. Contains the following:
                    * ``df_name`` (list, str), time series ID corresponding to each sample of the input batch.

        Returns
        -------
            torch.Tensor
                Forecast component of dims (batch, n_forecasts)
        """
        x = torch.zeros(size=(s[list(s.keys())[0]].shape[0], self.n_forecasts, len(self.quantiles)), device=self.device)
        for name, features in s.items():
            x = x + self.seasonality(features, name, meta)
        return x

=======
>>>>>>> 05198bae
    def scalar_features_effects(self, features, params, indices=None):
        """
        Computes events component of the model

        Parameters
        ----------
            features : torch.Tensor, float
                Features (either additive or multiplicative) related to event component dims (batch, n_forecasts, n_features)
            params : nn.Parameter
                Params (either additive or multiplicative) related to events
            indices : list of int
                Indices in the feature tensors related to a particular event
        Returns
        -------
            torch.Tensor
                Forecast component of dims (batch, n_forecasts)
        """
        if indices is not None:
            features = features[:, :, indices]
            params = params[:, indices]

        return torch.sum(features.unsqueeze(dim=2) * params.unsqueeze(dim=0).unsqueeze(dim=0), dim=-1)

    def auto_regression(self, lags):
        """Computes auto-regessive model component AR-Net.

        Parameters
        ----------
            lags  : torch.Tensor, float
                Previous times series values, dims: (batch, n_lags)

        Returns
        -------
            torch.Tensor
                Forecast component of dims: (batch, n_forecasts)
        """
        x = lags
        for i in range(self.num_hidden_layers + 1):
            if i > 0:
                x = nn.functional.relu(x)
            x = self.ar_net[i](x)

        # segment the last dimension to match the quantiles
        x = x.reshape(x.shape[0], self.n_forecasts, len(self.quantiles))
        return x

    def covariate(self, lags, name):
        """Compute single covariate component.

        Parameters
        ----------
            lags : torch.Tensor, float
                Lagged values of covariate, dims: (batch, n_lags)
            nam : str
                Mame of covariate, for attribution to corresponding model weights

        Returns
        -------
            torch.Tensor
                Forecast component of dims (batch, n_forecasts)
        """
        x = lags
        for i in range(self.num_hidden_layers + 1):
            if i > 0:
                x = nn.functional.relu(x)
            x = self.covar_nets[name][i](x)

        # segment the last dimension to match the quantiles
        x = x.reshape(x.shape[0], self.n_forecasts, len(self.quantiles))
        return x

    def all_covariates(self, covariates):
        """Compute all covariate components.

        Parameters
        ----------
            covariates : dict(torch.Tensor, float)
                dict of named covariates (keys) with their features (values)
                dims of each dict value: (batch, n_lags)

        Returns
        -------
            torch.Tensor
                Forecast component of dims (batch, n_forecasts)
        """
        for i, name in enumerate(covariates.keys()):
            if i == 0:
                x = self.covariate(lags=covariates[name], name=name)
            if i > 0:
                x = x + self.covariate(lags=covariates[name], name=name)
        return x

    def forward(self, inputs, meta=None):
        """This method defines the model forward pass.

        Note
        ----

        Time input is required. Minimum model setup is a linear trend.

        Parameters
        ----------
            inputs : dict
                Model inputs, each of len(df) but with varying dimensions

                Note
                ----

                Contains the following data:

                Model Inputs
                    * ``time`` (torch.Tensor , loat), normalized time, dims: (batch, n_forecasts)
                    * ``lags`` (torch.Tensor, float), dims: (batch, n_lags)
                    * ``seasonalities`` (torch.Tensor, float), dict of named seasonalities (keys) with their features (values), dims of each dict value (batch, n_forecasts, n_features)
                    * ``covariates`` (torch.Tensor, float), dict of named covariates (keys) with their features (values), dims of each dict value: (batch, n_lags)
                    * ``events`` (torch.Tensor, float), all event features, dims (batch, n_forecasts, n_features)
                    * ``regressors``(torch.Tensor, float), all regressor features, dims (batch, n_forecasts, n_features)
                    * ``predict_mode`` (bool), optional and only passed during prediction

            meta : dict, default=None
                Metadata about the all the samples of the model input batch.

                Contains the following:

                Model Meta:
                    * ``df_name`` (list, str), time series ID corresponding to each sample of the input batch.

                Note
                ----
                The meta is sorted in the same way the inputs are sorted.

                Note
                ----
                The default None value allows the forward method to be used without providing the meta argument.
                This was designed to avoid issues with the library `lr_finder` https://github.com/davidtvs/pytorch-lr-finder
                while having  ``config_trend.trend_global_local="local"``.
                The turnaround consists on passing the same meta (dummy ID) to all the samples of the batch.
                Internally, this is equivalent to use ``config_trend.trend_global_local="global"`` to find the optimal learning rate.

        Returns
        -------
            torch.Tensor
                Forecast of dims (batch, n_forecasts, no_quantiles)
        """
        # Turnaround to avoid issues when the meta argument is None and meta_used_in_model
        if meta is None and self.meta_used_in_model:
            name_id_dummy = self.id_list[0]
            meta = OrderedDict()
            meta["df_name"] = [name_id_dummy for _ in range(inputs["time"].shape[0])]
            meta = torch.tensor([self.id_dict[i] for i in meta["df_name"]], device=self.device)

        additive_components = torch.zeros(
            size=(inputs["time"].shape[0], self.n_forecasts, len(self.quantiles)), device=self.device
        )
        multiplicative_components = torch.zeros(
            size=(inputs["time"].shape[0], self.n_forecasts, len(self.quantiles)), device=self.device
        )

        if "lags" in inputs:
            additive_components += self.auto_regression(lags=inputs["lags"])
        # else: assert self.n_lags == 0

        if "covariates" in inputs:
            additive_components += self.all_covariates(covariates=inputs["covariates"])

        if "seasonalities" in inputs:
            s = self.seasonality(s=inputs["seasonalities"], meta=meta)
            if self.config_seasonality.mode == "additive":
                additive_components += s
            elif self.config_seasonality.mode == "multiplicative":
                multiplicative_components += s

        if "events" in inputs:
            if "additive" in inputs["events"].keys():
                additive_components += self.scalar_features_effects(
                    inputs["events"]["additive"], self.event_params["additive"]
                )
            if "multiplicative" in inputs["events"].keys():
                multiplicative_components += self.scalar_features_effects(
                    inputs["events"]["multiplicative"], self.event_params["multiplicative"]
                )

        if "regressors" in inputs:
            if "additive" in inputs["regressors"].keys():
                additive_components += self.future_regressors(inputs["regressors"]["additive"], "additive")
            if "multiplicative" in inputs["regressors"].keys():
                multiplicative_components += self.future_regressors(
                    inputs["regressors"]["multiplicative"], "multiplicative"
                )

        trend = self.trend(t=inputs["time"], meta=meta)
        out = (
            trend
            + additive_components
            + trend.detach() * multiplicative_components
            # 0 is the median quantile index
            # all multiplicative components are multiplied by the median quantile trend (uncomment line below to apply)
            # trend + additive_components + trend.detach()[:, :, 0].unsqueeze(dim=2) * multiplicative_components
        )  # dimensions - [batch, n_forecasts, no_quantiles]

        # check for crossing quantiles and correct them here
        if "predict_mode" in inputs.keys() and inputs["predict_mode"]:
            predict_mode = True
        else:
            predict_mode = False
        out = self._compute_quantile_forecasts_from_diffs(out, predict_mode)
        return out

    def compute_components(self, inputs, meta):
        """This method returns the values of each model component.

        Note
        ----

        Time input is required. Minimum model setup is a linear trend.

        Parameters
        ----------
            inputs : dict
                Model inputs, each of len(df) but with varying dimensions

                Note
                ----

                Contains the following data:

                Model Inputs
                    * ``time`` (torch.Tensor , loat), normalized time, dims: (batch, n_forecasts)
                    * ``lags`` (torch.Tensor, float), dims: (batch, n_lags)
                    * ``seasonalities`` (torch.Tensor, float), dict of named seasonalities (keys) with their features (values), dims of each dict value (batch, n_forecasts, n_features)
                    * ``covariates`` (torch.Tensor, float), dict of named covariates (keys) with their features (values), dims of each dict value: (batch, n_lags)
                    * ``events`` (torch.Tensor, float), all event features, dims (batch, n_forecasts, n_features)
                    * ``regressors``(torch.Tensor, float), all regressor features, dims (batch, n_forecasts, n_features)

        Returns
        -------
            dict
                Containing forecast coomponents with elements of dims (batch, n_forecasts)
        """
        components = {}
        components["trend"] = self.trend(t=inputs["time"], meta=meta)
        if self.config_trend is not None and "seasonalities" in inputs:
            for name, features in inputs["seasonalities"].items():
                components[f"season_{name}"] = self.seasonality.compute_fourier(features=features, name=name, meta=meta)
        if self.n_lags > 0 and "lags" in inputs:
            components["ar"] = self.auto_regression(lags=inputs["lags"])
        if self.config_lagged_regressors is not None and "covariates" in inputs:
            for name, lags in inputs["covariates"].items():
                components[f"lagged_regressor_{name}"] = self.covariate(lags=lags, name=name)
        if (self.config_events is not None or self.config_holidays is not None) and "events" in inputs:
            if "additive" in inputs["events"].keys():
                components["events_additive"] = self.scalar_features_effects(
                    features=inputs["events"]["additive"], params=self.event_params["additive"]
                )
            if "multiplicative" in inputs["events"].keys():
                components["events_multiplicative"] = self.scalar_features_effects(
                    features=inputs["events"]["multiplicative"], params=self.event_params["multiplicative"]
                )
            for event, configs in self.events_dims.items():
                mode = configs["mode"]
                indices = configs["event_indices"]
                if mode == "additive":
                    features = inputs["events"]["additive"]
                    params = self.event_params["additive"]
                else:
                    features = inputs["events"]["multiplicative"]
                    params = self.event_params["multiplicative"]
                components[f"event_{event}"] = self.scalar_features_effects(
                    features=features, params=params, indices=indices
                )
        if self.config_regressors is not None and "regressors" in inputs:
            if "additive" in inputs["regressors"].keys():
                components["future_regressors_additive"] = self.future_regressors(
                    inputs["regressors"]["additive"], "additive"
                )
            if "multiplicative" in inputs["regressors"].keys():
                components["future_regressors_multiplicative"] = self.future_regressors(
                    inputs["regressors"]["multiplicative"], "multiplicative"
                )
            for regressor, configs in self.future_regressors.regressors_dims.items():
                mode = configs["mode"]
                index = []
                index.append(configs["regressor_index"])
                features = inputs["regressors"][mode]
                components[f"future_regressor_{regressor}"] = self.future_regressors(features, mode, indeces=index)
        return components

    def set_compute_components(self, compute_components_flag):
        self.compute_components_flag = compute_components_flag

    def loss_func(self, inputs, predicted, targets):
        loss = None
        # Compute loss. no reduction.
        loss = self.config_train.loss_func(predicted, targets)
        # Weigh newer samples more.
        loss = loss * self._get_time_based_sample_weight(t=inputs["time"])
        loss = loss.sum(dim=2).mean()
        # Regularize.
        if self.reg_enabled:
            steps_per_epoch = math.ceil(self.trainer.estimated_stepping_batches / self.trainer.max_epochs)
            progress_in_epoch = 1 - ((steps_per_epoch * (self.current_epoch + 1) - self.global_step) / steps_per_epoch)
            loss, reg_loss = self._add_batch_regularizations(loss, self.current_epoch, progress_in_epoch)
        else:
            reg_loss = torch.tensor(0.0, device=self.device)
        return loss, reg_loss

    def training_step(self, batch, batch_idx):
        inputs, targets, meta = batch
        # Global-local
        if self.meta_used_in_model:
            meta_name_tensor = torch.tensor([self.id_dict[i] for i in meta["df_name"]], device=self.device)
        else:
            meta_name_tensor = None
        # Run forward calculation
        predicted = self.forward(inputs, meta_name_tensor)
        # Store predictions in self for later network visualization
        self.train_epoch_prediction = predicted
        # Calculate loss
        loss, reg_loss = self.loss_func(inputs, predicted, targets)

        # Optimization
        optimizer = self.optimizers()
        optimizer.zero_grad()
        self.manual_backward(loss)
        optimizer.step()

        scheduler = self.lr_schedulers()
        scheduler.step()

        # Manually track the loss for the lr finder
        self.trainer.fit_loop.running_loss.append(loss)

        # Metrics
        if self.metrics_enabled:
            predicted_denorm = self.denormalize(predicted[:, :, 0])
            target_denorm = self.denormalize(targets.squeeze(dim=2))
            self.log_dict(self.metrics_train(predicted_denorm, target_denorm), **self.log_args)
            self.log("Loss", loss, **self.log_args)
            self.log("RegLoss", reg_loss, **self.log_args)
        return loss

    def validation_step(self, batch, batch_idx):
        inputs, targets, meta = batch
        # Global-local
        if self.meta_used_in_model:
            meta_name_tensor = torch.tensor([self.id_dict[i] for i in meta["df_name"]], device=self.device)
        else:
            meta_name_tensor = None
        # Run forward calculation
        predicted = self.forward(inputs, meta_name_tensor)
        # Calculate loss
        loss, reg_loss = self.loss_func(inputs, predicted, targets)
        # Metrics
        if self.metrics_enabled:
            predicted_denorm = self.denormalize(predicted[:, :, 0])
            target_denorm = self.denormalize(targets.squeeze(dim=2))
            self.log_dict(self.metrics_val(predicted_denorm, target_denorm), **self.log_args)
            self.log("Loss_val", loss, **self.log_args)
            self.log("RegLoss_val", reg_loss, **self.log_args)

    def test_step(self, batch, batch_idx):
        inputs, targets, meta = batch
        # Global-local
        if self.meta_used_in_model:
            meta_name_tensor = torch.tensor([self.id_dict[i] for i in meta["df_name"]], device=self.device)
        else:
            meta_name_tensor = None
        # Run forward calculation
        predicted = self.forward(inputs, meta_name_tensor)
        # Calculate loss
        loss, reg_loss = self.loss_func(inputs, predicted, targets)
        # Metrics
        if self.metrics_enabled:
            self.log("Loss_test", loss, **self.log_args)
            self.log("RegLoss_test", reg_loss, **self.log_args)

    def predict_step(self, batch, batch_idx, dataloader_idx=0):
        inputs, _, meta = batch
        # Global-local
        if self.meta_used_in_model:
            meta_name_tensor = torch.tensor([self.id_dict[i] for i in meta["df_name"]], device=self.device)
        else:
            meta_name_tensor = None
        # Add predict_mode flag to dataset
        inputs["predict_mode"] = True
        # Run forward calculation
        prediction = self.forward(inputs, meta_name_tensor)
        # Calculate components (if requested)
        if self.compute_components_flag:
            components = self.compute_components(inputs, meta_name_tensor)
        else:
            components = None
        return prediction, components

    def configure_optimizers(self):
        # Optimizer
        optimizer = self._optimizer(self.parameters(), lr=self.learning_rate, **self.config_train.optimizer_args)

        # Scheduler
        lr_scheduler = self._scheduler(
            optimizer,
            max_lr=self.learning_rate,
            total_steps=self.trainer.estimated_stepping_batches,
            **self.config_train.scheduler_args,
        )

        return {"optimizer": optimizer, "lr_scheduler": lr_scheduler}

    def _get_time_based_sample_weight(self, t):
        weight = torch.ones_like(t)
        if self.config_train.newer_samples_weight > 1.0:
            end_w = self.config_train.newer_samples_weight
            start_t = self.config_train.newer_samples_start
            time = (t.detach() - start_t) / (1.0 - start_t)
            time = torch.maximum(torch.zeros_like(time), time)
            time = torch.minimum(torch.ones_like(time), time)  # time = 0 to 1
            time = np.pi * (time - 1.0)  # time =  -pi to 0
            time = 0.5 * torch.cos(time) + 0.5  # time =  0 to 1
            # scales end to be end weight times bigger than start weight
            # with end weight being 1.0
            weight = (1.0 + time * (end_w - 1.0)) / end_w
        return weight.unsqueeze(dim=2)  # add an extra dimension for the quantiles

    def _add_batch_regularizations(self, loss, epoch, progress):
        """Add regularization terms to loss, if applicable

        Parameters
        ----------
            loss : torch.Tensor, scalar
                current batch loss
            epoch : int
                current epoch number
            progress : float
                progress within the epoch, between 0 and 1

        Returns
        -------
            loss, reg_loss
        """
        delay_weight = self.config_train.get_reg_delay_weight(epoch, progress)

        reg_loss = torch.zeros(1, dtype=torch.float, requires_grad=False, device=self.device)
        if delay_weight > 0:
            # Add regularization of AR weights - sparsify
            if self.max_lags > 0 and self.config_ar.reg_lambda is not None:
                reg_ar = self.config_ar.regularize(self.ar_weights)
                reg_ar = torch.sum(reg_ar).squeeze() / self.n_forecasts
                reg_loss += self.config_ar.reg_lambda * reg_ar

            # Regularize trend to be smoother/sparse
            l_trend = self.config_trend.trend_reg
            if self.config_trend.n_changepoints > 0 and l_trend is not None and l_trend > 0:
                reg_trend = utils.reg_func_trend(
                    weights=self.trend.get_trend_deltas,
                    threshold=self.config_train.trend_reg_threshold,
                )
                reg_loss += l_trend * reg_trend

            # Regularize seasonality: sparsify fourier term coefficients
            if self.seasonality:
                l_season = self.config_seasonality.reg_lambda
                if self.seasonality.season_dims is not None and l_season is not None and l_season > 0:
                    for name in self.season_params.keys():
                        reg_season = utils.reg_func_season(self.season_params[name])
                        reg_loss += l_season * reg_season

            # Regularize events: sparsify events features coefficients
            if self.config_events is not None or self.config_holidays is not None:
                reg_events_loss = utils.reg_func_events(self.config_events, self.config_holidays, self)
                reg_loss += reg_events_loss

            # Regularize regressors: sparsify regressor features coefficients
            if self.config_regressors is not None:
                reg_regressor_loss = utils.reg_func_regressors(self.config_regressors, self)
                reg_loss += reg_regressor_loss

        trend_glocal_loss = torch.zeros(1, dtype=torch.float, requires_grad=False)
        # Glocal Trend
        if self.config_trend.trend_global_local == "local" and self.config_trend.glocal_trend_reg != False:
            trend_glocal_loss = utils.reg_func_trend_glocal(
                self.trend_k0, self.trend_deltas, self.config_trend.glocal_trend_reg
            )
        loss = loss + reg_loss + trend_glocal_loss
        return loss, reg_loss

    def denormalize(self, ts):
        """
        Denormalize timeseries

        Parameters
        ----------
            target : torch.Tensor
                ts tensor

        Returns
        -------
            denormalized timeseries
        """
        if self.config_normalization.global_normalization:
            shift_y = (
                self.config_normalization.global_data_params["y"].shift
                if self.config_normalization.global_normalization and not self.config_normalization.normalize == "off"
                else 0
            )
            scale_y = (
                self.config_normalization.global_data_params["y"].scale
                if self.config_normalization.global_normalization and not self.config_normalization.normalize == "off"
                else 1
            )
            ts = scale_y * ts + shift_y
        return ts


class FlatNet(nn.Module):
    """
    Linear regression fun
    """

    def __init__(self, d_inputs, d_outputs):
        # Perform initialization of the pytorch superclass
        super(FlatNet, self).__init__()
        self.layers = nn.Sequential(
            nn.Linear(d_inputs, d_outputs),
        )
        nn.init.kaiming_normal_(self.layers[0].weight, mode="fan_in")

    def forward(self, x):
        return self.layers(x)

    @property
    def ar_weights(self):
        return self.model.layers[0].weight


class DeepNet(nn.Module):
    """
    A simple, general purpose, fully connected network
    """

    def __init__(self, d_inputs, d_outputs, d_hidden=32, num_hidden_layers=0):
        # Perform initialization of the pytorch superclass
        super(DeepNet, self).__init__()
        self.layers = nn.ModuleList()
        for i in range(num_hidden_layers):
            self.layers.append(nn.Linear(d_inputs, d_hidden, bias=True))
            d_inputs = d_hidden
        self.layers.append(nn.Linear(d_inputs, d_outputs, bias=True))
        for lay in self.layers:
            nn.init.kaiming_normal_(lay.weight, mode="fan_in")

    def forward(self, x):
        """
        This method defines the network layering and activation functions
        """
        activation = nn.functional.relu
        for i in range(len(self.layers)):
            if i > 0:
                x = activation(x)
            x = self.layers[i](x)
        return x

    @property
    def ar_weights(self):
        return self.layers[0].weight<|MERGE_RESOLUTION|>--- conflicted
+++ resolved
@@ -233,30 +233,9 @@
         self.config_seasonality = config_seasonality
         # Error handling
         if self.config_seasonality is not None:
-<<<<<<< HEAD
-            if len(self.id_list) == 1:
-                self.config_seasonality.global_local = "global"
-                for season_i in self.config_seasonality.periods:
-                    self.config_seasonality.periods[season_i].global_local = "global"
-        self.season_dims = utils.config_seasonality_to_model_dims(self.config_seasonality)
-
-        if self.season_dims is not None:
-=======
->>>>>>> 05198bae
             if self.config_seasonality.mode == "multiplicative" and self.config_trend is None:
                 raise ValueError("Multiplicative seasonality requires trend.")
             if self.config_seasonality.mode not in ["additive", "multiplicative"]:
-<<<<<<< HEAD
-                log.error(f"Seasonality Mode {self.config_seasonality.mode} not implemented. Defaulting to 'additive'.")
-                self.config_seasonality.mode = "additive"
-            # Seasonality parameters for global or local modelling
-            self.season_params = nn.ParameterDict(
-                {
-                    # dimensions - [no. of quantiles, num_seasonalities_modelled, no. of fourier terms for each seasonality]
-                    name: new_param(dims=[len(self.quantiles)] + [self.num_seasonalities_modelled_dict[name]] + [dim])
-                    for name, dim in self.season_dims.items()
-                }
-=======
                 raise ValueError(f"Seasonality Mode {self.config_seasonality.mode} not implemented.")
             # Initialize seasonality
             self.seasonality = get_seasonality(
@@ -264,9 +243,9 @@
                 id_list=id_list,
                 quantiles=self.quantiles,
                 num_seasonalities_modelled=num_seasonalities_modelled,
+                num_seasonalities_modelled_dict=num_seasonalities_modelled_dict,
                 n_forecasts=n_forecasts,
                 device=self.device,
->>>>>>> 05198bae
             )
         else:
             self.seasonality = None
@@ -461,245 +440,6 @@
             out = diffs
         return out
 
-<<<<<<< HEAD
-    def _piecewise_linear_trend(self, t, meta):
-        """Piecewise linear trend, computed segmentwise or with deltas.
-
-        Parameters
-        ----------
-            t : torch.Tensor, float
-                normalized time of dimensions (batch, n_forecasts)
-
-            meta: dict
-                Metadata about the all the samples of the model input batch.
-
-                Contains the following:
-                    * ``df_name`` (list, str), time series name ID corresponding to each sample of the input batch.
-        Returns
-        -------
-            torch.Tensor
-                Trend component, same dimensions as input t
-        """
-
-        # From the dataloader meta data, we get the one-hot encoding of the df_name.
-        if self.config_trend.trend_global_local == "local":
-            # dimensions - batch , num_time_series
-            meta_name_tensor_one_hot = nn.functional.one_hot(meta, num_classes=len(self.id_list))
-
-        # Variables identifying, for t, the corresponding trend segment (for each sample of the batch).
-        past_next_changepoint = t.unsqueeze(dim=2) >= self.trend_changepoints_t[1:].unsqueeze(dim=0)
-        segment_id = past_next_changepoint.sum(dim=2)
-        # = dimensions - batch_size, n_forecasts, segments (+ 1)
-        current_segment = nn.functional.one_hot(segment_id, num_classes=self.config_trend.n_changepoints + 1)
-
-        # Computing k_t.
-        # For segmentwise k_t is the model parameter representing the trend slope(actually, trend slope-k_0) in the current_segment at time t (for each sample of the batch).
-        if self.config_trend.trend_global_local == "local":
-            # k_t = k_t(current_segment, sample metadata)
-            # dimensions - quantiles, batch_size, segments (+ 1)
-            trend_deltas_by_sample = torch.sum(
-                meta_name_tensor_one_hot.unsqueeze(dim=0).unsqueeze(dim=-1) * self.trend_deltas.unsqueeze(dim=1), dim=2
-            )
-            # dimensions - batch_size, n_forecasts, quantiles_size
-            k_t = torch.sum(
-                current_segment.unsqueeze(dim=2) * trend_deltas_by_sample.permute(1, 0, 2).unsqueeze(1), dim=-1
-            )
-        elif self.config_trend.trend_global_local == "global":
-            # k_t = k_t(current_segment).
-            # dimensions - batch_size, n_forecasts, quantiles_size
-            k_t = torch.sum(
-                current_segment.unsqueeze(dim=2) * self.trend_deltas.permute(1, 0, 2).unsqueeze(1),
-                dim=-1,
-            )
-
-        # For not segmentwise k_t is the model parameter representing the difference between trend slope in the current_segment at time t
-        # and the trend slope in the previous segment (for each sample of the batch).
-        if not self.segmentwise_trend:
-            if self.config_trend.trend_global_local == "local":
-                # k_t = k_t(current_segment, previous_segment, sample metadata)
-                previous_deltas_t = torch.sum(
-                    past_next_changepoint.unsqueeze(dim=2)
-                    * trend_deltas_by_sample.permute(1, 0, 2)[:, :, :-1].unsqueeze(dim=1),
-                    dim=-1,
-                )
-                # dimensions - batch_size, n_forecasts, quantiles_size
-                k_t = k_t + previous_deltas_t
-            elif self.config_trend.trend_global_local == "global":
-                # k_t = k_t(current_segment, previous_segment)
-                # dimensions - batch_size, n_forecasts, quantiles_size
-                previous_deltas_t = torch.sum(
-                    past_next_changepoint.unsqueeze(dim=2)
-                    * self.trend_deltas.permute(1, 0, 2)[:, :, :-1].unsqueeze(dim=0),
-                    dim=-1,
-                )
-                k_t = k_t + previous_deltas_t
-
-        # Computing m_t.
-        # m_t represents the value at the origin(t=0) that we would need to have so that if we use (k_t + k_0) as slope,
-        # we reach the same value at time = chagepoint_start_of_segment_i
-        # that the segmented slope (having in each segment the slope trend_deltas(i) + k_0)
-        if self.config_trend.growth != "discontinuous":
-            # Intermediate computation: deltas.
-            # `deltas`` is representing the difference between trend slope in the current_segment at time t
-            #  and the trend slope in the previous segment.
-            if self.segmentwise_trend:
-                # dimensions - quantiles, num_trends_modelled, segments
-                deltas = self.trend_deltas[:, :, :] - torch.cat((self.trend_k0, self.trend_deltas[:, :, 0:-1]), dim=2)
-
-            else:
-                deltas = self.trend_deltas
-
-            if self.config_trend.trend_global_local == "local":
-                # We create a dict of gammas based on the df_name
-                # m_t = m_t(current_segment, sample metadata)
-                # dimensions - quantiles, num_time_series, segments
-                gammas_0 = -self.trend_changepoints_t[1:] * deltas[:, :, 1:]
-                # dimensions - quantiles, segments, batch_size
-                gammas = torch.sum(
-                    torch.transpose(meta_name_tensor_one_hot, 1, 0).unsqueeze(dim=-2).unsqueeze(dim=0)
-                    * torch.unsqueeze(gammas_0, dim=-1),
-                    dim=1,
-                )
-                # dimensions - batch_size, n_forecasts, quantiles
-                m_t = torch.sum(past_next_changepoint.unsqueeze(2) * gammas.permute(2, 0, 1).unsqueeze(1), dim=-1)
-
-            elif self.config_trend.trend_global_local == "global":
-                # dimensions - quantiles, 1, segments
-                gammas = -self.trend_changepoints_t[1:] * deltas[:, :, 1:]
-                # dimensions - batch_size, n_forecasts, quantiles
-                m_t = torch.sum(past_next_changepoint.unsqueeze(dim=2) * gammas.permute(1, 0, 2).unsqueeze(1), dim=-1)
-
-            if not self.segmentwise_trend:
-                m_t = m_t.detach()
-        else:
-            # For discontinuous, trend_m is a parameter to optimize, as it is not defined just by trend_deltas & trend_k0
-            if self.config_trend.trend_global_local == "local":
-                # m_t = m_t(current_segment, sample metadata)
-                # dimensions - quantiles, batch_size, segments
-                m_t_0 = torch.sum(
-                    meta_name_tensor_one_hot.unsqueeze(dim=0).unsqueeze(dim=-1) * self.trend_m.unsqueeze(dim=1), dim=2
-                )
-                # dimensions - batch_size, n_forecasts, quantiles
-                m_t = torch.sum(
-                    current_segment.unsqueeze(dim=2) * m_t_0.permute(1, 0, 2).unsqueeze(dim=1),
-                    dim=-1,
-                )
-            elif self.config_trend.trend_global_local == "global":
-                # m_t = m_t(current_segment)
-                # dimensions - batch_size, n_forecasts, quantiles
-                m_t = torch.sum(
-                    current_segment.unsqueeze(dim=2) * self.trend_m.permute(1, 0, 2).unsqueeze(dim=0), dim=-1
-                )
-
-        # Computing trend value at time(t) for each batch sample.
-        if self.config_trend.trend_global_local == "local":
-            # trend_k_0 = trend_k_0(current_segment, sample metadata)
-            trend_k_0 = torch.sum(
-                meta_name_tensor_one_hot.unsqueeze(dim=0).unsqueeze(dim=-1) * self.trend_k0.unsqueeze(dim=1), dim=2
-            ).permute(1, 2, 0)
-            # dimensions - batch_size, n_forecasts, quantiles
-            return (trend_k_0 + k_t) * t.unsqueeze(dim=2) + m_t
-        elif self.config_trend.trend_global_local == "global":
-            # dimensions - batch_size, n_forecasts, quantiles
-            return (self.trend_k0.permute(1, 2, 0) + k_t) * torch.unsqueeze(t, dim=2) + m_t
-
-    def trend(self, t, meta):
-        """Computes trend based on model configuration.
-
-        Parameters
-        ----------
-            t : torch.Tensor float
-                normalized time, dim: (batch, n_forecasts)
-            meta: dict
-                Metadata about the all the samples of the model input batch. Contains the following:
-                    * ``df_name`` (list, str), time series ID corresponding to each sample of the input batch.
-        Returns
-        -------
-            torch.Tensor
-                Trend component, same dimensions as input t
-
-        """
-        # From the dataloader meta data, we get the one-hot encoding of the df_name.
-        if self.config_trend.trend_global_local == "local":
-            meta_name_tensor_one_hot = nn.functional.one_hot(meta, num_classes=len(self.id_list))
-        if self.config_trend.growth == "off":
-            trend = torch.zeros(size=(t.shape[0], self.n_forecasts, len(self.quantiles)), device=self.device)
-        elif int(self.config_trend.n_changepoints) == 0:
-            if self.config_trend.trend_global_local == "local":
-                # trend_k_0 = trend_k_0(sample metadata)
-                # dimensions - batch_size, segments(1), quantiles
-                trend_k_0 = torch.sum(
-                    meta_name_tensor_one_hot.unsqueeze(dim=0).unsqueeze(dim=-1) * self.trend_k0.unsqueeze(dim=1), dim=2
-                ).permute(1, 2, 0)
-                # dimensions -  batch_size, n_forecasts, quantiles
-                trend = trend_k_0 * t.unsqueeze(2)
-            elif self.config_trend.trend_global_local == "global":
-                # dimensions -  batch_size, n_forecasts, quantiles
-                trend = self.trend_k0.permute(1, 2, 0) * t.unsqueeze(dim=2)
-        else:
-            trend = self._piecewise_linear_trend(t, meta)
-
-        return self.bias.unsqueeze(dim=0).unsqueeze(dim=0) + trend
-
-    def seasonality(self, features, name, meta=None):
-        """Compute single seasonality component.
-
-        Parameters
-        ----------
-            features : torch.Tensor, float
-                Features related to seasonality component, dims: (batch, n_forecasts, n_features)
-            name : str
-                Name of seasonality. for attribution to corresponding model weights.
-            meta: dict
-                Metadata about the all the samples of the model input batch. Contains the following:
-                    * ``df_name`` (list, str), time series ID corresponding to each sample of the input batch.
-
-        Returns
-        -------
-            torch.Tensor
-                Forecast component of dims (batch, n_forecasts)
-        """
-        # From the dataloader meta data, we get the one-hot encoding of the df_name.
-        if self.config_seasonality.periods[name].global_local == "local":
-            meta_name_tensor_one_hot = nn.functional.one_hot(meta, num_classes=len(self.id_list))
-            # dimensions - quantiles, batch, parameters_fourier
-            season_params_sample = torch.sum(
-                meta_name_tensor_one_hot.unsqueeze(dim=0).unsqueeze(dim=-1) * self.season_params[name].unsqueeze(dim=1),
-                dim=2,
-            )
-            # dimensions -  batch_size, n_forecasts, quantiles
-            seasonality = torch.sum(features.unsqueeze(2) * season_params_sample.permute(1, 0, 2).unsqueeze(1), dim=-1)
-        elif self.config_seasonality.periods[name].global_local == "global":
-            # dimensions -  batch_size, n_forecasts, quantiles
-            seasonality = torch.sum(
-                features.unsqueeze(dim=2) * self.season_params[name].permute(1, 0, 2).unsqueeze(dim=0), dim=-1
-            )
-        return seasonality
-
-    def all_seasonalities(self, s, meta):
-        """Compute all seasonality components.
-
-        Parameters
-        ----------
-            s : torch.Tensor, float
-                dict of named seasonalities (keys) with their features (values)
-                dims of each dict value (batch, n_forecasts, n_features)
-            meta: dict
-                Metadata about the all the samples of the model input batch. Contains the following:
-                    * ``df_name`` (list, str), time series ID corresponding to each sample of the input batch.
-
-        Returns
-        -------
-            torch.Tensor
-                Forecast component of dims (batch, n_forecasts)
-        """
-        x = torch.zeros(size=(s[list(s.keys())[0]].shape[0], self.n_forecasts, len(self.quantiles)), device=self.device)
-        for name, features in s.items():
-            x = x + self.seasonality(features, name, meta)
-        return x
-
-=======
->>>>>>> 05198bae
     def scalar_features_effects(self, features, params, indices=None):
         """
         Computes events component of the model
