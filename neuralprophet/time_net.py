import logging
import math
from collections import OrderedDict
from functools import reduce
from typing import Dict, List, Optional, Union

import numpy as np
import pytorch_lightning as pl
import torch
import torch.nn as nn
import torchmetrics

from neuralprophet import configure, np_types
from neuralprophet.components.router import get_future_regressors, get_seasonality, get_trend
from neuralprophet.utils import (
    check_for_regularization,
    config_events_to_model_dims,
    reg_func_events,
    reg_func_regressors,
    reg_func_season,
    reg_func_seasonality_glocal,
    reg_func_trend,
    reg_func_trend_glocal,
)
from neuralprophet.utils_time_dataset import FeatureExtractor
from neuralprophet.utils_torch import init_parameter, interprete_model

log = logging.getLogger("NP.time_net")


class TimeNet(pl.LightningModule):
    """Linear time regression fun and some not so linear fun.
    A modular model that models classic time-series components
        * trend
        * seasonality
        * auto-regression (as AR-Net)
        * covariates (as AR-Net)
        * apriori regressors
        * events and holidays
    by using Neural Network components.
    The Auto-regression and covariate components can be configured as a deeper network (AR-Net).
    """

    def __init__(
        self,
        config_model: configure.Model,
        config_seasonality: configure.ConfigSeasonality,
        config_train: Optional[configure.Train] = None,
        config_trend: Optional[configure.Trend] = None,
        config_ar: Optional[configure.AR] = None,
        config_normalization: Optional[configure.Normalization] = None,
        config_lagged_regressors: Optional[configure.ConfigLaggedRegressors] = None,
        config_regressors: Optional[configure.ConfigFutureRegressors] = None,
        config_events: Optional[configure.ConfigEvents] = None,
        config_holidays: Optional[configure.ConfigCountryHolidays] = None,
        config_model: Optional[configure.ConfigModel] = None,
        n_forecasts: int = 1,
        n_lags: int = 0,
        max_lags: int = 0,
        ar_layers: Optional[List[int]] = [],
        lagged_reg_layers: Optional[List[int]] = [],
        compute_components_flag: bool = False,
        metrics: Optional[np_types.CollectMetricsMode] = {},
        id_list: List[str] = ["__df__"],
        num_trends_modelled: int = 1,
        num_seasonalities_modelled: int = 1,
        num_seasonalities_modelled_dict: dict = None,
        meta_used_in_model: bool = False,
    ):
        """
        Parameters
        ----------
            quantiles : list
                the set of quantiles estimated
            config_train : configure.Train
            config_trend : configure.Trend
            config_seasonality : configure.ConfigSeasonality
            config_ar : configure.AR
            config_lagged_regressors : configure.ConfigLaggedRegressors
                Configurations for lagged regressors
            config_regressors : configure.ConfigFutureRegressors
                Configs of regressors with mode and index.
            config_events : configure.ConfigEvents
            config_holidays : OrderedDict
            config_normalization: OrderedDict
            n_forecasts : int
                number of steps to forecast. Aka number of model outputs
            n_lags : int
                number of previous steps of time series used as input (aka AR-order)
                Note
                ----
                The default value is ``0``, which initializes no auto-regression.

            max_lags : int
                Number of max. previous steps of time series used as input (aka AR-order).

            ar_layers : list
                List of hidden layers (for AR-Net).

                Note
                ----
                The default value is ``[]``, which initializes no hidden layers.

            lagged_reg_layers : list
                List of hidden layers (for covariate-Net).

                Note
                ----
                The default value is ``[]``, which initializes no hidden layers.


            compute_components_flag : bool
                Flag whether to compute the components of the model or not.
            metrics : dict
                Dictionary of torchmetrics to be used during training and for evaluation.
            id_list : list
                List of different time series IDs, used for global-local modelling (if enabled)
                Note
                ----
                This parameter is set to  ``['__df__']`` if only one time series is input.
            num_trends_modelled : int
                Number of different trends modelled.
                Note
                ----
                If only 1 time series is modelled, it will be always 1.
                Note
                ----
                For multiple time series. If trend is modelled globally the value is set
                to 1, otherwise it is set to the number of time series modelled.
            num_seasonalities_modelled : int
                Number of different seasonalities modelled.
                Note
                ----
                If only 1 time series is modelled, it will be always 1.
                Note
                ----
                For multiple time series. If seasonality is modelled globally the value is set
                to 1, otherwise it is set to the number of time series modelled.
            meta_used_in_model : boolean
                Whether we need to know the time series ID when we interact with the Model.
                Note
                ----
                Will be set to ``True`` if more than one component is modelled locally.
        """
        super().__init__()

        # Store hyerparameters in model checkpoint
        # TODO: causes a RuntimeError under certain conditions, investigate and handle better
        try:
            self.save_hyperparameters()
        except RuntimeError:
            pass

        # General
        self.config_model = config_model
        self.n_forecasts = n_forecasts

        # Lightning Config
        self.config_train = config_train
        self.config_normalization = config_normalization
        self.compute_components_flag = compute_components_flag
        self.config_model = config_model

        # Manual optimization: we are responsible for calling .backward(), .step(), .zero_grad().
        self.automatic_optimization = False

        # Hyperparameters (can be tuned using trainer.tune())
        self.learning_rate = self.config_train.learning_rate
        self.batch_size = self.config_train.batch_size
        self.finding_lr = False  # flag to indicate if we are in lr finder mode

        # Metrics Config
        self.metrics_enabled = bool(metrics)  # yields True if metrics is not an empty dictionary
        if self.metrics_enabled:
            metrics = {metric: torchmetrics.__dict__[metrics[metric][0]](**metrics[metric][1]) for metric in metrics}
            self.log_args = {
                "on_step": False,
                "on_epoch": True,
                "prog_bar": True,
                "batch_size": self.config_train.batch_size,
            }
            self.metrics_train = torchmetrics.MetricCollection(metrics=metrics)
            self.metrics_val = torchmetrics.MetricCollection(metrics=metrics, postfix="_val")

        # For Multiple Time Series Analysis
        self.id_list = id_list
        self.id_dict = dict((key, i) for i, key in enumerate(id_list))
        self.num_trends_modelled = num_trends_modelled
        self.num_seasonalities_modelled = num_seasonalities_modelled
        self.num_seasonalities_modelled_dict = num_seasonalities_modelled_dict
        self.meta_used_in_model = meta_used_in_model

        # Regularization
        self.reg_enabled = check_for_regularization(
            [
                config_seasonality,
                config_regressors,
                config_lagged_regressors,
                config_ar,
                config_events,
                config_trend,
                config_holidays,
            ]
        )

        # Quantiles
        self.quantiles = self.config_model.quantiles

        # Trend
        self.config_trend = config_trend
        self.trend = get_trend(
            config=config_trend,
            id_list=id_list,
            quantiles=self.quantiles,
            num_trends_modelled=num_trends_modelled,
            n_forecasts=n_forecasts,
            device=self.device,
        )

        # Seasonalities
        self.config_seasonality = config_seasonality
        # Error handling
        if self.config_seasonality is not None:
            if self.config_seasonality.mode == "multiplicative" and self.config_trend is None:
                raise ValueError("Multiplicative seasonality requires trend.")
            if self.config_seasonality.mode not in ["additive", "multiplicative"]:
                raise ValueError(f"Seasonality Mode {self.config_seasonality.mode} not implemented.")
            # Initialize seasonality
            self.seasonality = get_seasonality(
                config=config_seasonality,
                id_list=id_list,
                quantiles=self.quantiles,
                num_seasonalities_modelled=num_seasonalities_modelled,
                num_seasonalities_modelled_dict=num_seasonalities_modelled_dict,
                n_forecasts=n_forecasts,
                device=self.device,
            )

        # Events
        self.config_events = config_events
        self.config_holidays = config_holidays
        self.events_dims = config_events_to_model_dims(self.config_events, self.config_holidays)
        if self.events_dims is not None:
            n_additive_event_params = 0
            n_multiplicative_event_params = 0
            for event, configs in self.events_dims.items():
                if configs["mode"] not in ["additive", "multiplicative"]:
                    log.error("Event Mode {} not implemented. Defaulting to 'additive'.".format(configs["mode"]))
                    self.events_dims[event]["mode"] = "additive"
                if configs["mode"] == "additive":
                    n_additive_event_params += len(configs["event_indices"])
                elif configs["mode"] == "multiplicative":
                    if self.config_trend is None:
                        log.error("Multiplicative events require trend.")
                        raise ValueError
                    n_multiplicative_event_params += len(configs["event_indices"])
            self.event_params = nn.ParameterDict(
                {
                    # dimensions - [no. of quantiles, no. of additive events]
                    "additive": init_parameter(dims=[len(self.quantiles), n_additive_event_params]),
                    # dimensions - [no. of quantiles, no. of multiplicative events]
                    "multiplicative": init_parameter(dims=[len(self.quantiles), n_multiplicative_event_params]),
                }
            )
        else:
            self.config_events = None
            self.config_holidays = None

        # Autoregression
        self.config_ar = config_ar
        self.n_lags = n_lags
        self.ar_layers = ar_layers
        self.max_lags = max_lags
        if self.n_lags > 0:
            ar_net_layers = []
            d_inputs = self.n_lags
            for d_hidden_i in self.ar_layers:
                ar_net_layers.append(nn.Linear(d_inputs, d_hidden_i, bias=True))
                ar_net_layers.append(nn.ReLU())
                d_inputs = d_hidden_i
            # final layer has input size d_inputs and output size equal to no. of forecasts * no. of quantiles
            ar_net_layers.append(nn.Linear(d_inputs, self.n_forecasts * len(self.quantiles), bias=False))
            self.ar_net = nn.Sequential(*ar_net_layers)
            for lay in self.ar_net:
                if isinstance(lay, nn.Linear):
                    nn.init.kaiming_normal_(lay.weight, mode="fan_in")

        # Lagged regressors
        self.lagged_reg_layers = lagged_reg_layers
        self.config_lagged_regressors = config_lagged_regressors
        if self.config_lagged_regressors is not None:
            covar_net_layers = []
            d_inputs = sum([covar.n_lags for _, covar in self.config_lagged_regressors.items()])
            for d_hidden_i in self.lagged_reg_layers:
                covar_net_layers.append(nn.Linear(d_inputs, d_hidden_i, bias=True))
                covar_net_layers.append(nn.ReLU())
                d_inputs = d_hidden_i
            covar_net_layers.append(nn.Linear(d_inputs, self.n_forecasts * len(self.quantiles), bias=False))
            self.covar_net = nn.Sequential(*covar_net_layers)
            for lay in self.covar_net:
                if isinstance(lay, nn.Linear):
                    nn.init.kaiming_normal_(lay.weight, mode="fan_in")

        # Regressors
        self.config_regressors = config_regressors
        if self.config_regressors.regressors is not None:
            # Initialize future_regressors
            self.future_regressors = get_future_regressors(
                config=config_regressors,
                id_list=id_list,
                quantiles=self.quantiles,
                n_forecasts=n_forecasts,
                device=self.device,
                config_trend_none_bool=self.config_trend is None,
            )
        else:
            self.config_regressors.regressors = None

        # Features Extractor
        self.features_extractor = FeatureExtractor(
            n_lags=self.n_lags,
            n_forecasts=self.n_forecasts,
            max_lags=self.max_lags,
            config_seasonality=self.config_seasonality,
            lagged_regressor_config=self.config_lagged_regressors,
            feature_indices=self.config_model.features_map,
        )

    @property
    def ar_weights(self) -> torch.Tensor:
        """sets property auto-regression weights for regularization. Update if AR is modelled differently"""
        # TODO: this is wrong for deep networks, use utils_torch.interprete_model
        for layer in self.ar_net:
            if isinstance(layer, nn.Linear):
                return layer.weight

    def get_covar_weights(self, covar_input=None) -> torch.Tensor:
        """
        Get attributions of covariates network w.r.t. the model input.
        """
        if self.config_lagged_regressors is not None:
            # Accumulate the lags of the covariates
            covar_splits = np.add.accumulate(
                [covar.n_lags for _, covar in self.config_lagged_regressors.items()][:-1]
            ).tolist()
            # If actual covariates are provided, use them to compute the attributions
            if covar_input is not None:
                covar_input = torch.cat([covar for _, covar in covar_input.items()], axis=1)
            # Calculate the attributions w.r.t. the inputs
            if self.lagged_reg_layers == []:
                attributions = self.covar_net[0].weight
            else:
                attributions = interprete_model(self, "covar_net", "forward_covar_net", covar_input)
            # Split the attributions into the different covariates
            attributions_split = torch.tensor_split(
                attributions,
                covar_splits,
                axis=1,
            )
            # Combine attributions and covariate name
            covar_attributions = dict(zip(self.config_lagged_regressors.keys(), attributions_split))
        else:
            covar_attributions = None
        return covar_attributions

    def set_covar_weights(self, covar_weights: torch.Tensor):
        """
        Function to set the covariate weights for later interpretation in compute_components.
        This function is needed since the gradient information is not available during the predict_step
        method and attributions cannot be calculated in compute_components.

        :param covar_weights: _description_
        :type covar_weights: torch.Tensor
        """
        self.covar_weights = covar_weights

    def get_event_weights(self, name: str) -> Dict[str, torch.Tensor]:
        """
        Retrieve the weights of event features given the name
        Parameters
        ----------
            name : str
                Event name
        Returns
        -------
            OrderedDict
                Dict of the weights of all offsets corresponding to a particular event
        """

        event_dims = self.events_dims[name]
        mode = event_dims["mode"]

        if mode == "multiplicative":
            event_params = self.event_params["multiplicative"]
        else:
            assert mode == "additive"
            event_params = self.event_params["additive"]

        event_param_dict = OrderedDict({})
        for event_delim, indices in zip(event_dims["event_delim"], event_dims["event_indices"]):
            event_param_dict[event_delim] = event_params[:, indices : (indices + 1)]
        return event_param_dict

    def _compute_quantile_forecasts_from_diffs(self, diffs: torch.Tensor, predict_mode: bool = False) -> torch.Tensor:
        """
        Computes the actual quantile forecasts from quantile differences estimated from the model
        Args:
            diffs : torch.Tensor
                tensor of dims (batch, n_forecasts, no_quantiles) which
                contains the median quantile forecasts as well as the diffs of other quantiles
                from the median quantile
            predict_mode : bool
                boolean variable indicating whether the model is in prediction mode
        Returns:
            dim (batch, n_forecasts, no_quantiles)
                final forecasts
        """

        if len(self.quantiles) <= 1:
            return diffs
        # generate the actual quantile forecasts from predicted differences
        if any(quantile > 0.5 for quantile in self.quantiles):
            quantiles_divider_index = next(i for i, quantile in enumerate(self.quantiles) if quantile > 0.5)
        else:
            quantiles_divider_index = len(self.quantiles)

        n_upper_quantiles = diffs.shape[-1] - quantiles_divider_index
        n_lower_quantiles = quantiles_divider_index - 1

        out = torch.zeros_like(diffs)
        out[:, :, 0] = diffs[:, :, 0]  # set the median where 0 is the median quantile index

        if n_upper_quantiles > 0:  # check if upper quantiles exist
            upper_quantile_diffs = diffs[:, :, quantiles_divider_index:]
            if predict_mode:  # check for quantile crossing and correct them in predict mode
                upper_quantile_diffs[:, :, 0] = torch.max(
                    torch.tensor(0, device=self.device), upper_quantile_diffs[:, :, 0]
                )
                for i in range(n_upper_quantiles - 1):
                    next_diff = upper_quantile_diffs[:, :, i + 1]
                    diff = upper_quantile_diffs[:, :, i]
                    upper_quantile_diffs[:, :, i + 1] = torch.max(next_diff, diff)
            out[:, :, quantiles_divider_index:] = (
                upper_quantile_diffs + diffs[:, :, 0].unsqueeze(dim=2).repeat(1, 1, n_upper_quantiles).detach()
            )  # set the upper quantiles

        if n_lower_quantiles > 0:  # check if lower quantiles exist
            lower_quantile_diffs = diffs[:, :, 1:quantiles_divider_index]
            if predict_mode:  # check for quantile crossing and correct them in predict mode
                lower_quantile_diffs[:, :, -1] = torch.max(
                    torch.tensor(0, device=self.device), lower_quantile_diffs[:, :, -1]
                )
                for i in range(n_lower_quantiles - 1, 0, -1):
                    next_diff = lower_quantile_diffs[:, :, i - 1]
                    diff = lower_quantile_diffs[:, :, i]
                    lower_quantile_diffs[:, :, i - 1] = torch.max(next_diff, diff)
            lower_quantile_diffs = -lower_quantile_diffs
            out[:, :, 1:quantiles_divider_index] = (
                lower_quantile_diffs + diffs[:, :, 0].unsqueeze(dim=2).repeat(1, 1, n_lower_quantiles).detach()
            )  # set the lower quantiles

        return out

    def scalar_features_effects(self, features: torch.Tensor, params: nn.Parameter, indices=None) -> torch.Tensor:
        """
        Computes events component of the model
        Parameters
        ----------
            features : torch.Tensor, float
                Features (either additive or multiplicative) related to event component dims (batch, n_forecasts,
                n_features)
            params : nn.Parameter
                Params (either additive or multiplicative) related to events dims (n_quantiles, n_features)
            indices : list of int
                Indices in the feature tensors related to a particular event
        Returns
        -------
            torch.Tensor
                Forecast component of dims (batch, n_forecasts, n_quantiles)
        """
        if indices is not None:
            features = features[:, :, indices]
            params = params[:, indices]
        # features dims: (batch, n_forecasts, n_features)  -> (batch, n_forecasts, 1, n_features)
        # params dims: (n_quantiles, n_features) -> (batch, 1, n_quantiles, n_features)
        out = torch.sum(features.unsqueeze(dim=2) * params.unsqueeze(dim=0).unsqueeze(dim=0), dim=-1)
        return out  # dims (batch, n_forecasts, n_quantiles)

    def auto_regression(self, lags: Union[torch.Tensor, float]) -> torch.Tensor:
        """Computes auto-regessive model component AR-Net.
        Parameters
        ----------
            lags  : torch.Tensor, float
                Previous times series values, dims: (batch, n_lags)
        Returns
        -------
            torch.Tensor
                Forecast component of dims: (batch, n_forecasts)
        """
        x = self.ar_net(lags)
        # segment the last dimension to match the quantiles
        x = x.view(x.shape[0], self.n_forecasts, len(self.quantiles))
        return x

    def forward_covar_net(self, covariates):
        """Compute all covariate components.
        Parameters
        ----------
            covariates : dict(torch.Tensor, float)
                dict of named covariates (keys) with their features (values)
                dims of each dict value: (batch, n_lags)
        Returns
        -------
            torch.Tensor
                Forecast component of dims (batch, n_forecasts, quantiles)
        """
        # Concat covariates into one tensor)
        if isinstance(covariates, dict):
            x = torch.cat([covar for _, covar in covariates.items()], axis=1)
        else:
            x = covariates
        x = self.covar_net(x)
        # segment the last dimension to match the quantiles
        x = x.view(x.shape[0], self.n_forecasts, len(self.quantiles))
        return x

    def forward(
        self,
        input_tensor: torch.Tensor,
        meta: Dict = None,
        compute_components_flag: bool = False,
        predict_mode: bool = False,
    ) -> torch.Tensor:
        """This method defines the model forward pass."""

        time_input = self.features_extractor.extract_component(component_name="time")
        # Handle meta argument
        if meta is None and self.meta_used_in_model:
            name_id_dummy = self.id_list[0]
            meta = OrderedDict()
            meta["df_name"] = [name_id_dummy for _ in range(time_input.shape[0])]
            meta = torch.tensor([self.id_dict[i] for i in meta["df_name"]], device=self.device)

        # Initialize components and nonstationary tensors
        components = {}
        additive_components = torch.zeros(
            size=(time_input.shape[0], self.n_forecasts, len(self.quantiles)),
            device=self.device,
        )
        additive_components_nonstationary = torch.zeros(
            size=(time_input.shape[0], time_input.shape[1], len(self.quantiles)),
            device=self.device,
        )
        multiplicative_components_nonstationary = torch.zeros(
            size=(time_input.shape[0], time_input.shape[1], len(self.quantiles)),
            device=self.device,
        )

        # Unpack time feature and compute trend
        trend = self.trend(t=time_input, meta=meta)
        components["trend"] = trend

        # Unpack and process seasonalities
        seasonalities_input = None
        if self.config_seasonality and self.config_seasonality.periods:
            seasonalities_input = self.features_extractor.extract_component(component_name="seasonalities")
            s = self.seasonality(s=seasonalities_input, meta=meta)
            if self.config_seasonality.mode == "additive":
                additive_components_nonstationary += s
            elif self.config_seasonality.mode == "multiplicative":
                multiplicative_components_nonstationary += s
            components["seasonalities"] = s

        # Unpack and process events
        additive_events_input = None
        multiplicative_events_input = None
        if "additive_events" in self.config_model.features_map:
            additive_events_input = self.features_extractor.extract_component(component_name="additive_events")
            additive_events = self.scalar_features_effects(additive_events_input, self.event_params["additive"])
            additive_components_nonstationary += additive_events
            components["additive_events"] = additive_events
        if "multiplicative_events" in self.config_model.features_map:
            multiplicative_events_input = self.features_extractor.extract_component(
                component_name="multiplicative_events"
            )
            multiplicative_events = self.scalar_features_effects(
                multiplicative_events_input, self.event_params["multiplicative"]
            )
            multiplicative_components_nonstationary += multiplicative_events
            components["multiplicative_events"] = multiplicative_events

        # Unpack and process regressors
        additive_regressors_input = None
        multiplicative_regressors_input = None
        if "additive_regressors" in self.config_model.features_map:
            additive_regressors_input = self.features_extractor.extract_component(component_name="additive_regressors")
            additive_regressors = self.future_regressors(additive_regressors_input, "additive")
            additive_components_nonstationary += additive_regressors
            components["additive_regressors"] = additive_regressors
        if "multiplicative_regressors" in self.config_model.features_map:
            multiplicative_regressors_input = self.features_extractor.extract_component(
                component_name="multiplicative_regressors"
            )
            multiplicative_regressors = self.future_regressors(multiplicative_regressors_input, "multiplicative")
            multiplicative_components_nonstationary += multiplicative_regressors
            components["multiplicative_regressors"] = multiplicative_regressors

        # Unpack and process lags
        lags_input = None
        if "lags" in self.config_model.features_map:
            lags_input = self.features_extractor.extract_component(component_name="lags")
            nonstationary_components = (
                trend[:, : self.n_lags, 0]
                + additive_components_nonstationary[:, : self.n_lags, 0]
                + trend[:, : self.n_lags, 0].detach() * multiplicative_components_nonstationary[:, : self.n_lags, 0]
            )
            stationarized_lags = lags_input - nonstationary_components
            lags = self.auto_regression(lags=stationarized_lags)
            additive_components += lags
            components["lags"] = lags

        # Unpack and process covariates
        covariates_input = None
        if self.config_lagged_regressors:
            covariates_input = self.features_extractor.extract_component(component_name="lagged_regressors")
            covariates = self.forward_covar_net(covariates=covariates_input)
            additive_components += covariates
            components["covariates"] = covariates

        # Combine components and compute predictions
        predictions_nonstationary = (
            trend[:, self.n_lags : time_input.shape[1], :]
            + additive_components_nonstationary[:, self.n_lags : time_input.shape[1], :]
            + trend[:, self.n_lags : time_input.shape[1], :].detach()
            * multiplicative_components_nonstationary[:, self.n_lags : time_input.shape[1], :]
        )
        prediction = predictions_nonstationary + additive_components

        # Correct crossing quantiles
        prediction_with_quantiles = self._compute_quantile_forecasts_from_diffs(prediction, predict_mode)

        # Compute components if required
        if compute_components_flag:
            components = self.compute_components(
                time_input,
                seasonalities_input,
                lags_input,
                covariates_input,
                additive_events_input,
                multiplicative_events_input,
                additive_regressors_input,
                multiplicative_regressors_input,
                components,
                meta,
            )
            print(f"components = {components.keys()}")
        else:
            components = None

        return prediction_with_quantiles, components

    def compute_components(
        self,
        time_input,
        seasonality_input,
        lags_input,
        covariates_input,
        additive_events_input,
        multiplicative_events_input,
        additive_regressors_input,
        multiplicative_regressors_input,
        components_raw: Dict,
        meta: Dict,
    ) -> Dict:
        components = {}

        components["trend"] = components_raw["trend"][:, self.n_lags : time_input.shape[1], :]
        if self.config_trend is not None and seasonality_input is not None:
            for name, features in seasonality_input.items():
                print(f"season = {name}")

                components[f"season_{name}"] = self.seasonality.compute_fourier(
                    features=features[:, self.n_lags : time_input.shape[1], :], name=name, meta=meta
                )
        if self.n_lags > 0 and lags_input is not None:
            components["ar"] = components_raw["lags"]
        if self.config_lagged_regressors is not None and covariates_input is not None:
            print("lagged_regressors")
            # Combined forward pass
            all_covariates = components_raw["covariates"]
            # Calculate the contribution of each covariate on each forecast
            covar_attributions = self.covar_weights
            # Sum the contributions of all covariates
            covar_attribution_sum_per_forecast = reduce(
                torch.add, [torch.sum(covar, axis=1) for _, covar in covar_attributions.items()]
            ).to(all_covariates.device)
            for name in covariates_input.keys():
                # Distribute the contribution of the current covariate to the combined forward pass
                # 1. Calculate the relative share of each covariate on the total attributions
                # 2. Multiply the relative share with the combined forward pass
                components[f"lagged_regressor_{name}"] = torch.multiply(
                    all_covariates,
                    torch.divide(
                        torch.sum(covar_attributions[name], axis=1).to(all_covariates.device),
                        covar_attribution_sum_per_forecast,
                    ).reshape(self.n_forecasts, len(self.quantiles)),
                )
        if self.config_events is not None or self.config_holidays is not None:
            if additive_events_input is not None:
                components["events_additive"] = components_raw["additive_events"][
                    :, self.n_lags : time_input.shape[1], :
                ]
            if multiplicative_events_input is not None:
                components["events_multiplicative"] = components_raw["multiplicative_events"][
                    :, self.n_lags : time_input.shape[1], :
                ]
            for event, configs in self.events_dims.items():
                mode = configs["mode"]
                indices = configs["event_indices"]
                if mode == "additive":
                    features = additive_events_input[:, self.n_lags : time_input.shape[1], :]
                    params = self.event_params["additive"]
                else:
                    features = multiplicative_events_input[:, self.n_lags : time_input.shape[1], :]
                    params = self.event_params["multiplicative"]
                components[f"event_{event}"] = self.scalar_features_effects(
                    features=features, params=params, indices=indices
                )
        if self.config_regressors.regressors is not None:
            if additive_regressors_input is not None:
                components["future_regressors_additive"] = components_raw["additive_regressors"][
                    :, self.n_lags : time_input.shape[1], :
                ]

            if multiplicative_regressors_input is not None:
                components["future_regressors_multiplicative"] = components_raw["multiplicative_regressors"][
                    :, self.n_lags : time_input.shape[1], :
                ]

            for regressor, configs in self.future_regressors.regressors_dims.items():
                print(f"regressor = {regressor}")
                mode = configs["mode"]
                index = []
                index.append(configs["regressor_index"])
                if mode == "additive" and additive_regressors_input is not None:
                    components[f"future_regressor_{regressor}"] = self.future_regressors(
                        additive_regressors_input[:, self.n_lags : time_input.shape[1], :], mode, indeces=index
                    )
                if mode == "multiplicative" and multiplicative_regressors_input is not None:
                    components[f"future_regressor_{regressor}"] = self.future_regressors(
                        multiplicative_regressors_input[:, self.n_lags : time_input.shape[1], :], mode, indeces=index
                    )
        return components

    def set_compute_components(self, compute_components_flag):
        self.compute_components_flag = compute_components_flag

    def loss_func(self, time, predicted, targets):
        loss = None
        # Compute loss. no reduction.
        loss = self.config_train.loss_func(predicted, targets)
<<<<<<< HEAD
        # Weigh newer samples more.
        loss = loss * self._get_time_based_sample_weight(t=time[:, self.n_lags :])
=======
        if self.config_train.newer_samples_weight > 1.0:
            # Weigh newer samples more.
            loss = loss * self._get_time_based_sample_weight(t=inputs["time"][:, self.n_lags :])
>>>>>>> 44593387
        loss = loss.sum(dim=2).mean()
        # Regularize.
        if self.reg_enabled and not self.finding_lr:
            loss, reg_loss = self._add_batch_regularizations(loss, self.train_progress)
        else:
            reg_loss = torch.tensor(0.0, device=self.device)
        return loss, reg_loss

    def training_step(self, batch, batch_idx):
<<<<<<< HEAD
        inputs_tensor, meta = batch
        self.features_extractor.update_data_inputs(inputs_tensor, self.config_model.features_map)
        targets = self.features_extractor.extract_component("targets")
        time = self.features_extractor.extract_component("time")
=======
        inputs, targets, meta = batch
        epoch_float = self.trainer.current_epoch + batch_idx / float(self.train_steps_per_epoch)
        self.train_progress = epoch_float / float(self.config_train.epochs)
>>>>>>> 44593387
        # Global-local
        if self.meta_used_in_model:
            meta_name_tensor = torch.tensor([self.id_dict[i] for i in meta["df_name"]], device=self.device)
        else:
            meta_name_tensor = None
        # Run forward calculation
        predicted, _ = self.forward(inputs_tensor, meta_name_tensor)
        # Store predictions in self for later network visualization
        self.train_epoch_prediction = predicted
        # Calculate loss
        loss, reg_loss = self.loss_func(time, predicted, targets)

        # Optimization
        optimizer = self.optimizers()
        optimizer.zero_grad()
        self.manual_backward(loss)
        optimizer.step()

        scheduler = self.lr_schedulers()
        if self.finding_lr:
            scheduler.step()
        else:
            scheduler.step(epoch=epoch_float)

        if self.finding_lr:
            # Manually track the loss for the lr finder
            self.log("train_loss", loss, on_step=False, on_epoch=True, prog_bar=True, logger=True)
            # self.log("reg_loss", reg_loss, on_step=False, on_epoch=True, prog_bar=True, logger=True)

        # Metrics
        if self.metrics_enabled and not self.finding_lr:
            predicted_denorm = self.denormalize(predicted[:, :, 0])
            target_denorm = self.denormalize(targets.squeeze(dim=2))
            target_denorm = target_denorm.contiguous()
            self.log_dict(self.metrics_train(predicted_denorm, target_denorm), **self.log_args)
            self.log("Loss", loss, **self.log_args)
            self.log("RegLoss", reg_loss, **self.log_args)
            # self.log("TrainProgress", self.train_progress, **self.log_args)
            self.log("LR", scheduler.get_last_lr()[0], **self.log_args)
        return loss

    def validation_step(self, batch, batch_idx):
        inputs_tensor, meta = batch
        self.features_extractor.update_data_inputs(inputs_tensor, self.config_model.features_map)
        targets = self.features_extractor.extract_component("targets")
        time = self.features_extractor.extract_component("time")
        # Global-local
        if self.meta_used_in_model:
            meta_name_tensor = torch.tensor([self.id_dict[i] for i in meta["df_name"]], device=self.device)
        else:
            meta_name_tensor = None
        # Run forward calculation
        predicted, _ = self.forward(inputs_tensor, meta_name_tensor)
        # Calculate loss
        loss, reg_loss = self.loss_func(time, predicted, targets)
        # Metrics
        if self.metrics_enabled:
            predicted_denorm = self.denormalize(predicted[:, :, 0])
            target_denorm = self.denormalize(targets.squeeze(dim=2))
            target_denorm = target_denorm.contiguous()
            self.log_dict(self.metrics_val(predicted_denorm, target_denorm), **self.log_args)
            self.log("Loss_val", loss, **self.log_args)
            self.log("RegLoss_val", reg_loss, **self.log_args)

    def test_step(self, batch, batch_idx):
        inputs_tensor, meta = batch
        self.features_extractor.update_data_inputs(inputs_tensor, self.config_model.features_map)
        targets = self.features_extractor.extract_component("targets")
        time = self.features_extractor.extract_component("time")
        # Global-local
        if self.meta_used_in_model:
            meta_name_tensor = torch.tensor([self.id_dict[i] for i in meta["df_name"]], device=self.device)
        else:
            meta_name_tensor = None
        # Run forward calculation
        predicted, _ = self.forward(inputs_tensor, meta_name_tensor)
        # Calculate loss
        loss, reg_loss = self.loss_func(time, predicted, targets)
        # Metrics
        if self.metrics_enabled:
            predicted_denorm = self.denormalize(predicted[:, :, 0])
            target_denorm = self.denormalize(targets.squeeze(dim=2))
            # target_denorm = target_denorm.detach().clone()
            target_denorm = target_denorm.contiguous()
            self.log_dict(self.metrics_val(predicted_denorm, target_denorm), **self.log_args)
            self.log("Loss_test", loss, **self.log_args)
            self.log("RegLoss_test", reg_loss, **self.log_args)

    def predict_step(self, batch, batch_idx, dataloader_idx=0):
        inputs_tensor, meta = batch
        self.features_extractor.update_data_inputs(inputs_tensor, self.config_model.features_map)

        # Global-local
        if self.meta_used_in_model:
            meta_name_tensor = torch.tensor([self.id_dict[i] for i in meta["df_name"]], device=self.device)
        else:
            meta_name_tensor = None

        # Run forward calculation
        prediction, components = self.forward(
            inputs_tensor, meta_name_tensor, self.compute_components_flag, predict_mode=True
        )
        return prediction, components

    def configure_optimizers(self):
        self.train_steps_per_epoch = self.config_train.batches_per_epoch
        # self.trainer.num_training_batches = self.train_steps_per_epoch * self.config_train.epochs

        self.config_train.set_optimizer()
        self.config_train.set_scheduler()

        # Optimizer
        if self.finding_lr and self.learning_rate is None:
            self.learning_rate = 0.1
        optimizer = self.config_train.optimizer(
            self.parameters(),
            lr=self.learning_rate,
            **self.config_train.optimizer_args,
        )

        # Scheduler
        if self.config_train.scheduler == torch.optim.lr_scheduler.OneCycleLR:
            lr_scheduler = self.config_train.scheduler(
                optimizer,
                max_lr=self.learning_rate,
                # total_steps=self.trainer.estimated_stepping_batches, # if using self.lr_schedulers().step()
                total_steps=self.config_train.epochs,  # if using self.lr_schedulers().step(epoch=epoch_float)
                **self.config_train.scheduler_args,
            )
        else:
            lr_scheduler = self.config_train.scheduler(
                optimizer,
                **self.config_train.scheduler_args,
            )

        return {"optimizer": optimizer, "lr_scheduler": lr_scheduler}

    def _get_time_based_sample_weight(self, t):
        end_w = self.config_train.newer_samples_weight
        start_t = self.config_train.newer_samples_start
        time = (t.detach() - start_t) / (1.0 - start_t)
        time = torch.clamp(time, 0.0, 1.0)  # time = 0 to 1
        time = np.pi * (time - 1.0)  # time =  -pi to 0
        time = 0.5 * torch.cos(time) + 0.5  # time =  0 to 1
        # scales end to be end weight times bigger than start weight
        # with end weight being 1.0
        weight = (1.0 + time * (end_w - 1.0)) / end_w
        # add an extra dimension for the quantiles
        weight = weight.unsqueeze(dim=2)
        return weight

    def _add_batch_regularizations(self, loss, progress):
        """Add regularization terms to loss, if applicable
        Parameters
        ----------
            loss : torch.Tensor, scalar
                current batch loss
            progress : float
                progress within training, across all epochs and batches, between 0 and 1
        Returns
        -------
            loss, reg_loss
        """
        delay_weight = self.config_train.get_reg_delay_weight(progress)

        reg_loss = torch.zeros(1, dtype=torch.float, requires_grad=False, device=self.device)
        if delay_weight > 0:
            # Add regularization of AR weights - sparsify
            if self.max_lags > 0 and self.config_ar.reg_lambda is not None:
                reg_ar = self.config_ar.regularize(self.ar_weights)
                reg_ar = torch.sum(reg_ar).squeeze() / self.n_forecasts
                reg_loss += self.config_ar.reg_lambda * reg_ar

            # Regularize trend to be smoother/sparse
            l_trend = self.config_trend.trend_reg
            if self.config_trend.n_changepoints > 0 and l_trend is not None and l_trend > 0:
                reg_trend = reg_func_trend(
                    weights=self.trend.get_trend_deltas,
                    threshold=self.config_train.trend_reg_threshold,
                )
                reg_loss += l_trend * reg_trend

            # Regularize seasonality: sparsify fourier term coefficients
            if self.config_seasonality:
                l_season = self.config_seasonality.reg_lambda
                if self.seasonality.season_dims is not None and l_season is not None and l_season > 0:
                    for name in self.seasonality.season_params.keys():
                        reg_season = reg_func_season(self.seasonality.season_params[name])
                        reg_loss += l_season * reg_season

            # Regularize events: sparsify events features coefficients
            if self.config_events is not None or self.config_holidays is not None:
                reg_events_loss = reg_func_events(self.config_events, self.config_holidays, self)
                reg_loss += reg_events_loss

            # Regularize regressors: sparsify regressor features coefficients
            if self.config_regressors.regressors is not None:
                reg_regressor_loss = reg_func_regressors(self.config_regressors.regressors, self)
                reg_loss += reg_regressor_loss

        trend_glocal_loss = torch.zeros(1, dtype=torch.float, requires_grad=False)
        # Glocal Trend
        if self.config_trend is not None:
            if self.config_trend.trend_global_local == "local" and self.config_trend.trend_local_reg:
                trend_glocal_loss = reg_func_trend_glocal(
                    self.trend.trend_k0, self.trend.trend_deltas, self.config_trend.trend_local_reg
                )
                reg_loss += trend_glocal_loss
        # Glocal Seasonality
        if self.config_seasonality is not None:
            if (
                self.config_seasonality.global_local in ["local", "glocal"]
                and self.config_seasonality.seasonality_local_reg
            ):
                seasonality_glocal_loss = reg_func_seasonality_glocal(
                    self.seasonality.season_params, self.config_seasonality.seasonality_local_reg
                )
                reg_loss += seasonality_glocal_loss
        loss = loss + reg_loss
        return loss, reg_loss

    def denormalize(self, ts):
        """
        Denormalize timeseries
        Parameters
        ----------
            target : torch.Tensor
                ts tensor
        Returns
        -------
            denormalized timeseries
        """
        if self.config_normalization.global_normalization:
            shift_y = (
                self.config_normalization.global_data_params["y"].shift
                if self.config_normalization.global_normalization and not self.config_normalization.normalize == "off"
                else 0
            )
            scale_y = (
                self.config_normalization.global_data_params["y"].scale
                if self.config_normalization.global_normalization and not self.config_normalization.normalize == "off"
                else 1
            )
            ts = scale_y * ts + shift_y
        return ts

    # def train_dataloader(self):
    #     return self.train_loader


class FlatNet(nn.Module):
    """
    Linear regression fun
    """

    def __init__(self, d_inputs, d_outputs):
        # Perform initialization of the pytorch superclass
        super(FlatNet, self).__init__()
        self.layers = nn.Sequential(
            nn.Linear(d_inputs, d_outputs),
        )
        nn.init.kaiming_normal_(self.layers[0].weight, mode="fan_in")

    def forward(self, x):
        return self.layers(x)

    @property
    def ar_weights(self):
        return self.model.layers[0].weight


class DeepNet(nn.Module):
    """
    A simple, general purpose, fully connected network
    """

    def __init__(self, d_inputs, d_outputs, lagged_reg_layers=[]):
        # Perform initialization of the pytorch superclass
        super(DeepNet, self).__init__()
        layers = []
        for d_hidden_i in lagged_reg_layers:
            layers.append(nn.Linear(d_inputs, d_hidden_i, bias=True))
            layers.append(nn.ReLU())
            d_inputs = d_hidden_i
        layers.append(nn.Linear(d_inputs, d_outputs, bias=True))
        self.layers = nn.Sequential(*layers)
        for lay in self.layers:
            nn.init.kaiming_normal_(lay.weight, mode="fan_in")

    def forward(self, x):
        """
        This method defines the network layering and activation functions
        """
        return self.layers(x)

    @property
    def ar_weights(self):
        return self.layers[0].weight<|MERGE_RESOLUTION|>--- conflicted
+++ resolved
@@ -53,7 +53,6 @@
         config_regressors: Optional[configure.ConfigFutureRegressors] = None,
         config_events: Optional[configure.ConfigEvents] = None,
         config_holidays: Optional[configure.ConfigCountryHolidays] = None,
-        config_model: Optional[configure.ConfigModel] = None,
         n_forecasts: int = 1,
         n_lags: int = 0,
         max_lags: int = 0,
@@ -759,14 +758,9 @@
         loss = None
         # Compute loss. no reduction.
         loss = self.config_train.loss_func(predicted, targets)
-<<<<<<< HEAD
-        # Weigh newer samples more.
-        loss = loss * self._get_time_based_sample_weight(t=time[:, self.n_lags :])
-=======
         if self.config_train.newer_samples_weight > 1.0:
             # Weigh newer samples more.
-            loss = loss * self._get_time_based_sample_weight(t=inputs["time"][:, self.n_lags :])
->>>>>>> 44593387
+            loss = loss * self._get_time_based_sample_weight(t=time[:, self.n_lags :])
         loss = loss.sum(dim=2).mean()
         # Regularize.
         if self.reg_enabled and not self.finding_lr:
@@ -776,16 +770,14 @@
         return loss, reg_loss
 
     def training_step(self, batch, batch_idx):
-<<<<<<< HEAD
         inputs_tensor, meta = batch
+
+        epoch_float = self.trainer.current_epoch + batch_idx / float(self.train_steps_per_epoch)
+        self.train_progress = epoch_float / float(self.config_train.epochs)
+
         self.features_extractor.update_data_inputs(inputs_tensor, self.config_model.features_map)
         targets = self.features_extractor.extract_component("targets")
         time = self.features_extractor.extract_component("time")
-=======
-        inputs, targets, meta = batch
-        epoch_float = self.trainer.current_epoch + batch_idx / float(self.train_steps_per_epoch)
-        self.train_progress = epoch_float / float(self.config_train.epochs)
->>>>>>> 44593387
         # Global-local
         if self.meta_used_in_model:
             meta_name_tensor = torch.tensor([self.id_dict[i] for i in meta["df_name"]], device=self.device)
