import logging
import math
from collections import OrderedDict
from functools import reduce
from typing import Optional

import numpy as np
import pytorch_lightning as pl
import torch
import torch.nn as nn
import torchmetrics

<<<<<<< HEAD
from neuralprophet import configure, utils_torch
from neuralprophet.utils import (
    check_for_regularization,
    config_events_to_model_dims,
    config_regressors_to_model_dims,
    config_seasonality_to_model_dims,
    reg_func_events,
    reg_func_regressors,
    reg_func_season,
    reg_func_trend,
)
=======
from neuralprophet import configure, utils
from neuralprophet.components.router import get_trend
>>>>>>> 55c23bba

log = logging.getLogger("NP.time_net")


def new_param(dims):
    """Create and initialize a new torch Parameter.

    Parameters
    ----------
        dims : list or tuple
            Desired dimensions of parameter

    Returns
    -------
        nn.Parameter
            initialized Parameter
    """
    if len(dims) > 1:
        return nn.Parameter(nn.init.xavier_normal_(torch.randn(dims)), requires_grad=True)
    else:
        return nn.Parameter(torch.nn.init.xavier_normal_(torch.randn([1] + dims)).squeeze(0), requires_grad=True)


class TimeNet(pl.LightningModule):
    """Linear time regression fun and some not so linear fun.

    A modular model that models classic time-series components
        * trend
        * seasonality
        * auto-regression (as AR-Net)
        * covariates (as AR-Net)
        * apriori regressors
        * events and holidays
    by using Neural Network components.
    The Auto-regression and covariate components can be configured as a deeper network (AR-Net).
    """

    def __init__(
        self,
        config_seasonality: configure.ConfigSeasonality,
        config_train: configure.Train,
        config_trend: configure.Trend,
        config_ar: configure.AR,
        config_normalization: configure.Normalization,
        config_lagged_regressors: Optional[configure.ConfigLaggedRegressors] = None,
        config_regressors: Optional[configure.ConfigFutureRegressors] = None,
        config_events: Optional[configure.ConfigEvents] = None,
        config_holidays: Optional[configure.ConfigCountryHolidays] = None,
        n_forecasts=1,
        n_lags=0,
        max_lags=0,
        num_hidden_layers=0,
        d_hidden=None,
        compute_components_flag=False,
        metrics={},
        id_list=["__df__"],
        num_trends_modelled=1,
        num_seasonalities_modelled=1,
        meta_used_in_model=False,
    ):
        """
        Parameters
        ----------
            quantiles : list
                the set of quantiles estimated

            config_train : configure.Train

            config_trend : configure.Trend

            config_seasonality : configure.ConfigSeasonality

            config_ar : configure.AR

            config_lagged_regressors : configure.ConfigLaggedRegressors
                Configurations for lagged regressors
            config_regressors : configure.ConfigFutureRegressors
                Configs of regressors with mode and index.
            config_events : configure.ConfigEvents

            config_holidays : OrderedDict

            config_normalization: OrderedDict

            n_forecasts : int
                number of steps to forecast. Aka number of model outputs
            n_lags : int
                number of previous steps of time series used as input (aka AR-order)

                Note
                ----
                The default value is ``0``, which initializes no auto-regression.
            num_hidden_layers : int
                Number of hidden layers (for AR-Net)

                Note
                ----
                The default value is ``0``, which initializes no hidden layers (classic Auto-Regression).

            max_lags : int
                Number of max. previous steps of time series used as input (aka AR-order).

            num_hidden_layers : int
                Number of hidden layers (for AR-Net).

            d_hidden : int
                Dimensionality of hidden layers  (for AR-Net).

                Note
                ----
                This parameter is ignored if no hidden layers are specified.

                Note
                ----
                The default value is set to ``None``, which sets to ``n_lags + n_forecasts``.

            compute_components_flag : bool
                Flag whether to compute the components of the model or not.

            metrics : dict
                Dictionary of torchmetrics to be used during training and for evaluation.

            id_list : list
                List of different time series IDs, used for global-local modelling (if enabled)

                Note
                ----
                This parameter is set to  ``['__df__']`` if only one time series is input.

            num_trends_modelled : int
                Number of different trends modelled.

                Note
                ----
                If only 1 time series is modelled, it will be always 1.

                Note
                ----
                For multiple time series. If trend is modelled globally the value is set
                to 1, otherwise it is set to the number of time series modelled.

            num_seasonalities_modelled : int
                Number of different seasonalities modelled.

                Note
                ----
                If only 1 time series is modelled, it will be always 1.

                Note
                ----
                For multiple time series. If seasonality is modelled globally the value is set
                to 1, otherwise it is set to the number of time series modelled.

            meta_used_in_model : boolean
                Whether we need to know the time series ID when we interact with the Model.

                Note
                ----
                Will be set to ``True`` if more than one component is modelled locally.


        """
        super().__init__()

        # Store hyerparameters in model checkpoint
        # TODO: causes a RuntimeError under certain conditions, investigate and handle better
        try:
            self.save_hyperparameters()
        except RuntimeError:
            pass

        # General
        self.n_forecasts = n_forecasts

        # Lightning Config
        self.config_train = config_train
        self.config_normalization = config_normalization
        self.compute_components_flag = compute_components_flag

        # Optimizer and LR Scheduler
        self._optimizer = self.config_train.optimizer
        self._scheduler = self.config_train.scheduler
        self.automatic_optimization = False

        # Hyperparameters (can be tuned using trainer.tune())
        self.learning_rate = self.config_train.learning_rate if self.config_train.learning_rate is not None else 1e-3
        self.batch_size = self.config_train.batch_size

        # Metrics Config
        self.metrics_enabled = bool(metrics)  # yields True if metrics is not an empty dictionary
        if self.metrics_enabled:
            self.log_args = {
                "on_step": False,
                "on_epoch": True,
                "prog_bar": True,
                "batch_size": self.config_train.batch_size,
            }
            self.metrics_train = torchmetrics.MetricCollection(metrics=metrics)
            self.metrics_val = torchmetrics.MetricCollection(metrics=metrics, postfix="_val")

        # For Multiple Time Series Analysis
        self.id_list = id_list
        self.id_dict = dict((key, i) for i, key in enumerate(id_list))
        self.num_trends_modelled = num_trends_modelled
        self.num_seasonalities_modelled = num_seasonalities_modelled
        self.meta_used_in_model = meta_used_in_model

        # Regularization
        self.reg_enabled = check_for_regularization(
            [
                config_seasonality,
                config_regressors,
                config_lagged_regressors,
                config_ar,
                config_events,
                config_trend,
                config_holidays,
            ]
        )

        # Quantiles
        self.quantiles = self.config_train.quantiles

        # Trend
        self.config_trend = config_trend
        self.trend = get_trend(
            config=config_trend,
            id_list=id_list,
            quantiles=self.quantiles,
            num_trends_modelled=num_trends_modelled,
            n_forecasts=n_forecasts,
            device=self.device,
        )

        # Seasonalities
        self.config_seasonality = config_seasonality
        # if only 1 time series, global strategy
        if self.config_seasonality is not None:
            if len(self.id_list) == 1:
                self.config_seasonality.global_local = "global"
        self.season_dims = config_seasonality_to_model_dims(self.config_seasonality)
        if self.season_dims is not None:
            if self.config_seasonality.mode == "multiplicative" and self.config_trend is None:
                log.error("Multiplicative seasonality requires trend.")
                raise ValueError
            if self.config_seasonality.mode not in ["additive", "multiplicative"]:
                log.error(f"Seasonality Mode {self.config_seasonality.mode} not implemented. Defaulting to 'additive'.")
                self.config_seasonality.mode = "additive"
            # Seasonality parameters for global or local modelling
            self.season_params = nn.ParameterDict(
                {
                    # dimensions - [no. of quantiles, num_seasonalities_modelled, no. of fourier terms for each seasonality]
                    name: new_param(dims=[len(self.quantiles)] + [self.num_seasonalities_modelled] + [dim])
                    for name, dim in self.season_dims.items()
                }
            )

            # self.season_params_vec = torch.cat([self.season_params[name] for name in self.season_params.keys()])

        # Events
        self.config_events = config_events
        self.config_holidays = config_holidays
        self.events_dims = config_events_to_model_dims(self.config_events, self.config_holidays)
        if self.events_dims is not None:
            n_additive_event_params = 0
            n_multiplicative_event_params = 0
            for event, configs in self.events_dims.items():
                if configs["mode"] not in ["additive", "multiplicative"]:
                    log.error("Event Mode {} not implemented. Defaulting to 'additive'.".format(configs["mode"]))
                    self.events_dims[event]["mode"] = "additive"
                if configs["mode"] == "additive":
                    n_additive_event_params += len(configs["event_indices"])
                elif configs["mode"] == "multiplicative":
                    if self.config_trend is None:
                        log.error("Multiplicative events require trend.")
                        raise ValueError
                    n_multiplicative_event_params += len(configs["event_indices"])
            self.event_params = nn.ParameterDict(
                {
                    # dimensions - [no. of quantiles, no. of additive events]
                    "additive": new_param(dims=[len(self.quantiles), n_additive_event_params]),
                    # dimensions - [no. of quantiles, no. of multiplicative events]
                    "multiplicative": new_param(dims=[len(self.quantiles), n_multiplicative_event_params]),
                }
            )
        else:
            self.config_events = None
            self.config_holidays = None

        # Autoregression
        self.config_ar = config_ar
        self.n_lags = n_lags
        self.max_lags = max_lags
        self.num_hidden_layers = num_hidden_layers
        self.d_hidden = (
            max(4, round((n_lags + n_forecasts) / (2.0 * (num_hidden_layers + 1)))) if d_hidden is None else d_hidden
        )
        if self.n_lags > 0:
            self.ar_net = nn.ModuleList()
            d_inputs = self.n_lags
            for i in range(self.num_hidden_layers):
                self.ar_net.append(nn.Linear(d_inputs, self.d_hidden, bias=True))
                d_inputs = self.d_hidden
            # final layer has input size d_inputs and output size equal to no. of forecasts * no. of quantiles
            self.ar_net.append(nn.Linear(d_inputs, self.n_forecasts * len(self.quantiles), bias=False))
            for lay in self.ar_net:
                nn.init.kaiming_normal_(lay.weight, mode="fan_in")

        # Lagged regressors
        self.config_lagged_regressors = config_lagged_regressors
        if self.config_lagged_regressors is not None:
            self.covar_net = nn.ModuleList()
            d_inputs = sum([covar.n_lags for _, covar in self.config_lagged_regressors.items()])
            for _ in range(self.num_hidden_layers):
                d_hidden = (
                    round((d_inputs + self.n_forecasts) / (2 * (num_hidden_layers + 1)))
                    if d_hidden is None
                    else d_hidden
                )
                self.covar_net.append(nn.Linear(d_inputs, d_hidden, bias=True))
                d_inputs = d_hidden
            self.covar_net.append(nn.Linear(d_inputs, self.n_forecasts * len(self.quantiles), bias=False))
            for lay in self.covar_net:
                nn.init.kaiming_normal_(lay.weight, mode="fan_in")

        # Regressors
        self.config_regressors = config_regressors
        self.regressors_dims = config_regressors_to_model_dims(config_regressors)
        if self.regressors_dims is not None:
            n_additive_regressor_params = 0
            n_multiplicative_regressor_params = 0
            for name, configs in self.regressors_dims.items():
                if configs["mode"] not in ["additive", "multiplicative"]:
                    log.error("Regressors mode {} not implemented. Defaulting to 'additive'.".format(configs["mode"]))
                    self.regressors_dims[name]["mode"] = "additive"
                if configs["mode"] == "additive":
                    n_additive_regressor_params += 1
                elif configs["mode"] == "multiplicative":
                    if self.config_trend is None:
                        log.error("Multiplicative regressors require trend.")
                        raise ValueError
                    n_multiplicative_regressor_params += 1

            self.regressor_params = nn.ParameterDict(
                {
                    # dimensions - [no. of quantiles, no. of additive regressors]
                    "additive": new_param(dims=[len(self.quantiles), n_additive_regressor_params]),
                    # dimensions - [no. of quantiles, no. of multiplicative regressors]
                    "multiplicative": new_param(dims=[len(self.quantiles), n_multiplicative_regressor_params]),
                }
            )
        else:
            self.config_regressors = None

    @property
    def ar_weights(self):
        """sets property auto-regression weights for regularization. Update if AR is modelled differently"""
        # TODO: this is wrong for deep networks, use utils_torch.interprete_model
        return self.ar_net[0].weight

    def get_covar_weights(self, covar_input=None):
        """
        Get attributions of covariates network w.r.t. the model input.
        """
        if self.config_lagged_regressors is not None:
            # Accumulate the lags of the covariates
            covar_splits = np.add.accumulate(
                [covar.n_lags for _, covar in self.config_lagged_regressors.items()][:-1]
            ).tolist()
            # If actual covariates are provided, use them to compute the attributions
            if covar_input is not None:
                covar_input = torch.cat([covar for _, covar in covar_input.items()], axis=1)
            # Calculate the attributions w.r.t. the inputs
            if self.num_hidden_layers == 0:
                attributions = self.covar_net[0].weight
            else:
                attributions = utils_torch.interprete_model(self, "covar_net", "forward_covar_net", covar_input)
            # Split the attributions into the different covariates
            attributions_split = torch.tensor_split(
                attributions,
                covar_splits,
                axis=1,
            )
            # Combine attributions and covariate name
            covar_attributions = dict(zip(self.config_lagged_regressors.keys(), attributions_split))
        else:
            covar_attributions = None
        return covar_attributions

    def set_covar_weights(self, covar_weights: torch.Tensor):
        """
        Function to set the covariate weights for later interpretation in compute_components.
        This function is needed since the gradient information is not available during the predict_step
        method and attributions cannot be calculated in compute_components.

        :param covar_weights: _description_
        :type covar_weights: torch.Tensor
        """
        self.covar_weights = covar_weights

    def get_event_weights(self, name):
        """
        Retrieve the weights of event features given the name

        Parameters
        ----------
            name : str
                Event name

        Returns
        -------
            OrderedDict
                Dict of the weights of all offsets corresponding to a particular event
        """

        event_dims = self.events_dims[name]
        mode = event_dims["mode"]

        if mode == "multiplicative":
            event_params = self.event_params["multiplicative"]
        else:
            assert mode == "additive"
            event_params = self.event_params["additive"]

        event_param_dict = OrderedDict({})
        for event_delim, indices in zip(event_dims["event_delim"], event_dims["event_indices"]):
            event_param_dict[event_delim] = event_params[:, indices : (indices + 1)]
        return event_param_dict

    def get_reg_weights(self, name):
        """
        Retrieve the weights of regressor features given the name

        Parameters
        ----------
            name : string
                Regressor name

        Returns
        -------
            torch.tensor
                Weight corresponding to the given regressor
        """

        regressor_dims = self.regressors_dims[name]
        mode = regressor_dims["mode"]
        index = regressor_dims["regressor_index"]

        if mode == "additive":
            regressor_params = self.regressor_params["additive"]
        else:
            assert mode == "multiplicative"
            regressor_params = self.regressor_params["multiplicative"]

        return regressor_params[:, index : (index + 1)]

    def _compute_quantile_forecasts_from_diffs(self, diffs, predict_mode=False):
        """
        Computes the actual quantile forecasts from quantile differences estimated from the model

        Args:
            diffs : torch.tensor
                tensor of dims (batch, n_forecasts, no_quantiles) which
                contains the median quantile forecasts as well as the diffs of other quantiles
                from the median quantile
            predict_mode : bool
                boolean variable indicating whether the model is in prediction mode

        Returns:
            dim (batch, n_forecasts, no_quantiles)
                final forecasts
        """
        if len(self.quantiles) > 1:
            # generate the actual quantile forecasts from predicted differences
            if any(quantile > 0.5 for quantile in self.quantiles):
                quantiles_divider_index = next(i for i, quantile in enumerate(self.quantiles) if quantile > 0.5)
            else:
                quantiles_divider_index = len(self.quantiles)

            n_upper_quantiles = diffs.shape[-1] - quantiles_divider_index
            n_lower_quantiles = quantiles_divider_index - 1

            out = torch.zeros_like(diffs)
            out[:, :, 0] = diffs[:, :, 0]  # set the median where 0 is the median quantile index

            if n_upper_quantiles > 0:  # check if upper quantiles exist
                upper_quantile_diffs = diffs[:, :, quantiles_divider_index:]
                if predict_mode:  # check for quantile crossing and correct them in predict mode
                    upper_quantile_diffs[:, :, 0] = torch.max(
                        torch.tensor(0, device=self.device), upper_quantile_diffs[:, :, 0]
                    )
                    for i in range(n_upper_quantiles - 1):
                        next_diff = upper_quantile_diffs[:, :, i + 1]
                        diff = upper_quantile_diffs[:, :, i]
                        upper_quantile_diffs[:, :, i + 1] = torch.max(next_diff, diff)
                out[:, :, quantiles_divider_index:] = (
                    upper_quantile_diffs + diffs[:, :, 0].unsqueeze(dim=2).repeat(1, 1, n_upper_quantiles).detach()
                )  # set the upper quantiles

            if n_lower_quantiles > 0:  # check if lower quantiles exist
                lower_quantile_diffs = diffs[:, :, 1:quantiles_divider_index]
                if predict_mode:  # check for quantile crossing and correct them in predict mode
                    lower_quantile_diffs[:, :, -1] = torch.max(
                        torch.tensor(0, device=self.device), lower_quantile_diffs[:, :, -1]
                    )
                    for i in range(n_lower_quantiles - 1, 0, -1):
                        next_diff = lower_quantile_diffs[:, :, i - 1]
                        diff = lower_quantile_diffs[:, :, i]
                        lower_quantile_diffs[:, :, i - 1] = torch.max(next_diff, diff)
                lower_quantile_diffs = -lower_quantile_diffs
                out[:, :, 1:quantiles_divider_index] = (
                    lower_quantile_diffs + diffs[:, :, 0].unsqueeze(dim=2).repeat(1, 1, n_lower_quantiles).detach()
                )  # set the lower quantiles
        else:
            out = diffs
        return out

    def seasonality(self, features, name, meta=None):
        """Compute single seasonality component.

        Parameters
        ----------
            features : torch.Tensor, float
                Features related to seasonality component, dims: (batch, n_forecasts, n_features)
            name : str
                Name of seasonality. for attribution to corresponding model weights.
            meta: dict
                Metadata about the all the samples of the model input batch. Contains the following:
                    * ``df_name`` (list, str), time series ID corresponding to each sample of the input batch.

        Returns
        -------
            torch.Tensor
                Forecast component of dims (batch, n_forecasts)
        """
        # From the dataloader meta data, we get the one-hot encoding of the df_name.
        if self.config_seasonality.global_local == "local":
            meta_name_tensor_one_hot = nn.functional.one_hot(meta, num_classes=len(self.id_list))
            # dimensions - quantiles, batch, parameters_fourier
            season_params_sample = torch.sum(
                meta_name_tensor_one_hot.unsqueeze(dim=0).unsqueeze(dim=-1) * self.season_params[name].unsqueeze(dim=1),
                dim=2,
            )
            # dimensions -  batch_size, n_forecasts, quantiles
            seasonality = torch.sum(features.unsqueeze(2) * season_params_sample.permute(1, 0, 2).unsqueeze(1), dim=-1)
        elif self.config_seasonality.global_local == "global":
            # dimensions -  batch_size, n_forecasts, quantiles
            seasonality = torch.sum(
                features.unsqueeze(dim=2) * self.season_params[name].permute(1, 0, 2).unsqueeze(dim=0), dim=-1
            )
        return seasonality

    def all_seasonalities(self, s, meta):
        """Compute all seasonality components.

        Parameters
        ----------
            s : torch.Tensor, float
                dict of named seasonalities (keys) with their features (values)
                dims of each dict value (batch, n_forecasts, n_features)
            meta: dict
                Metadata about the all the samples of the model input batch. Contains the following:
                    * ``df_name`` (list, str), time series ID corresponding to each sample of the input batch.

        Returns
        -------
            torch.Tensor
                Forecast component of dims (batch, n_forecasts)
        """
        x = torch.zeros(size=(s[list(s.keys())[0]].shape[0], self.n_forecasts, len(self.quantiles)), device=self.device)
        for name, features in s.items():
            x = x + self.seasonality(features, name, meta)
        return x

    def scalar_features_effects(self, features, params, indices=None):
        """
        Computes events component of the model

        Parameters
        ----------
            features : torch.Tensor, float
                Features (either additive or multiplicative) related to event component dims (batch, n_forecasts, n_features)
            params : nn.Parameter
                Params (either additive or multiplicative) related to events
            indices : list of int
                Indices in the feature tensors related to a particular event
        Returns
        -------
            torch.Tensor
                Forecast component of dims (batch, n_forecasts)
        """
        if indices is not None:
            features = features[:, :, indices]
            params = params[:, indices]

        return torch.sum(features.unsqueeze(dim=2) * params.unsqueeze(dim=0).unsqueeze(dim=0), dim=-1)

    def auto_regression(self, lags):
        """Computes auto-regessive model component AR-Net.

        Parameters
        ----------
            lags  : torch.Tensor, float
                Previous times series values, dims: (batch, n_lags)

        Returns
        -------
            torch.Tensor
                Forecast component of dims: (batch, n_forecasts)
        """
        x = lags
        for i in range(self.num_hidden_layers + 1):
            if i > 0:
                x = nn.functional.relu(x)
            x = self.ar_net[i](x)

        # segment the last dimension to match the quantiles
        x = x.reshape(x.shape[0], self.n_forecasts, len(self.quantiles))
        return x

    def forward_covar_net(self, covariates):
        """Compute all covariate components.

        Parameters
        ----------
            covariates : dict(torch.Tensor, float)
                dict of named covariates (keys) with their features (values)
                dims of each dict value: (batch, n_lags)

        Returns
        -------
            torch.Tensor
                Forecast component of dims (batch, n_forecasts, quantiles)
        """
        # Concat covariates into one tensor)
        if isinstance(covariates, dict):
            x = torch.cat([covar for _, covar in covariates.items()], axis=1)
        else:
            x = covariates
        for i in range(self.num_hidden_layers + 1):
            if i > 0:
                x = nn.functional.relu(x)
            x = self.covar_net[i](x)

        # segment the last dimension to match the quantiles
        x = x.reshape(x.shape[0], self.n_forecasts, len(self.quantiles))
        return x

    def forward(self, inputs, meta=None):
        """This method defines the model forward pass.

        Note
        ----

        Time input is required. Minimum model setup is a linear trend.

        Parameters
        ----------
            inputs : dict
                Model inputs, each of len(df) but with varying dimensions

                Note
                ----

                Contains the following data:

                Model Inputs
                    * ``time`` (torch.Tensor , loat), normalized time, dims: (batch, n_forecasts)
                    * ``lags`` (torch.Tensor, float), dims: (batch, n_lags)
                    * ``seasonalities`` (torch.Tensor, float), dict of named seasonalities (keys) with their features (values), dims of each dict value (batch, n_forecasts, n_features)
                    * ``covariates`` (torch.Tensor, float), dict of named covariates (keys) with their features (values), dims of each dict value: (batch, n_lags)
                    * ``events`` (torch.Tensor, float), all event features, dims (batch, n_forecasts, n_features)
                    * ``regressors``(torch.Tensor, float), all regressor features, dims (batch, n_forecasts, n_features)
                    * ``predict_mode`` (bool), optional and only passed during prediction

            meta : dict, default=None
                Metadata about the all the samples of the model input batch.

                Contains the following:

                Model Meta:
                    * ``df_name`` (list, str), time series ID corresponding to each sample of the input batch.

                Note
                ----
                The meta is sorted in the same way the inputs are sorted.

                Note
                ----
                The default None value allows the forward method to be used without providing the meta argument.
                This was designed to avoid issues with the library `lr_finder` https://github.com/davidtvs/pytorch-lr-finder
                while having  ``config_trend.trend_global_local="local"``.
                The turnaround consists on passing the same meta (dummy ID) to all the samples of the batch.
                Internally, this is equivalent to use ``config_trend.trend_global_local="global"`` to find the optimal learning rate.

        Returns
        -------
            torch.Tensor
                Forecast of dims (batch, n_forecasts, no_quantiles)
        """
        # Turnaround to avoid issues when the meta argument is None and meta_used_in_model
        if meta is None and self.meta_used_in_model:
            name_id_dummy = self.id_list[0]
            meta = OrderedDict()
            meta["df_name"] = [name_id_dummy for _ in range(inputs["time"].shape[0])]
            meta = torch.tensor([self.id_dict[i] for i in meta["df_name"]], device=self.device)

        additive_components = torch.zeros(
            size=(inputs["time"].shape[0], self.n_forecasts, len(self.quantiles)), device=self.device
        )
        multiplicative_components = torch.zeros(
            size=(inputs["time"].shape[0], self.n_forecasts, len(self.quantiles)), device=self.device
        )

        if "lags" in inputs:
            additive_components += self.auto_regression(lags=inputs["lags"])
        # else: assert self.n_lags == 0

        if "covariates" in inputs:
            additive_components += self.forward_covar_net(covariates=inputs["covariates"])

        if "seasonalities" in inputs:
            s = self.all_seasonalities(s=inputs["seasonalities"], meta=meta)
            if self.config_seasonality.mode == "additive":
                additive_components += s
            elif self.config_seasonality.mode == "multiplicative":
                multiplicative_components += s

        if "events" in inputs:
            if "additive" in inputs["events"].keys():
                additive_components += self.scalar_features_effects(
                    inputs["events"]["additive"], self.event_params["additive"]
                )
            if "multiplicative" in inputs["events"].keys():
                multiplicative_components += self.scalar_features_effects(
                    inputs["events"]["multiplicative"], self.event_params["multiplicative"]
                )

        if "regressors" in inputs:
            if "additive" in inputs["regressors"].keys():
                additive_components += self.scalar_features_effects(
                    inputs["regressors"]["additive"], self.regressor_params["additive"]
                )
            if "multiplicative" in inputs["regressors"].keys():
                multiplicative_components += self.scalar_features_effects(
                    inputs["regressors"]["multiplicative"], self.regressor_params["multiplicative"]
                )

        trend = self.trend(t=inputs["time"], meta=meta)
        out = (
            trend
            + additive_components
            + trend.detach() * multiplicative_components
            # 0 is the median quantile index
            # all multiplicative components are multiplied by the median quantile trend (uncomment line below to apply)
            # trend + additive_components + trend.detach()[:, :, 0].unsqueeze(dim=2) * multiplicative_components
        )  # dimensions - [batch, n_forecasts, no_quantiles]

        # check for crossing quantiles and correct them here
        if "predict_mode" in inputs.keys() and inputs["predict_mode"]:
            predict_mode = True
        else:
            predict_mode = False
        out = self._compute_quantile_forecasts_from_diffs(out, predict_mode)
        return out

    def compute_components(self, inputs, meta):
        """This method returns the values of each model component.

        Note
        ----

        Time input is required. Minimum model setup is a linear trend.

        Parameters
        ----------
            inputs : dict
                Model inputs, each of len(df) but with varying dimensions

                Note
                ----

                Contains the following data:

                Model Inputs
                    * ``time`` (torch.Tensor , loat), normalized time, dims: (batch, n_forecasts)
                    * ``lags`` (torch.Tensor, float), dims: (batch, n_lags)
                    * ``seasonalities`` (torch.Tensor, float), dict of named seasonalities (keys) with their features (values), dims of each dict value (batch, n_forecasts, n_features)
                    * ``covariates`` (torch.Tensor, float), dict of named covariates (keys) with their features (values), dims of each dict value: (batch, n_lags)
                    * ``events`` (torch.Tensor, float), all event features, dims (batch, n_forecasts, n_features)
                    * ``regressors``(torch.Tensor, float), all regressor features, dims (batch, n_forecasts, n_features)

        Returns
        -------
            dict
                Containing forecast coomponents with elements of dims (batch, n_forecasts)
        """
        components = {}
        components["trend"] = self.trend(t=inputs["time"], meta=meta)
        if self.config_trend is not None and "seasonalities" in inputs:
            for name, features in inputs["seasonalities"].items():
                components[f"season_{name}"] = self.seasonality(features=features, name=name, meta=meta)
        if self.n_lags > 0 and "lags" in inputs:
            components["ar"] = self.auto_regression(lags=inputs["lags"])
        if self.config_lagged_regressors is not None and "covariates" in inputs:
            # Combined forward pass
            all_covariates = self.forward_covar_net(inputs["covariates"])
            # Calculate the contribution of each covariate on each forecast
            covar_attributions = self.covar_weights
            # Sum the contributions of all covariates
            covar_attribution_sum_per_forecast = reduce(
                torch.add, [torch.sum(covar, axis=1) for _, covar in covar_attributions.items()]
            ).to(all_covariates.device)
            for name in inputs["covariates"].keys():
                # Distribute the contribution of the current covariate to the combined forward pass
                # 1. Calculate the relative share of each covariate on the total attributions
                # 2. Multiply the relative share with the combined forward pass
                components[f"lagged_regressor_{name}"] = torch.multiply(
                    all_covariates,
                    torch.divide(
                        torch.sum(covar_attributions[name], axis=1).to(all_covariates.device),
                        covar_attribution_sum_per_forecast,
                    ).reshape(self.n_forecasts, len(self.quantiles)),
                )
        if (self.config_events is not None or self.config_holidays is not None) and "events" in inputs:
            if "additive" in inputs["events"].keys():
                components["events_additive"] = self.scalar_features_effects(
                    features=inputs["events"]["additive"], params=self.event_params["additive"]
                )
            if "multiplicative" in inputs["events"].keys():
                components["events_multiplicative"] = self.scalar_features_effects(
                    features=inputs["events"]["multiplicative"], params=self.event_params["multiplicative"]
                )
            for event, configs in self.events_dims.items():
                mode = configs["mode"]
                indices = configs["event_indices"]
                if mode == "additive":
                    features = inputs["events"]["additive"]
                    params = self.event_params["additive"]
                else:
                    features = inputs["events"]["multiplicative"]
                    params = self.event_params["multiplicative"]
                components[f"event_{event}"] = self.scalar_features_effects(
                    features=features, params=params, indices=indices
                )
        if self.config_regressors is not None and "regressors" in inputs:
            if "additive" in inputs["regressors"].keys():
                components["future_regressors_additive"] = self.scalar_features_effects(
                    features=inputs["regressors"]["additive"], params=self.regressor_params["additive"]
                )
            if "multiplicative" in inputs["regressors"].keys():
                components["future_regressors_multiplicative"] = self.scalar_features_effects(
                    features=inputs["regressors"]["multiplicative"], params=self.regressor_params["multiplicative"]
                )
            for regressor, configs in self.regressors_dims.items():
                mode = configs["mode"]
                index = []
                index.append(configs["regressor_index"])
                if mode == "additive":
                    features = inputs["regressors"]["additive"]
                    params = self.regressor_params["additive"]
                else:
                    features = inputs["regressors"]["multiplicative"]
                    params = self.regressor_params["multiplicative"]
                components[f"future_regressor_{regressor}"] = self.scalar_features_effects(
                    features=features, params=params, indices=index
                )
        return components

    def set_compute_components(self, compute_components_flag):
        self.compute_components_flag = compute_components_flag

    def loss_func(self, inputs, predicted, targets):
        loss = None
        # Compute loss. no reduction.
        loss = self.config_train.loss_func(predicted, targets)
        # Weigh newer samples more.
        loss = loss * self._get_time_based_sample_weight(t=inputs["time"])
        loss = loss.sum(dim=2).mean()
        # Regularize.
        if self.reg_enabled:
            steps_per_epoch = math.ceil(self.trainer.estimated_stepping_batches / self.trainer.max_epochs)
            progress_in_epoch = 1 - ((steps_per_epoch * (self.current_epoch + 1) - self.global_step) / steps_per_epoch)
            loss, reg_loss = self._add_batch_regularizations(loss, self.current_epoch, progress_in_epoch)
        else:
            reg_loss = torch.tensor(0.0, device=self.device)
        return loss, reg_loss

    def training_step(self, batch, batch_idx):
        inputs, targets, meta = batch
        # Global-local
        if self.meta_used_in_model:
            meta_name_tensor = torch.tensor([self.id_dict[i] for i in meta["df_name"]], device=self.device)
        else:
            meta_name_tensor = None
        # Run forward calculation
        predicted = self.forward(inputs, meta_name_tensor)
        # Store predictions in self for later network visualization
        self.train_epoch_prediction = predicted
        # Calculate loss
        loss, reg_loss = self.loss_func(inputs, predicted, targets)

        # Optimization
        optimizer = self.optimizers()
        optimizer.zero_grad()
        self.manual_backward(loss)
        optimizer.step()

        scheduler = self.lr_schedulers()
        scheduler.step()

        # Manually track the loss for the lr finder
        self.trainer.fit_loop.running_loss.append(loss)

        # Metrics
        if self.metrics_enabled:
            predicted_denorm = self.denormalize(predicted[:, :, 0])
            target_denorm = self.denormalize(targets.squeeze(dim=2))
            self.log_dict(self.metrics_train(predicted_denorm, target_denorm), **self.log_args)
            self.log("Loss", loss, **self.log_args)
            self.log("RegLoss", reg_loss, **self.log_args)
        return loss

    def validation_step(self, batch, batch_idx):
        inputs, targets, meta = batch
        # Global-local
        if self.meta_used_in_model:
            meta_name_tensor = torch.tensor([self.id_dict[i] for i in meta["df_name"]], device=self.device)
        else:
            meta_name_tensor = None
        # Run forward calculation
        predicted = self.forward(inputs, meta_name_tensor)
        # Calculate loss
        loss, reg_loss = self.loss_func(inputs, predicted, targets)
        # Metrics
        if self.metrics_enabled:
            predicted_denorm = self.denormalize(predicted[:, :, 0])
            target_denorm = self.denormalize(targets.squeeze(dim=2))
            self.log_dict(self.metrics_val(predicted_denorm, target_denorm), **self.log_args)
            self.log("Loss_val", loss, **self.log_args)
            self.log("RegLoss_val", reg_loss, **self.log_args)

    def test_step(self, batch, batch_idx):
        inputs, targets, meta = batch
        # Global-local
        if self.meta_used_in_model:
            meta_name_tensor = torch.tensor([self.id_dict[i] for i in meta["df_name"]], device=self.device)
        else:
            meta_name_tensor = None
        # Run forward calculation
        predicted = self.forward(inputs, meta_name_tensor)
        # Calculate loss
        loss, reg_loss = self.loss_func(inputs, predicted, targets)
        # Metrics
        if self.metrics_enabled:
            self.log("Loss_test", loss, **self.log_args)
            self.log("RegLoss_test", reg_loss, **self.log_args)

    def predict_step(self, batch, batch_idx, dataloader_idx=0):
        inputs, _, meta = batch
        # Global-local
        if self.meta_used_in_model:
            meta_name_tensor = torch.tensor([self.id_dict[i] for i in meta["df_name"]], device=self.device)
        else:
            meta_name_tensor = None
        # Add predict_mode flag to dataset
        inputs["predict_mode"] = True
        # Run forward calculation
        prediction = self.forward(inputs, meta_name_tensor)
        # Calculate components (if requested)
        if self.compute_components_flag:
            components = self.compute_components(inputs, meta_name_tensor)
        else:
            components = None
        return prediction, components

    def configure_optimizers(self):
        # Optimizer
        optimizer = self._optimizer(self.parameters(), lr=self.learning_rate, **self.config_train.optimizer_args)

        # Scheduler
        lr_scheduler = self._scheduler(
            optimizer,
            max_lr=self.learning_rate,
            total_steps=self.trainer.estimated_stepping_batches,
            **self.config_train.scheduler_args,
        )

        return {"optimizer": optimizer, "lr_scheduler": lr_scheduler}

    def _get_time_based_sample_weight(self, t):
        weight = torch.ones_like(t)
        if self.config_train.newer_samples_weight > 1.0:
            end_w = self.config_train.newer_samples_weight
            start_t = self.config_train.newer_samples_start
            time = (t.detach() - start_t) / (1.0 - start_t)
            time = torch.maximum(torch.zeros_like(time), time)
            time = torch.minimum(torch.ones_like(time), time)  # time = 0 to 1
            time = np.pi * (time - 1.0)  # time =  -pi to 0
            time = 0.5 * torch.cos(time) + 0.5  # time =  0 to 1
            # scales end to be end weight times bigger than start weight
            # with end weight being 1.0
            weight = (1.0 + time * (end_w - 1.0)) / end_w
        return weight.unsqueeze(dim=2)  # add an extra dimension for the quantiles

    def _add_batch_regularizations(self, loss, epoch, progress):
        """Add regularization terms to loss, if applicable

        Parameters
        ----------
            loss : torch.Tensor, scalar
                current batch loss
            epoch : int
                current epoch number
            progress : float
                progress within the epoch, between 0 and 1

        Returns
        -------
            loss, reg_loss
        """
        delay_weight = self.config_train.get_reg_delay_weight(epoch, progress)

        reg_loss = torch.zeros(1, dtype=torch.float, requires_grad=False, device=self.device)
        if delay_weight > 0:
            # Add regularization of AR weights - sparsify
            if self.max_lags > 0 and self.config_ar.reg_lambda is not None:
                reg_ar = self.config_ar.regularize(self.ar_weights)
                reg_ar = torch.sum(reg_ar).squeeze() / self.n_forecasts
                reg_loss += self.config_ar.reg_lambda * reg_ar

            # Regularize trend to be smoother/sparse
            l_trend = self.config_trend.trend_reg
            if self.config_trend.n_changepoints > 0 and l_trend is not None and l_trend > 0:
<<<<<<< HEAD
                reg_trend = reg_func_trend(
                    weights=self.get_trend_deltas,
=======
                reg_trend = utils.reg_func_trend(
                    weights=self.trend.get_trend_deltas,
>>>>>>> 55c23bba
                    threshold=self.config_train.trend_reg_threshold,
                )
                reg_loss += l_trend * reg_trend

            # Regularize seasonality: sparsify fourier term coefficients
            if self.config_seasonality:
                l_season = self.config_seasonality.reg_lambda
                if self.season_dims is not None and l_season is not None and l_season > 0:
                    for name in self.season_params.keys():
                        reg_season = reg_func_season(self.season_params[name])
                        reg_loss += l_season * reg_season

            # Regularize events: sparsify events features coefficients
            if self.config_events is not None or self.config_holidays is not None:
                reg_events_loss = reg_func_events(self.config_events, self.config_holidays, self)
                reg_loss += reg_events_loss

            # Regularize regressors: sparsify regressor features coefficients
            if self.config_regressors is not None:
                reg_regressor_loss = reg_func_regressors(self.config_regressors, self)
                reg_loss += reg_regressor_loss

        reg_loss = delay_weight * reg_loss
        loss = loss + reg_loss
        return loss, reg_loss

    def denormalize(self, ts):
        """
        Denormalize timeseries

        Parameters
        ----------
            target : torch.Tensor
                ts tensor

        Returns
        -------
            denormalized timeseries
        """
        if self.config_normalization.global_normalization:
            shift_y = (
                self.config_normalization.global_data_params["y"].shift
                if self.config_normalization.global_normalization and not self.config_normalization.normalize == "off"
                else 0
            )
            scale_y = (
                self.config_normalization.global_data_params["y"].scale
                if self.config_normalization.global_normalization and not self.config_normalization.normalize == "off"
                else 1
            )
            ts = scale_y * ts + shift_y
        return ts


class FlatNet(nn.Module):
    """
    Linear regression fun
    """

    def __init__(self, d_inputs, d_outputs):
        # Perform initialization of the pytorch superclass
        super(FlatNet, self).__init__()
        self.layers = nn.Sequential(
            nn.Linear(d_inputs, d_outputs),
        )
        nn.init.kaiming_normal_(self.layers[0].weight, mode="fan_in")

    def forward(self, x):
        return self.layers(x)

    @property
    def ar_weights(self):
        return self.model.layers[0].weight


class DeepNet(nn.Module):
    """
    A simple, general purpose, fully connected network
    """

    def __init__(self, d_inputs, d_outputs, d_hidden=32, num_hidden_layers=0):
        # Perform initialization of the pytorch superclass
        super(DeepNet, self).__init__()
        self.layers = nn.ModuleList()
        for i in range(num_hidden_layers):
            self.layers.append(nn.Linear(d_inputs, d_hidden, bias=True))
            d_inputs = d_hidden
        self.layers.append(nn.Linear(d_inputs, d_outputs, bias=True))
        for lay in self.layers:
            nn.init.kaiming_normal_(lay.weight, mode="fan_in")

    def forward(self, x):
        """
        This method defines the network layering and activation functions
        """
        activation = nn.functional.relu
        for i in range(len(self.layers)):
            if i > 0:
                x = activation(x)
            x = self.layers[i](x)
        return x

    @property
    def ar_weights(self):
        return self.layers[0].weight<|MERGE_RESOLUTION|>--- conflicted
+++ resolved
@@ -10,8 +10,8 @@
 import torch.nn as nn
 import torchmetrics
 
-<<<<<<< HEAD
 from neuralprophet import configure, utils_torch
+from neuralprophet.components.router import get_trend
 from neuralprophet.utils import (
     check_for_regularization,
     config_events_to_model_dims,
@@ -22,10 +22,6 @@
     reg_func_season,
     reg_func_trend,
 )
-=======
-from neuralprophet import configure, utils
-from neuralprophet.components.router import get_trend
->>>>>>> 55c23bba
 
 log = logging.getLogger("NP.time_net")
 
@@ -1060,13 +1056,8 @@
             # Regularize trend to be smoother/sparse
             l_trend = self.config_trend.trend_reg
             if self.config_trend.n_changepoints > 0 and l_trend is not None and l_trend > 0:
-<<<<<<< HEAD
                 reg_trend = reg_func_trend(
-                    weights=self.get_trend_deltas,
-=======
-                reg_trend = utils.reg_func_trend(
                     weights=self.trend.get_trend_deltas,
->>>>>>> 55c23bba
                     threshold=self.config_train.trend_reg_threshold,
                 )
                 reg_loss += l_trend * reg_trend
