--- conflicted
+++ resolved
@@ -84,7 +84,6 @@
                 Note
                 ----
                 The default value is ``0``, which initializes no auto-regression.
-<<<<<<< HEAD
 
             max_lags : int
                 Number of max. previous steps of time series used as input (aka AR-order).
@@ -103,25 +102,7 @@
                 ----
                 The default value is ``[]``, which initializes no hidden layers.
 
-=======
-            num_hidden_layers : int
-                Number of hidden layers (for AR-Net)
-                Note
-                ----
-                The default value is ``0``, which initializes no hidden layers (classic Auto-Regression).
-            max_lags : int
-                Number of max. previous steps of time series used as input (aka AR-order).
-            num_hidden_layers : int
-                Number of hidden layers (for AR-Net).
-            d_hidden : int
-                Dimensionality of hidden layers  (for AR-Net).
-                Note
-                ----
-                This parameter is ignored if no hidden layers are specified.
-                Note
-                ----
-                The default value is set to ``None``, which sets to ``n_lags + n_forecasts``.
->>>>>>> 326c1d2e
+
             compute_components_flag : bool
                 Flag whether to compute the components of the model or not.
             metrics : dict
@@ -494,34 +475,7 @@
         x = x.reshape(x.shape[0], self.n_forecasts, len(self.quantiles))
         return x
 
-<<<<<<< HEAD
     def forward_covar_net(self, covariates):
-=======
-    def covariate(self, lags: Union[torch.Tensor, float], name: str) -> torch.Tensor:
-        """Compute single covariate component.
-        Parameters
-        ----------
-            lags : torch.Tensor, float
-                Lagged values of covariate, dims: (batch, n_lags)
-            nam : str
-                Mame of covariate, for attribution to corresponding model weights
-        Returns
-        -------
-            torch.Tensor
-                Forecast component of dims (batch, n_forecasts)
-        """
-        x = lags
-        for i in range(self.config_lagged_regressors[name].num_hidden_layers + 1):
-            if i > 0:
-                x = nn.functional.relu(x)
-            x = self.covar_nets[name][i](x)
-
-        # segment the last dimension to match the quantiles
-        x = x.reshape(x.shape[0], self.n_forecasts, len(self.quantiles))
-        return x
-
-    def all_covariates(self, covariates: Dict[str, Union[torch.Tensor, float]]) -> torch.Tensor:
->>>>>>> 326c1d2e
         """Compute all covariate components.
         Parameters
         ----------
@@ -609,13 +563,8 @@
                 additive_components += self.auto_regression(lags=inputs["lags"])
             # else: assert self.n_lags == 0
 
-<<<<<<< HEAD
-        if "covariates" in inputs:
-            additive_components += self.forward_covar_net(covariates=inputs["covariates"])
-=======
             if "covariates" in inputs:
-                additive_components += self.all_covariates(covariates=inputs["covariates"])
->>>>>>> 326c1d2e
+                additive_components += self.forward_covar_net(covariates=inputs["covariates"])
 
         if "seasonalities" in inputs:
             s = self.seasonality(s=inputs["seasonalities"], meta=meta)
