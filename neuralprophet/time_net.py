--- conflicted
+++ resolved
@@ -672,16 +672,9 @@
                 )
         if self.n_lags > 0 and lags_input is not None:
             components["ar"] = components_raw["lags"]
-<<<<<<< HEAD
         if self.config_lagged_regressors is not None and covariates_input is not None:
             print("lagged_regressors")
-=======
-        if (
-            self.config_lagged_regressors is not None
-            and self.config_lagged_regressors.regressors is not None
-            and "covariates" in inputs
-        ):
->>>>>>> ae560c11
+
             # Combined forward pass
             all_covariates = components_raw["covariates"]
             # Calculate the contribution of each covariate on each forecast
