import logging
from collections import OrderedDict
from functools import reduce
from typing import Dict, List, Optional, Union

import numpy as np
import pytorch_lightning as pl
import torch
import torch.nn as nn
import torchmetrics

from neuralprophet import configure, np_types
from neuralprophet.components.router import get_future_regressors, get_seasonality, get_trend
from neuralprophet.utils import (
    check_for_regularization,
    config_events_to_model_dims,
    reg_func_events,
    reg_func_regressors,
    reg_func_season,
    reg_func_seasonality_glocal,
    reg_func_trend,
    reg_func_trend_glocal,
)
<<<<<<< HEAD
from neuralprophet.utils_time_dataset import FeatureExtractor
=======
from neuralprophet.utils_time_dataset import ComponentStacker
>>>>>>> 9c4963ce
from neuralprophet.utils_torch import init_parameter, interprete_model

log = logging.getLogger("NP.time_net")


class TimeNet(pl.LightningModule):
    """Linear time regression fun and some not so linear fun.
    A modular model that models classic time-series components
        * trend
        * seasonality
        * auto-regression (as AR-Net)
        * covariates (as AR-Net)
        * apriori regressors
        * events and holidays
    by using Neural Network components.
    The Auto-regression and covariate components can be configured as a deeper network (AR-Net).
    """

    def __init__(
        self,
        config_model: configure.Model,
        config_seasonality: configure.ConfigSeasonality,
        config_train: Optional[configure.Train] = None,
        config_trend: Optional[configure.Trend] = None,
        config_ar: Optional[configure.AR] = None,
        config_normalization: Optional[configure.Normalization] = None,
        config_lagged_regressors: Optional[configure.ConfigLaggedRegressors] = None,
        config_regressors: Optional[configure.ConfigFutureRegressors] = None,
        config_events: Optional[configure.ConfigEvents] = None,
        config_holidays: Optional[configure.ConfigCountryHolidays] = None,
        n_forecasts: int = 1,
        n_lags: int = 0,
        ar_layers: Optional[List[int]] = [],
        compute_components_flag: bool = False,
        metrics: Optional[np_types.CollectMetricsMode] = {},
        id_list: List[str] = ["__df__"],
        num_trends_modelled: int = 1,
        num_seasonalities_modelled: int = 1,
        num_seasonalities_modelled_dict: dict = None,
        meta_used_in_model: bool = False,
        train_components_stacker: Optional[ComponentStacker] = None,
        val_components_stacker: Optional[ComponentStacker] = None,
        test_components_stacker: Optional[ComponentStacker] = None,
        predict_components_stacker: Optional[ComponentStacker] = None,
    ):
        """
        Parameters
        ----------
            quantiles : list
                the set of quantiles estimated
            config_train : configure.Train
            config_trend : configure.Trend
            config_seasonality : configure.ConfigSeasonality
            config_ar : configure.AR
            config_lagged_regressors : configure.ConfigLaggedRegressors
                Configurations for lagged regressors
            config_regressors : configure.ConfigFutureRegressors
                Configs of regressors with mode and index.
            config_events : configure.ConfigEvents
            config_holidays : OrderedDict
            config_normalization: OrderedDict
            n_forecasts : int
                number of steps to forecast. Aka number of model outputs
            n_lags : int
                number of previous steps of time series used as input (aka AR-order)
                Note
                ----
                The default value is ``0``, which initializes no auto-regression.

            ar_layers : list
                List of hidden layers (for AR-Net).

                Note
                ----
                The default value is ``[]``, which initializes no hidden layers.

            compute_components_flag : bool
                Flag whether to compute the components of the model or not.
            metrics : dict
                Dictionary of torchmetrics to be used during training and for evaluation.
            id_list : list
                List of different time series IDs, used for global-local modelling (if enabled)
                Note
                ----
                This parameter is set to  ``['__df__']`` if only one time series is input.
            num_trends_modelled : int
                Number of different trends modelled.
                Note
                ----
                If only 1 time series is modelled, it will be always 1.
                Note
                ----
                For multiple time series. If trend is modelled globally the value is set
                to 1, otherwise it is set to the number of time series modelled.
            num_seasonalities_modelled : int
                Number of different seasonalities modelled.
                Note
                ----
                If only 1 time series is modelled, it will be always 1.
                Note
                ----
                For multiple time series. If seasonality is modelled globally the value is set
                to 1, otherwise it is set to the number of time series modelled.
            meta_used_in_model : boolean
                Whether we need to know the time series ID when we interact with the Model.
                Note
                ----
                Will be set to ``True`` if more than one component is modelled locally.
        """
        super().__init__()

        # Store hyerparameters in model checkpoint
        # TODO: causes a RuntimeError under certain conditions, investigate and handle better
        try:
            self.save_hyperparameters()
        except RuntimeError:
            pass

        # General
        self.config_model = config_model
        self.n_forecasts = n_forecasts
        self.train_components_stacker = train_components_stacker
        self.val_components_stacker = val_components_stacker
        self.test_components_stacker = test_components_stacker
        self.predict_components_stacker = predict_components_stacker

        # Lightning Config
        self.config_train = config_train
        self.config_normalization = config_normalization
        self.compute_components_flag = compute_components_flag
        self.config_model = config_model

        # Manual optimization: we are responsible for calling .backward(), .step(), .zero_grad().
        self.automatic_optimization = False

        # Hyperparameters (can be tuned using trainer.tune())
        self.learning_rate = self.config_train.learning_rate
        self.batch_size = self.config_train.batch_size
        self.finding_lr = False  # flag to indicate if we are in lr finder mode

        # Metrics Config
        self.metrics_enabled = bool(metrics)  # yields True if metrics is not an empty dictionary
        if self.metrics_enabled:
            metrics = {metric: torchmetrics.__dict__[metrics[metric][0]](**metrics[metric][1]) for metric in metrics}
            self.log_args = {
                "on_step": False,
                "on_epoch": True,
                "prog_bar": True,
                "batch_size": self.config_train.batch_size,
            }
            self.metrics_train = torchmetrics.MetricCollection(metrics=metrics)
            self.metrics_val = torchmetrics.MetricCollection(metrics=metrics, postfix="_val")

        # For Multiple Time Series Analysis
        self.id_list = id_list
        self.id_dict = dict((key, i) for i, key in enumerate(id_list))
        self.num_trends_modelled = num_trends_modelled
        self.num_seasonalities_modelled = num_seasonalities_modelled
        self.num_seasonalities_modelled_dict = num_seasonalities_modelled_dict
        self.meta_used_in_model = meta_used_in_model

        # Regularization
        self.reg_enabled = check_for_regularization(
            [
                config_seasonality,
                config_regressors,
                config_lagged_regressors,
                config_ar,
                config_events,
                config_trend,
                config_holidays,
            ]
        )

        # Quantiles
        self.quantiles = self.config_model.quantiles

        # Trend
        self.config_trend = config_trend
        self.trend = get_trend(
            config=config_trend,
            id_list=id_list,
            quantiles=self.quantiles,
            num_trends_modelled=num_trends_modelled,
            n_forecasts=n_forecasts,
            device=self.device,
        )

        # Seasonalities
        self.config_seasonality = config_seasonality
        # Error handling
        if self.config_seasonality is not None:
            if self.config_seasonality.mode == "multiplicative" and self.config_trend is None:
                raise ValueError("Multiplicative seasonality requires trend.")
            if self.config_seasonality.mode not in ["additive", "multiplicative"]:
                raise ValueError(f"Seasonality Mode {self.config_seasonality.mode} not implemented.")
            # Initialize seasonality
            self.seasonality = get_seasonality(
                config=config_seasonality,
                id_list=id_list,
                quantiles=self.quantiles,
                num_seasonalities_modelled=num_seasonalities_modelled,
                num_seasonalities_modelled_dict=num_seasonalities_modelled_dict,
                n_forecasts=n_forecasts,
                device=self.device,
            )

        # Events
        self.config_events = config_events
        self.config_holidays = config_holidays
        self.events_dims = config_events_to_model_dims(self.config_events, self.config_holidays)
        if self.events_dims is not None:
            n_additive_event_params = 0
            n_multiplicative_event_params = 0
            for event, configs in self.events_dims.items():
                if configs["mode"] not in ["additive", "multiplicative"]:
                    log.error("Event Mode {} not implemented. Defaulting to 'additive'.".format(configs["mode"]))
                    self.events_dims[event]["mode"] = "additive"
                if configs["mode"] == "additive":
                    n_additive_event_params += len(configs["event_indices"])
                elif configs["mode"] == "multiplicative":
                    if self.config_trend is None:
                        log.error("Multiplicative events require trend.")
                        raise ValueError
                    n_multiplicative_event_params += len(configs["event_indices"])
            self.event_params = nn.ParameterDict(
                {
                    # dimensions - [no. of quantiles, no. of additive events]
                    "additive": init_parameter(dims=[len(self.quantiles), n_additive_event_params]),
                    # dimensions - [no. of quantiles, no. of multiplicative events]
                    "multiplicative": init_parameter(dims=[len(self.quantiles), n_multiplicative_event_params]),
                }
            )
        else:
            self.config_events = None
            self.config_holidays = None

        # Autoregression
        self.config_ar = config_ar
        self.n_lags = n_lags
        self.ar_layers = ar_layers
        if self.n_lags > 0:
            ar_net_layers = []
            d_inputs = self.n_lags
            for d_hidden_i in self.ar_layers:
                ar_net_layers.append(nn.Linear(d_inputs, d_hidden_i, bias=True))
                ar_net_layers.append(nn.ReLU())
                d_inputs = d_hidden_i
            # final layer has input size d_inputs and output size equal to no. of forecasts * no. of quantiles
            ar_net_layers.append(nn.Linear(d_inputs, self.n_forecasts * len(self.quantiles), bias=False))
            self.ar_net = nn.Sequential(*ar_net_layers)
            for lay in self.ar_net:
                if isinstance(lay, nn.Linear):
                    nn.init.kaiming_normal_(lay.weight, mode="fan_in")

        # Lagged regressors
        self.config_lagged_regressors = config_lagged_regressors
        if self.config_lagged_regressors is not None and self.config_lagged_regressors.regressors is not None:
            covar_net_layers = []
            d_inputs = sum([covar.n_lags for _, covar in self.config_lagged_regressors.regressors.items()])
            for d_hidden_i in self.config_lagged_regressors.layers:
                covar_net_layers.append(nn.Linear(d_inputs, d_hidden_i, bias=True))
                covar_net_layers.append(nn.ReLU())
                d_inputs = d_hidden_i
            covar_net_layers.append(nn.Linear(d_inputs, self.n_forecasts * len(self.quantiles), bias=False))
            self.covar_net = nn.Sequential(*covar_net_layers)
            for lay in self.covar_net:
                if isinstance(lay, nn.Linear):
                    nn.init.kaiming_normal_(lay.weight, mode="fan_in")

        # Regressors
        self.config_regressors = config_regressors
        if self.config_regressors.regressors is not None:
            # Initialize future_regressors
            self.future_regressors = get_future_regressors(
                config=config_regressors,
                id_list=id_list,
                quantiles=self.quantiles,
                n_forecasts=n_forecasts,
                device=self.device,
                config_trend_none_bool=self.config_trend is None,
            )
        else:
            self.config_regressors.regressors = None

        # Features Extractor
        self.features_extractor = FeatureExtractor(
            n_lags=self.n_lags,
            n_forecasts=self.n_forecasts,
            max_lags=self.config_model.max_lags,
            config_seasonality=self.config_seasonality,
            lagged_regressor_config=self.config_lagged_regressors,
            feature_indices=self.config_model.features_map,
        )

    @property
    def ar_weights(self) -> torch.Tensor:
        """sets property auto-regression weights for regularization. Update if AR is modelled differently"""
        # TODO: this is wrong for deep networks, use utils_torch.interprete_model
        for layer in self.ar_net:
            if isinstance(layer, nn.Linear):
                return layer.weight

    def set_components_stacker(self, components_stacker, mode):
        if mode == "train":
            self.train_components_stacker = components_stacker
        if mode == "val":
            self.val_components_stacker = components_stacker
        if mode == "test":
            self.test_components_stacker = components_stacker
        if mode == "predict":
            self.predict_components_stacker = components_stacker

    def get_covar_weights(self, covar_input=None) -> torch.Tensor:
        """
        Get attributions of covariates network w.r.t. the model input.
        """
        if self.config_lagged_regressors is not None and self.config_lagged_regressors.regressors is not None:
            # Accumulate the lags of the covariates
            covar_splits = np.add.accumulate(
                [covar.n_lags for _, covar in self.config_lagged_regressors.regressors.items()][:-1]
            ).tolist()
            # If actual covariates are provided, use them to compute the attributions
            if covar_input is not None:
                covar_input = torch.cat([covar for _, covar in covar_input.items()], axis=1)
            # Calculate the attributions w.r.t. the inputs
            if self.config_lagged_regressors.layers == []:
                attributions = self.covar_net[0].weight
            else:
                attributions = interprete_model(self, "covar_net", "forward_covar_net", covar_input)
            # Split the attributions into the different covariates
            attributions_split = torch.tensor_split(
                attributions,
                covar_splits,
                axis=1,
            )
            # Combine attributions and covariate name
            covar_attributions = dict(zip(self.config_lagged_regressors.regressors.keys(), attributions_split))
        else:
            covar_attributions = None
        return covar_attributions

    def set_covar_weights(self, covar_weights: torch.Tensor):
        """
        Function to set the covariate weights for later interpretation in compute_components.
        This function is needed since the gradient information is not available during the predict_step
        method and attributions cannot be calculated in compute_components.

        :param covar_weights: _description_
        :type covar_weights: torch.Tensor
        """
        self.covar_weights = covar_weights

    def get_event_weights(self, name: str) -> Dict[str, torch.Tensor]:
        """
        Retrieve the weights of event features given the name
        Parameters
        ----------
            name : str
                Event name
        Returns
        -------
            OrderedDict
                Dict of the weights of all offsets corresponding to a particular event
        """

        event_dims = self.events_dims[name]
        mode = event_dims["mode"]

        if mode == "multiplicative":
            event_params = self.event_params["multiplicative"]
        else:
            assert mode == "additive"
            event_params = self.event_params["additive"]

        event_param_dict = OrderedDict({})
        for event_delim, indices in zip(event_dims["event_delim"], event_dims["event_indices"]):
            event_param_dict[event_delim] = event_params[:, indices : (indices + 1)]
        return event_param_dict

    def _compute_quantile_forecasts_from_diffs(self, diffs: torch.Tensor, predict_mode: bool = False) -> torch.Tensor:
        """
        Computes the actual quantile forecasts from quantile differences estimated from the model
        Args:
            diffs : torch.Tensor
                tensor of dims (batch, n_forecasts, no_quantiles) which
                contains the median quantile forecasts as well as the diffs of other quantiles
                from the median quantile
            predict_mode : bool
                boolean variable indicating whether the model is in prediction mode
        Returns:
            dim (batch, n_forecasts, no_quantiles)
                final forecasts
        """

        if len(self.quantiles) <= 1:
            return diffs
        # generate the actual quantile forecasts from predicted differences
        if any(quantile > 0.5 for quantile in self.quantiles):
            quantiles_divider_index = next(i for i, quantile in enumerate(self.quantiles) if quantile > 0.5)
        else:
            quantiles_divider_index = len(self.quantiles)

        n_upper_quantiles = diffs.shape[-1] - quantiles_divider_index
        n_lower_quantiles = quantiles_divider_index - 1

        out = torch.zeros_like(diffs)
        out[:, :, 0] = diffs[:, :, 0]  # set the median where 0 is the median quantile index

        if n_upper_quantiles > 0:  # check if upper quantiles exist
            upper_quantile_diffs = diffs[:, :, quantiles_divider_index:]
            if predict_mode:  # check for quantile crossing and correct them in predict mode
                upper_quantile_diffs[:, :, 0] = torch.max(
                    torch.tensor(0, device=self.device), upper_quantile_diffs[:, :, 0]
                )
                for i in range(n_upper_quantiles - 1):
                    next_diff = upper_quantile_diffs[:, :, i + 1]
                    diff = upper_quantile_diffs[:, :, i]
                    upper_quantile_diffs[:, :, i + 1] = torch.max(next_diff, diff)
            out[:, :, quantiles_divider_index:] = (
                upper_quantile_diffs + diffs[:, :, 0].unsqueeze(dim=2).repeat(1, 1, n_upper_quantiles).detach()
            )  # set the upper quantiles

        if n_lower_quantiles > 0:  # check if lower quantiles exist
            lower_quantile_diffs = diffs[:, :, 1:quantiles_divider_index]
            if predict_mode:  # check for quantile crossing and correct them in predict mode
                lower_quantile_diffs[:, :, -1] = torch.max(
                    torch.tensor(0, device=self.device), lower_quantile_diffs[:, :, -1]
                )
                for i in range(n_lower_quantiles - 1, 0, -1):
                    next_diff = lower_quantile_diffs[:, :, i - 1]
                    diff = lower_quantile_diffs[:, :, i]
                    lower_quantile_diffs[:, :, i - 1] = torch.max(next_diff, diff)
            lower_quantile_diffs = -lower_quantile_diffs
            out[:, :, 1:quantiles_divider_index] = (
                lower_quantile_diffs + diffs[:, :, 0].unsqueeze(dim=2).repeat(1, 1, n_lower_quantiles).detach()
            )  # set the lower quantiles

        return out

    def scalar_features_effects(self, features: torch.Tensor, params: nn.Parameter, indices=None) -> torch.Tensor:
        """
        Computes events component of the model
        Parameters
        ----------
            features : torch.Tensor, float
                Features (either additive or multiplicative) related to event component dims (batch, n_forecasts,
                n_features)
            params : nn.Parameter
                Params (either additive or multiplicative) related to events dims (n_quantiles, n_features)
            indices : list of int
                Indices in the feature tensors related to a particular event
        Returns
        -------
            torch.Tensor
                Forecast component of dims (batch, n_forecasts, n_quantiles)
        """
        if indices is not None:
            features = features[:, :, indices]
            params = params[:, indices]
        # features dims: (batch, n_forecasts, n_features)  -> (batch, n_forecasts, 1, n_features)
        # params dims: (n_quantiles, n_features) -> (batch, 1, n_quantiles, n_features)
        out = torch.sum(features.unsqueeze(dim=2) * params.unsqueeze(dim=0).unsqueeze(dim=0), dim=-1)
        return out  # dims (batch, n_forecasts, n_quantiles)

    def auto_regression(self, lags: Union[torch.Tensor, float]) -> torch.Tensor:
        """Computes auto-regessive model component AR-Net.
        Parameters
        ----------
            lags  : torch.Tensor, float
                Previous times series values, dims: (batch, n_lags)
        Returns
        -------
            torch.Tensor
                Forecast component of dims: (batch, n_forecasts)
        """
        x = self.ar_net(lags)
        # segment the last dimension to match the quantiles
        x = x.view(x.shape[0], self.n_forecasts, len(self.quantiles))
        return x

    def forward_covar_net(self, covariates):
        """Compute all covariate components.
        Parameters
        ----------
            covariates : dict(torch.Tensor, float)
                dict of named covariates (keys) with their features (values)
                dims of each dict value: (batch, n_lags)
        Returns
        -------
            torch.Tensor
                Forecast component of dims (batch, n_forecasts, quantiles)
        """
        # Concat covariates into one tensor)
        if isinstance(covariates, dict):
            x = torch.cat([covar for _, covar in covariates.items()], axis=1)
        else:
            x = covariates
        x = self.covar_net(x)
        # segment the last dimension to match the quantiles
        x = x.view(x.shape[0], self.n_forecasts, len(self.quantiles))
        return x

    def forward(
        self,
        input_tensor: torch.Tensor,
<<<<<<< HEAD
=======
        components_stacker=ComponentStacker,
>>>>>>> 9c4963ce
        meta: Dict = None,
        compute_components_flag: bool = False,
        predict_mode: bool = False,
    ) -> torch.Tensor:
        """This method defines the model forward pass."""

<<<<<<< HEAD
        time_input = self.features_extractor.extract_component(component_name="time")
=======
        time_input = components_stacker.unstack_component(component_name="time", batch_tensor=input_tensor)
>>>>>>> 9c4963ce
        # Handle meta argument
        if meta is None and self.meta_used_in_model:
            name_id_dummy = self.id_list[0]
            meta = OrderedDict()
            meta["df_name"] = [name_id_dummy for _ in range(time_input.shape[0])]
            meta = torch.tensor([self.id_dict[i] for i in meta["df_name"]], device=self.device)

        # Initialize components and nonstationary tensors
        components = {}
        additive_components = torch.zeros(
            size=(time_input.shape[0], self.n_forecasts, len(self.quantiles)),
            device=self.device,
        )
        additive_components_nonstationary = torch.zeros(
            size=(time_input.shape[0], time_input.shape[1], len(self.quantiles)),
            device=self.device,
        )
        multiplicative_components_nonstationary = torch.zeros(
            size=(time_input.shape[0], time_input.shape[1], len(self.quantiles)),
            device=self.device,
        )

        # Unpack time feature and compute trend
        trend = self.trend(t=time_input, meta=meta)
        components["trend"] = trend

        # Unpack and process seasonalities
        seasonalities_input = None
        if self.config_seasonality and self.config_seasonality.periods:
<<<<<<< HEAD
            seasonalities_input = self.features_extractor.extract_component(component_name="seasonalities")
=======
            seasonalities_input = components_stacker.unstack_component(
                component_name="seasonalities", batch_tensor=input_tensor
            )
>>>>>>> 9c4963ce
            s = self.seasonality(s=seasonalities_input, meta=meta)
            if self.config_seasonality.mode == "additive":
                additive_components_nonstationary += s
            elif self.config_seasonality.mode == "multiplicative":
                multiplicative_components_nonstationary += s
            components["seasonalities"] = s

        # Unpack and process events
        additive_events_input = None
        multiplicative_events_input = None
<<<<<<< HEAD
        if "additive_events" in self.config_model.features_map:
            additive_events_input = self.features_extractor.extract_component(component_name="additive_events")
            additive_events = self.scalar_features_effects(additive_events_input, self.event_params["additive"])
            additive_components_nonstationary += additive_events
            components["additive_events"] = additive_events
        if "multiplicative_events" in self.config_model.features_map:
            multiplicative_events_input = self.features_extractor.extract_component(
                component_name="multiplicative_events"
            )
            multiplicative_events = self.scalar_features_effects(
                multiplicative_events_input, self.event_params["multiplicative"]
            )
            multiplicative_components_nonstationary += multiplicative_events
            components["multiplicative_events"] = multiplicative_events
=======
        if self.events_dims is not None:
            if "additive_events" in components_stacker.feature_indices:
                additive_events_input = components_stacker.unstack_component(
                    component_name="additive_events", batch_tensor=input_tensor
                )
                additive_events = self.scalar_features_effects(additive_events_input, self.event_params["additive"])
                additive_components_nonstationary += additive_events
                components["additive_events"] = additive_events
            if "multiplicative_events" in components_stacker.feature_indices:
                multiplicative_events_input = components_stacker.unstack_component(
                    component_name="multiplicative_events", batch_tensor=input_tensor
                )
                multiplicative_events = self.scalar_features_effects(
                    multiplicative_events_input, self.event_params["multiplicative"]
                )
                multiplicative_components_nonstationary += multiplicative_events
                components["multiplicative_events"] = multiplicative_events
>>>>>>> 9c4963ce

        # Unpack and process regressors
        additive_regressors_input = None
        multiplicative_regressors_input = None
<<<<<<< HEAD
        if "additive_regressors" in self.config_model.features_map:
            additive_regressors_input = self.features_extractor.extract_component(component_name="additive_regressors")
            additive_regressors = self.future_regressors(additive_regressors_input, "additive")
            additive_components_nonstationary += additive_regressors
            components["additive_regressors"] = additive_regressors
        if "multiplicative_regressors" in self.config_model.features_map:
            multiplicative_regressors_input = self.features_extractor.extract_component(
                component_name="multiplicative_regressors"
=======
        if "additive_regressors" in components_stacker.feature_indices:
            additive_regressors_input = components_stacker.unstack_component(
                component_name="additive_regressors", batch_tensor=input_tensor
            )
            additive_regressors = self.future_regressors(additive_regressors_input, "additive")
            additive_components_nonstationary += additive_regressors
            components["additive_regressors"] = additive_regressors
        if "multiplicative_regressors" in components_stacker.feature_indices:
            multiplicative_regressors_input = components_stacker.unstack_component(
                component_name="multiplicative_regressors", batch_tensor=input_tensor
>>>>>>> 9c4963ce
            )
            multiplicative_regressors = self.future_regressors(multiplicative_regressors_input, "multiplicative")
            multiplicative_components_nonstationary += multiplicative_regressors
            components["multiplicative_regressors"] = multiplicative_regressors

        # Unpack and process lags
        lags_input = None
<<<<<<< HEAD
        if "lags" in self.config_model.features_map:
            lags_input = self.features_extractor.extract_component(component_name="lags")
=======
        if "lags" in components_stacker.feature_indices:
            lags_input = components_stacker.unstack_component(component_name="lags", batch_tensor=input_tensor)
>>>>>>> 9c4963ce
            nonstationary_components = (
                trend[:, : self.n_lags, 0]
                + additive_components_nonstationary[:, : self.n_lags, 0]
                + trend[:, : self.n_lags, 0].detach() * multiplicative_components_nonstationary[:, : self.n_lags, 0]
            )
            stationarized_lags = lags_input - nonstationary_components
            lags = self.auto_regression(lags=stationarized_lags)
            additive_components += lags
            components["lags"] = lags

        # Unpack and process covariates
        covariates_input = None
        if self.config_lagged_regressors and self.config_lagged_regressors.regressors is not None:
<<<<<<< HEAD
            covariates_input = self.features_extractor.extract_component(component_name="lagged_regressors")
=======
            covariates_input = components_stacker.unstack_component(
                component_name="lagged_regressors", batch_tensor=input_tensor
            )
>>>>>>> 9c4963ce
            covariates = self.forward_covar_net(covariates=covariates_input)
            additive_components += covariates
            components["covariates"] = covariates

        # Combine components and compute predictions
        predictions_nonstationary = (
            trend[:, self.n_lags : time_input.shape[1], :]
            + additive_components_nonstationary[:, self.n_lags : time_input.shape[1], :]
            + trend[:, self.n_lags : time_input.shape[1], :].detach()
            * multiplicative_components_nonstationary[:, self.n_lags : time_input.shape[1], :]
        )
        prediction = predictions_nonstationary + additive_components

        # Correct crossing quantiles
        prediction_with_quantiles = self._compute_quantile_forecasts_from_diffs(prediction, predict_mode)

        # Compute components if required
        if compute_components_flag:
            components = self.compute_components(
                time_input,
                seasonalities_input,
                lags_input,
                covariates_input,
                additive_events_input,
                multiplicative_events_input,
                additive_regressors_input,
                multiplicative_regressors_input,
                components,
                meta,
            )
<<<<<<< HEAD
            print(f"components = {components.keys()}")
=======
>>>>>>> 9c4963ce
        else:
            components = None

        return prediction_with_quantiles, components

    def compute_components(
        self,
        time_input,
        seasonality_input,
        lags_input,
        covariates_input,
        additive_events_input,
        multiplicative_events_input,
        additive_regressors_input,
        multiplicative_regressors_input,
        components_raw: Dict,
        meta: Dict,
    ) -> Dict:
        components = {}

        components["trend"] = components_raw["trend"][:, self.n_lags : time_input.shape[1], :]
        if self.config_trend is not None and seasonality_input is not None:
            for name, features in seasonality_input.items():
<<<<<<< HEAD
                print(f"season = {name}")

=======
>>>>>>> 9c4963ce
                components[f"season_{name}"] = self.seasonality.compute_fourier(
                    features=features[:, self.n_lags : time_input.shape[1], :], name=name, meta=meta
                )
        if self.n_lags > 0 and lags_input is not None:
            components["ar"] = components_raw["lags"]
        if self.config_lagged_regressors is not None and covariates_input is not None:
<<<<<<< HEAD
            print("lagged_regressors")

=======
>>>>>>> 9c4963ce
            # Combined forward pass
            all_covariates = components_raw["covariates"]
            # Calculate the contribution of each covariate on each forecast
            covar_attributions = self.covar_weights
            # Sum the contributions of all covariates
            covar_attribution_sum_per_forecast = reduce(
                torch.add, [torch.sum(covar, axis=1) for _, covar in covar_attributions.items()]
            ).to(all_covariates.device)
            for name in covariates_input.keys():
                # Distribute the contribution of the current covariate to the combined forward pass
                # 1. Calculate the relative share of each covariate on the total attributions
                # 2. Multiply the relative share with the combined forward pass
                components[f"lagged_regressor_{name}"] = torch.multiply(
                    all_covariates,
                    torch.divide(
                        torch.sum(covar_attributions[name], axis=1).to(all_covariates.device),
                        covar_attribution_sum_per_forecast,
                    ).reshape(self.n_forecasts, len(self.quantiles)),
                )
        if self.config_events is not None or self.config_holidays is not None:
            if additive_events_input is not None:
                components["events_additive"] = components_raw["additive_events"][
                    :, self.n_lags : time_input.shape[1], :
                ]
            if multiplicative_events_input is not None:
                components["events_multiplicative"] = components_raw["multiplicative_events"][
                    :, self.n_lags : time_input.shape[1], :
                ]
            for event, configs in self.events_dims.items():
                mode = configs["mode"]
                indices = configs["event_indices"]
                if mode == "additive":
                    features = additive_events_input[:, self.n_lags : time_input.shape[1], :]
                    params = self.event_params["additive"]
                else:
                    features = multiplicative_events_input[:, self.n_lags : time_input.shape[1], :]
                    params = self.event_params["multiplicative"]
                components[f"event_{event}"] = self.scalar_features_effects(
                    features=features, params=params, indices=indices
                )
        if self.config_regressors.regressors is not None:
            if additive_regressors_input is not None:
                components["future_regressors_additive"] = components_raw["additive_regressors"][
                    :, self.n_lags : time_input.shape[1], :
                ]

            if multiplicative_regressors_input is not None:
                components["future_regressors_multiplicative"] = components_raw["multiplicative_regressors"][
                    :, self.n_lags : time_input.shape[1], :
                ]

            for regressor, configs in self.future_regressors.regressors_dims.items():
                print(f"regressor = {regressor}")
                mode = configs["mode"]
                index = []
                index.append(configs["regressor_index"])
                if mode == "additive" and additive_regressors_input is not None:
                    components[f"future_regressor_{regressor}"] = self.future_regressors(
                        additive_regressors_input[:, self.n_lags : time_input.shape[1], :], mode, indeces=index
                    )
                if mode == "multiplicative" and multiplicative_regressors_input is not None:
                    components[f"future_regressor_{regressor}"] = self.future_regressors(
                        multiplicative_regressors_input[:, self.n_lags : time_input.shape[1], :], mode, indeces=index
                    )
        return components

    def set_compute_components(self, compute_components_flag):
        self.compute_components_flag = compute_components_flag

    def loss_func(self, time, predicted, targets):
        loss = None
        # Compute loss. no reduction.
        loss = self.config_train.loss_func(predicted, targets)
        if self.config_train.newer_samples_weight > 1.0:
            # Weigh newer samples more.
            loss = loss * self._get_time_based_sample_weight(t=time[:, self.n_lags :])
        loss = loss.sum(dim=2).mean()
        # Regularize.
        if self.reg_enabled and not self.finding_lr:
            loss, reg_loss = self._add_batch_regularizations(loss, self.train_progress)
        else:
            reg_loss = torch.tensor(0.0, device=self.device)
        return loss, reg_loss

    def training_step(self, batch, batch_idx):
        inputs_tensor, meta = batch

        epoch_float = self.trainer.current_epoch + batch_idx / float(self.train_steps_per_epoch)
        self.train_progress = epoch_float / float(self.config_train.epochs)

<<<<<<< HEAD
        self.features_extractor.update_data_inputs(inputs_tensor, self.config_model.features_map)
        targets = self.features_extractor.extract_component("targets")
        time = self.features_extractor.extract_component("time")
=======
        targets = self.train_components_stacker.unstack_component("targets", batch_tensor=inputs_tensor)
        time = self.train_components_stacker.unstack_component("time", batch_tensor=inputs_tensor)
>>>>>>> 9c4963ce
        # Global-local
        if self.meta_used_in_model:
            meta_name_tensor = torch.tensor([self.id_dict[i] for i in meta["df_name"]], device=self.device)
        else:
            meta_name_tensor = None
        # Run forward calculation
<<<<<<< HEAD
        predicted, _ = self.forward(inputs_tensor, meta_name_tensor)
=======
        predicted, _ = self.forward(inputs_tensor, self.train_components_stacker, meta_name_tensor)
>>>>>>> 9c4963ce
        # Store predictions in self for later network visualization
        self.train_epoch_prediction = predicted
        # Calculate loss
        loss, reg_loss = self.loss_func(time, predicted, targets)

        # Optimization
        optimizer = self.optimizers()
        optimizer.zero_grad()
        self.manual_backward(loss)
        optimizer.step()

        scheduler = self.lr_schedulers()
        if self.finding_lr:
            scheduler.step()
        else:
            scheduler.step(epoch=epoch_float)

        if self.finding_lr:
            # Manually track the loss for the lr finder
            self.log("train_loss", loss, on_step=False, on_epoch=True, prog_bar=True, logger=True)
            # self.log("reg_loss", reg_loss, on_step=False, on_epoch=True, prog_bar=True, logger=True)

        # Metrics
        if self.metrics_enabled and not self.finding_lr:
            predicted_denorm = self.denormalize(predicted[:, :, 0])
            target_denorm = self.denormalize(targets.squeeze(dim=2))
            target_denorm = target_denorm.contiguous()
            self.log_dict(self.metrics_train(predicted_denorm, target_denorm), **self.log_args)
            self.log("Loss", loss, **self.log_args)
            self.log("RegLoss", reg_loss, **self.log_args)
            # self.log("TrainProgress", self.train_progress, **self.log_args)
            self.log("LR", scheduler.get_last_lr()[0], **self.log_args)
        return loss

    def validation_step(self, batch, batch_idx):
        inputs_tensor, meta = batch
<<<<<<< HEAD
        self.features_extractor.update_data_inputs(inputs_tensor, self.config_model.features_map)
        targets = self.features_extractor.extract_component("targets")
        time = self.features_extractor.extract_component("time")
=======
        targets = self.val_components_stacker.unstack_component("targets", batch_tensor=inputs_tensor)
        time = self.val_components_stacker.unstack_component("time", batch_tensor=inputs_tensor)
>>>>>>> 9c4963ce
        # Global-local
        if self.meta_used_in_model:
            meta_name_tensor = torch.tensor([self.id_dict[i] for i in meta["df_name"]], device=self.device)
        else:
            meta_name_tensor = None
        # Run forward calculation
<<<<<<< HEAD
        predicted, _ = self.forward(inputs_tensor, meta_name_tensor)
=======
        predicted, _ = self.forward(inputs_tensor, self.val_components_stacker, meta_name_tensor)
>>>>>>> 9c4963ce
        # Calculate loss
        loss, reg_loss = self.loss_func(time, predicted, targets)
        # Metrics
        if self.metrics_enabled:
            predicted_denorm = self.denormalize(predicted[:, :, 0])
            target_denorm = self.denormalize(targets.squeeze(dim=2))
            target_denorm = target_denorm.contiguous()
            self.log_dict(self.metrics_val(predicted_denorm, target_denorm), **self.log_args)
            self.log("Loss_val", loss, **self.log_args)
            self.log("RegLoss_val", reg_loss, **self.log_args)

    def test_step(self, batch, batch_idx):
        inputs_tensor, meta = batch
<<<<<<< HEAD
        self.features_extractor.update_data_inputs(inputs_tensor, self.config_model.features_map)
        targets = self.features_extractor.extract_component("targets")
        time = self.features_extractor.extract_component("time")
=======
        targets = self.test_components_stacker.unstack_component("targets", batch_tensor=inputs_tensor)
        time = self.test_components_stacker.unstack_component("time", batch_tensor=inputs_tensor)
>>>>>>> 9c4963ce
        # Global-local
        if self.meta_used_in_model:
            meta_name_tensor = torch.tensor([self.id_dict[i] for i in meta["df_name"]], device=self.device)
        else:
            meta_name_tensor = None
        # Run forward calculation
<<<<<<< HEAD
        predicted, _ = self.forward(inputs_tensor, meta_name_tensor)
=======
        predicted, _ = self.forward(inputs_tensor, self.test_components_stacker, meta_name_tensor)
>>>>>>> 9c4963ce
        # Calculate loss
        loss, reg_loss = self.loss_func(time, predicted, targets)
        # Metrics
        if self.metrics_enabled:
            predicted_denorm = self.denormalize(predicted[:, :, 0])
            target_denorm = self.denormalize(targets.squeeze(dim=2))
            # target_denorm = target_denorm.detach().clone()
            target_denorm = target_denorm.contiguous()
            self.log_dict(self.metrics_val(predicted_denorm, target_denorm), **self.log_args)
            self.log("Loss_test", loss, **self.log_args)
            self.log("RegLoss_test", reg_loss, **self.log_args)

    def predict_step(self, batch, batch_idx, dataloader_idx=0):
        inputs_tensor, meta = batch
<<<<<<< HEAD
        self.features_extractor.update_data_inputs(inputs_tensor, self.config_model.features_map)

=======
>>>>>>> 9c4963ce
        # Global-local
        if self.meta_used_in_model:
            meta_name_tensor = torch.tensor([self.id_dict[i] for i in meta["df_name"]], device=self.device)
        else:
            meta_name_tensor = None

        # Run forward calculation
        prediction, components = self.forward(
<<<<<<< HEAD
            inputs_tensor, meta_name_tensor, self.compute_components_flag, predict_mode=True
=======
            inputs_tensor,
            self.predict_components_stacker,
            meta_name_tensor,
            self.compute_components_flag,
            predict_mode=True,
>>>>>>> 9c4963ce
        )
        return prediction, components

    def configure_optimizers(self):
        self.train_steps_per_epoch = self.config_train.batches_per_epoch
        # self.trainer.num_training_batches = self.train_steps_per_epoch * self.config_train.epochs

        self.config_train.set_optimizer()
        self.config_train.set_scheduler()

        # Optimizer
        if self.finding_lr and self.learning_rate is None:
            self.learning_rate = 0.1
        optimizer = self.config_train.optimizer(
            self.parameters(),
            lr=self.learning_rate,
            **self.config_train.optimizer_args,
        )

        # Scheduler
        if self.config_train.scheduler == torch.optim.lr_scheduler.OneCycleLR:
            lr_scheduler = self.config_train.scheduler(
                optimizer,
                max_lr=self.learning_rate,
                # total_steps=self.trainer.estimated_stepping_batches, # if using self.lr_schedulers().step()
                total_steps=self.config_train.epochs,  # if using self.lr_schedulers().step(epoch=epoch_float)
                **self.config_train.scheduler_args,
            )
        else:
            lr_scheduler = self.config_train.scheduler(
                optimizer,
                **self.config_train.scheduler_args,
            )

        return {"optimizer": optimizer, "lr_scheduler": lr_scheduler}

    def _get_time_based_sample_weight(self, t):
        end_w = self.config_train.newer_samples_weight
        start_t = self.config_train.newer_samples_start
        time = (t.detach() - start_t) / (1.0 - start_t)
        time = torch.clamp(time, 0.0, 1.0)  # time = 0 to 1
        time = np.pi * (time - 1.0)  # time =  -pi to 0
        time = 0.5 * torch.cos(time) + 0.5  # time =  0 to 1
        # scales end to be end weight times bigger than start weight
        # with end weight being 1.0
        weight = (1.0 + time * (end_w - 1.0)) / end_w
        # add an extra dimension for the quantiles
        weight = weight.unsqueeze(dim=2)
        return weight

    def _add_batch_regularizations(self, loss, progress):
        """Add regularization terms to loss, if applicable
        Parameters
        ----------
            loss : torch.Tensor, scalar
                current batch loss
            progress : float
                progress within training, across all epochs and batches, between 0 and 1
        Returns
        -------
            loss, reg_loss
        """
        delay_weight = self.config_train.get_reg_delay_weight(progress)

        reg_loss = torch.zeros(1, dtype=torch.float, requires_grad=False, device=self.device)
        if delay_weight > 0:
            # Add regularization of AR weights - sparsify
            if self.config_model.max_lags > 0 and self.config_ar.reg_lambda is not None:
                reg_ar = self.config_ar.regularize(self.ar_weights)
                reg_ar = torch.sum(reg_ar).squeeze() / self.n_forecasts
                reg_loss += self.config_ar.reg_lambda * reg_ar

            # Regularize trend to be smoother/sparse
            l_trend = self.config_trend.trend_reg
            if self.config_trend.n_changepoints > 0 and l_trend is not None and l_trend > 0:
                reg_trend = reg_func_trend(
                    weights=self.trend.get_trend_deltas,
                    threshold=self.config_train.trend_reg_threshold,
                )
                reg_loss += l_trend * reg_trend

            # Regularize seasonality: sparsify fourier term coefficients
            if self.config_seasonality:
                l_season = self.config_seasonality.reg_lambda
                if self.seasonality.season_dims is not None and l_season is not None and l_season > 0:
                    for name in self.seasonality.season_params.keys():
                        reg_season = reg_func_season(self.seasonality.season_params[name])
                        reg_loss += l_season * reg_season

            # Regularize events: sparsify events features coefficients
            if self.config_events is not None or self.config_holidays is not None:
                reg_events_loss = reg_func_events(self.config_events, self.config_holidays, self)
                reg_loss += reg_events_loss

            # Regularize regressors: sparsify regressor features coefficients
            if self.config_regressors.regressors is not None:
                reg_regressor_loss = reg_func_regressors(self.config_regressors.regressors, self)
                reg_loss += reg_regressor_loss

        trend_glocal_loss = torch.zeros(1, dtype=torch.float, requires_grad=False)
        # Glocal Trend
        if self.config_trend is not None:
            if self.config_trend.trend_global_local == "local" and self.config_trend.trend_local_reg:
                trend_glocal_loss = reg_func_trend_glocal(
                    self.trend.trend_k0, self.trend.trend_deltas, self.config_trend.trend_local_reg
                )
                reg_loss += trend_glocal_loss
        # Glocal Seasonality
        if self.config_seasonality is not None:
            if (
                self.config_seasonality.global_local in ["local", "glocal"]
                and self.config_seasonality.seasonality_local_reg
            ):
                seasonality_glocal_loss = reg_func_seasonality_glocal(
                    self.seasonality.season_params, self.config_seasonality.seasonality_local_reg
                )
                reg_loss += seasonality_glocal_loss
        loss = loss + reg_loss
        return loss, reg_loss

    def denormalize(self, ts):
        """
        Denormalize timeseries
        Parameters
        ----------
            target : torch.Tensor
                ts tensor
        Returns
        -------
            denormalized timeseries
        """
        if self.config_normalization.global_normalization:
            shift_y = (
                self.config_normalization.global_data_params["y"].shift
                if self.config_normalization.global_normalization and not self.config_normalization.normalize == "off"
                else 0
            )
            scale_y = (
                self.config_normalization.global_data_params["y"].scale
                if self.config_normalization.global_normalization and not self.config_normalization.normalize == "off"
                else 1
            )
            ts = scale_y * ts + shift_y
        return ts

    # def train_dataloader(self):
    #     return self.train_loader


class FlatNet(nn.Module):
    """
    Linear regression fun
    """

    def __init__(self, d_inputs, d_outputs):
        # Perform initialization of the pytorch superclass
        super(FlatNet, self).__init__()
        self.layers = nn.Sequential(
            nn.Linear(d_inputs, d_outputs),
        )
        nn.init.kaiming_normal_(self.layers[0].weight, mode="fan_in")

    def forward(self, x):
        return self.layers(x)

    @property
    def ar_weights(self):
        return self.model.layers[0].weight


class DeepNet(nn.Module):
    """
    A simple, general purpose, fully connected network
    """

    def __init__(self, d_inputs, d_outputs, layers=[]):
        # Perform initialization of the pytorch superclass
        super(DeepNet, self).__init__()
        layers = []
        for d_hidden_i in layers:
            layers.append(nn.Linear(d_inputs, d_hidden_i, bias=True))
            layers.append(nn.ReLU())
            d_inputs = d_hidden_i
        layers.append(nn.Linear(d_inputs, d_outputs, bias=True))
        self.layers = nn.Sequential(*layers)
        for lay in self.layers:
            nn.init.kaiming_normal_(lay.weight, mode="fan_in")

    def forward(self, x):
        """
        This method defines the network layering and activation functions
        """
        return self.layers(x)

    @property
    def ar_weights(self):
        return self.layers[0].weight<|MERGE_RESOLUTION|>--- conflicted
+++ resolved
@@ -21,11 +21,7 @@
     reg_func_trend,
     reg_func_trend_glocal,
 )
-<<<<<<< HEAD
-from neuralprophet.utils_time_dataset import FeatureExtractor
-=======
 from neuralprophet.utils_time_dataset import ComponentStacker
->>>>>>> 9c4963ce
 from neuralprophet.utils_torch import init_parameter, interprete_model
 
 log = logging.getLogger("NP.time_net")
@@ -532,21 +528,14 @@
     def forward(
         self,
         input_tensor: torch.Tensor,
-<<<<<<< HEAD
-=======
         components_stacker=ComponentStacker,
->>>>>>> 9c4963ce
         meta: Dict = None,
         compute_components_flag: bool = False,
         predict_mode: bool = False,
     ) -> torch.Tensor:
         """This method defines the model forward pass."""
 
-<<<<<<< HEAD
-        time_input = self.features_extractor.extract_component(component_name="time")
-=======
         time_input = components_stacker.unstack_component(component_name="time", batch_tensor=input_tensor)
->>>>>>> 9c4963ce
         # Handle meta argument
         if meta is None and self.meta_used_in_model:
             name_id_dummy = self.id_list[0]
@@ -576,13 +565,9 @@
         # Unpack and process seasonalities
         seasonalities_input = None
         if self.config_seasonality and self.config_seasonality.periods:
-<<<<<<< HEAD
-            seasonalities_input = self.features_extractor.extract_component(component_name="seasonalities")
-=======
             seasonalities_input = components_stacker.unstack_component(
                 component_name="seasonalities", batch_tensor=input_tensor
             )
->>>>>>> 9c4963ce
             s = self.seasonality(s=seasonalities_input, meta=meta)
             if self.config_seasonality.mode == "additive":
                 additive_components_nonstationary += s
@@ -593,22 +578,6 @@
         # Unpack and process events
         additive_events_input = None
         multiplicative_events_input = None
-<<<<<<< HEAD
-        if "additive_events" in self.config_model.features_map:
-            additive_events_input = self.features_extractor.extract_component(component_name="additive_events")
-            additive_events = self.scalar_features_effects(additive_events_input, self.event_params["additive"])
-            additive_components_nonstationary += additive_events
-            components["additive_events"] = additive_events
-        if "multiplicative_events" in self.config_model.features_map:
-            multiplicative_events_input = self.features_extractor.extract_component(
-                component_name="multiplicative_events"
-            )
-            multiplicative_events = self.scalar_features_effects(
-                multiplicative_events_input, self.event_params["multiplicative"]
-            )
-            multiplicative_components_nonstationary += multiplicative_events
-            components["multiplicative_events"] = multiplicative_events
-=======
         if self.events_dims is not None:
             if "additive_events" in components_stacker.feature_indices:
                 additive_events_input = components_stacker.unstack_component(
@@ -626,21 +595,10 @@
                 )
                 multiplicative_components_nonstationary += multiplicative_events
                 components["multiplicative_events"] = multiplicative_events
->>>>>>> 9c4963ce
 
         # Unpack and process regressors
         additive_regressors_input = None
         multiplicative_regressors_input = None
-<<<<<<< HEAD
-        if "additive_regressors" in self.config_model.features_map:
-            additive_regressors_input = self.features_extractor.extract_component(component_name="additive_regressors")
-            additive_regressors = self.future_regressors(additive_regressors_input, "additive")
-            additive_components_nonstationary += additive_regressors
-            components["additive_regressors"] = additive_regressors
-        if "multiplicative_regressors" in self.config_model.features_map:
-            multiplicative_regressors_input = self.features_extractor.extract_component(
-                component_name="multiplicative_regressors"
-=======
         if "additive_regressors" in components_stacker.feature_indices:
             additive_regressors_input = components_stacker.unstack_component(
                 component_name="additive_regressors", batch_tensor=input_tensor
@@ -651,7 +609,6 @@
         if "multiplicative_regressors" in components_stacker.feature_indices:
             multiplicative_regressors_input = components_stacker.unstack_component(
                 component_name="multiplicative_regressors", batch_tensor=input_tensor
->>>>>>> 9c4963ce
             )
             multiplicative_regressors = self.future_regressors(multiplicative_regressors_input, "multiplicative")
             multiplicative_components_nonstationary += multiplicative_regressors
@@ -659,13 +616,8 @@
 
         # Unpack and process lags
         lags_input = None
-<<<<<<< HEAD
-        if "lags" in self.config_model.features_map:
-            lags_input = self.features_extractor.extract_component(component_name="lags")
-=======
         if "lags" in components_stacker.feature_indices:
             lags_input = components_stacker.unstack_component(component_name="lags", batch_tensor=input_tensor)
->>>>>>> 9c4963ce
             nonstationary_components = (
                 trend[:, : self.n_lags, 0]
                 + additive_components_nonstationary[:, : self.n_lags, 0]
@@ -679,13 +631,9 @@
         # Unpack and process covariates
         covariates_input = None
         if self.config_lagged_regressors and self.config_lagged_regressors.regressors is not None:
-<<<<<<< HEAD
-            covariates_input = self.features_extractor.extract_component(component_name="lagged_regressors")
-=======
             covariates_input = components_stacker.unstack_component(
                 component_name="lagged_regressors", batch_tensor=input_tensor
             )
->>>>>>> 9c4963ce
             covariates = self.forward_covar_net(covariates=covariates_input)
             additive_components += covariates
             components["covariates"] = covariates
@@ -716,10 +664,6 @@
                 components,
                 meta,
             )
-<<<<<<< HEAD
-            print(f"components = {components.keys()}")
-=======
->>>>>>> 9c4963ce
         else:
             components = None
 
@@ -743,22 +687,12 @@
         components["trend"] = components_raw["trend"][:, self.n_lags : time_input.shape[1], :]
         if self.config_trend is not None and seasonality_input is not None:
             for name, features in seasonality_input.items():
-<<<<<<< HEAD
-                print(f"season = {name}")
-
-=======
->>>>>>> 9c4963ce
                 components[f"season_{name}"] = self.seasonality.compute_fourier(
                     features=features[:, self.n_lags : time_input.shape[1], :], name=name, meta=meta
                 )
         if self.n_lags > 0 and lags_input is not None:
             components["ar"] = components_raw["lags"]
         if self.config_lagged_regressors is not None and covariates_input is not None:
-<<<<<<< HEAD
-            print("lagged_regressors")
-
-=======
->>>>>>> 9c4963ce
             # Combined forward pass
             all_covariates = components_raw["covariates"]
             # Calculate the contribution of each covariate on each forecast
@@ -848,26 +782,15 @@
 
         epoch_float = self.trainer.current_epoch + batch_idx / float(self.train_steps_per_epoch)
         self.train_progress = epoch_float / float(self.config_train.epochs)
-
-<<<<<<< HEAD
-        self.features_extractor.update_data_inputs(inputs_tensor, self.config_model.features_map)
-        targets = self.features_extractor.extract_component("targets")
-        time = self.features_extractor.extract_component("time")
-=======
         targets = self.train_components_stacker.unstack_component("targets", batch_tensor=inputs_tensor)
         time = self.train_components_stacker.unstack_component("time", batch_tensor=inputs_tensor)
->>>>>>> 9c4963ce
         # Global-local
         if self.meta_used_in_model:
             meta_name_tensor = torch.tensor([self.id_dict[i] for i in meta["df_name"]], device=self.device)
         else:
             meta_name_tensor = None
         # Run forward calculation
-<<<<<<< HEAD
-        predicted, _ = self.forward(inputs_tensor, meta_name_tensor)
-=======
         predicted, _ = self.forward(inputs_tensor, self.train_components_stacker, meta_name_tensor)
->>>>>>> 9c4963ce
         # Store predictions in self for later network visualization
         self.train_epoch_prediction = predicted
         # Calculate loss
@@ -904,25 +827,15 @@
 
     def validation_step(self, batch, batch_idx):
         inputs_tensor, meta = batch
-<<<<<<< HEAD
-        self.features_extractor.update_data_inputs(inputs_tensor, self.config_model.features_map)
-        targets = self.features_extractor.extract_component("targets")
-        time = self.features_extractor.extract_component("time")
-=======
         targets = self.val_components_stacker.unstack_component("targets", batch_tensor=inputs_tensor)
         time = self.val_components_stacker.unstack_component("time", batch_tensor=inputs_tensor)
->>>>>>> 9c4963ce
         # Global-local
         if self.meta_used_in_model:
             meta_name_tensor = torch.tensor([self.id_dict[i] for i in meta["df_name"]], device=self.device)
         else:
             meta_name_tensor = None
         # Run forward calculation
-<<<<<<< HEAD
-        predicted, _ = self.forward(inputs_tensor, meta_name_tensor)
-=======
         predicted, _ = self.forward(inputs_tensor, self.val_components_stacker, meta_name_tensor)
->>>>>>> 9c4963ce
         # Calculate loss
         loss, reg_loss = self.loss_func(time, predicted, targets)
         # Metrics
@@ -936,25 +849,15 @@
 
     def test_step(self, batch, batch_idx):
         inputs_tensor, meta = batch
-<<<<<<< HEAD
-        self.features_extractor.update_data_inputs(inputs_tensor, self.config_model.features_map)
-        targets = self.features_extractor.extract_component("targets")
-        time = self.features_extractor.extract_component("time")
-=======
         targets = self.test_components_stacker.unstack_component("targets", batch_tensor=inputs_tensor)
         time = self.test_components_stacker.unstack_component("time", batch_tensor=inputs_tensor)
->>>>>>> 9c4963ce
         # Global-local
         if self.meta_used_in_model:
             meta_name_tensor = torch.tensor([self.id_dict[i] for i in meta["df_name"]], device=self.device)
         else:
             meta_name_tensor = None
         # Run forward calculation
-<<<<<<< HEAD
-        predicted, _ = self.forward(inputs_tensor, meta_name_tensor)
-=======
         predicted, _ = self.forward(inputs_tensor, self.test_components_stacker, meta_name_tensor)
->>>>>>> 9c4963ce
         # Calculate loss
         loss, reg_loss = self.loss_func(time, predicted, targets)
         # Metrics
@@ -969,11 +872,6 @@
 
     def predict_step(self, batch, batch_idx, dataloader_idx=0):
         inputs_tensor, meta = batch
-<<<<<<< HEAD
-        self.features_extractor.update_data_inputs(inputs_tensor, self.config_model.features_map)
-
-=======
->>>>>>> 9c4963ce
         # Global-local
         if self.meta_used_in_model:
             meta_name_tensor = torch.tensor([self.id_dict[i] for i in meta["df_name"]], device=self.device)
@@ -982,15 +880,11 @@
 
         # Run forward calculation
         prediction, components = self.forward(
-<<<<<<< HEAD
-            inputs_tensor, meta_name_tensor, self.compute_components_flag, predict_mode=True
-=======
             inputs_tensor,
             self.predict_components_stacker,
             meta_name_tensor,
             self.compute_components_flag,
             predict_mode=True,
->>>>>>> 9c4963ce
         )
         return prediction, components
 
