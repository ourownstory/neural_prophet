--- conflicted
+++ resolved
@@ -215,17 +215,11 @@
             [
                 config_season,
                 config_regressors,
-<<<<<<< HEAD
-                config_ar,
-                config_events,
-                config_trend,
-=======
                 config_lagged_regressors,
                 config_ar,
                 config_events,
                 config_trend,
                 config_holidays,
->>>>>>> d6e4da3f
             ]
         )
 
