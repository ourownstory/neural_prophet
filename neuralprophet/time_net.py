--- conflicted
+++ resolved
@@ -68,14 +68,9 @@
         metrics={},
         minimal=False,
         id_list=["__df__"],
-<<<<<<< HEAD
-        nb_trends_modelled=1,
-        nb_seasonalities_modelled=1,
-        meta_name_bool=False,
-=======
         num_trends_modelled=1,
         num_seasonalities_modelled=1,
->>>>>>> 9bf731a7
+        meta_name_bool=False,
     ):
         """
         Parameters
@@ -222,14 +217,9 @@
         # For Multiple Time Series Analysis
         self.id_list = id_list
         self.id_dict = dict((key, i) for i, key in enumerate(id_list))
-<<<<<<< HEAD
-        self.nb_trends_modelled = nb_trends_modelled
-        self.nb_seasonalities_modelled = nb_seasonalities_modelled
-        self.meta_name_bool = meta_name_bool
-=======
         self.num_trends_modelled = num_trends_modelled
         self.num_seasonalities_modelled = num_seasonalities_modelled
->>>>>>> 9bf731a7
+        self.meta_name_bool = meta_name_bool
 
         # Quantiles
         self.quantiles = self.config_train.quantiles
