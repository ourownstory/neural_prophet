--- conflicted
+++ resolved
@@ -59,16 +59,13 @@
         max_lags=0,
         num_hidden_layers=0,
         d_hidden=None,
-<<<<<<< HEAD
         compute_components_flag=False,
         denormalize=None,
         metrics={},
         minimal=False,
-=======
         id_list=["__df__"],
         nb_trends_modelled=1,
         nb_seasonalities_modelled=1,
->>>>>>> a318f377
     ):
         """
         Parameters
@@ -124,7 +121,6 @@
                 ----
                 The default value is set to ``None``, which sets to ``n_lags + n_forecasts``.
 
-<<<<<<< HEAD
             compute_components_flag : bool
                 Flag whether to compute the components of the model or not.
 
@@ -136,7 +132,6 @@
 
             minimal : bool
                 whether to train without any printouts or metrics collection
-=======
             id_list : list
                 List of different time series IDs, used for global-local modelling (if enabled)
 
@@ -168,7 +163,6 @@
                 For multiple time series. If seasonality is modelled globally the value is set
                 to 1, otherwise it is set to the number of time series modelled.
 
->>>>>>> a318f377
         """
         super(TimeNet, self).__init__()
 
@@ -181,7 +175,6 @@
 
         # General
         self.n_forecasts = n_forecasts
-<<<<<<< HEAD
         self.minimal = minimal
 
         # Lightning Config
@@ -206,13 +199,12 @@
         }
         self.metrics_train = torchmetrics.MetricCollection(metrics=metrics)
         self.metrics_val = torchmetrics.MetricCollection(metrics=metrics, postfix="_val")
-=======
+
         # For Multiple Time Series Analysis
         self.id_list = id_list
         self.id_dict = dict((key, i) for i, key in enumerate(id_list))
         self.nb_trends_modelled = nb_trends_modelled
         self.nb_seasonalities_modelled = nb_seasonalities_modelled
->>>>>>> a318f377
 
         # Quantiles
         self.quantiles = self.config_train.quantiles
@@ -265,15 +257,11 @@
 
         # Seasonalities
         self.config_season = config_season
-<<<<<<< HEAD
-        self.season_dims = utils.config_season_to_model_dims(self.config_season)
-=======
         # if only 1 time series, global strategy
         if self.config_season is not None:
             if len(self.id_list) == 1:
                 self.config_season.global_local = "global"
-        self.season_dims = config_season_to_model_dims(self.config_season)
->>>>>>> a318f377
+        self.season_dims = utils.config_season_to_model_dims(self.config_season)
         if self.season_dims is not None:
             if self.config_season.mode == "multiplicative" and self.config_trend is None:
                 log.error("Multiplicative seasonality requires trend.")
@@ -1080,9 +1068,18 @@
         return loss, reg_loss
 
     def training_step(self, batch, batch_idx):
-        inputs, targets, _ = batch
+        inputs, targets, meta = batch
+        # Global-local
+        if self.config_trend.trend_global_local == "local":
+            meta_name_tensor = torch.tensor([self.id_dict[i] for i in meta["df_name"]])
+        elif self.config_season is None:
+            meta_name_tensor = None
+        elif self.config_season.global_local == "local":
+            meta_name_tensor = torch.tensor([self.id_dict[i] for i in meta["df_name"]])
+        else:
+            meta_name_tensor = None
         # Run forward calculation
-        predicted = self.forward(inputs)
+        predicted = self.forward(inputs, meta_name_tensor)
         # Calculate loss
         loss, reg_loss = self.loss_func(inputs, predicted, targets)
         # Metrics
@@ -1095,9 +1092,18 @@
         return loss
 
     def validation_step(self, batch, batch_idx):
-        inputs, targets, _ = batch
+        inputs, targets, meta = batch
+        # Global-local
+        if self.config_trend.trend_global_local == "local":
+            meta_name_tensor = torch.tensor([self.id_dict[i] for i in meta["df_name"]])
+        elif self.config_season is None:
+            meta_name_tensor = None
+        elif self.config_season.global_local == "local":
+            meta_name_tensor = torch.tensor([self.id_dict[i] for i in meta["df_name"]])
+        else:
+            meta_name_tensor = None
         # Run forward calculation
-        predicted = self.forward(inputs)
+        predicted = self.forward(inputs, meta_name_tensor)
         # Calculate loss
         loss, reg_loss = self.loss_func(inputs, predicted, targets)
         # Metrics
@@ -1109,9 +1115,18 @@
             self.log("RegLoss_val", reg_loss, **self.log_args)
 
     def test_step(self, batch, batch_idx):
-        inputs, targets, _ = batch
+        inputs, targets, meta = batch
+        # Global-local
+        if self.config_trend.trend_global_local == "local":
+            meta_name_tensor = torch.tensor([self.id_dict[i] for i in meta["df_name"]])
+        elif self.config_season is None:
+            meta_name_tensor = None
+        elif self.config_season.global_local == "local":
+            meta_name_tensor = torch.tensor([self.id_dict[i] for i in meta["df_name"]])
+        else:
+            meta_name_tensor = None
         # Run forward calculation
-        predicted = self.forward(inputs)
+        predicted = self.forward(inputs, meta_name_tensor)
         # Calculate loss
         loss, reg_loss = self.loss_func(inputs, predicted, targets)
         # Metrics
@@ -1119,14 +1134,23 @@
         self.log("RegLoss_test", reg_loss, **self.log_args)
 
     def predict_step(self, batch, batch_idx, dataloader_idx=0):
-        inputs, _, _ = batch
+        inputs, _, meta = batch
+        # Global-local
+        if self.config_trend.trend_global_local == "local":
+            meta_name_tensor = torch.tensor([self.id_dict[i] for i in meta["df_name"]])
+        elif self.config_season is None:
+            meta_name_tensor = None
+        elif self.config_season.global_local == "local":
+            meta_name_tensor = torch.tensor([self.id_dict[i] for i in meta["df_name"]])
+        else:
+            meta_name_tensor = None
         # Add predict_mode flag to dataset
         inputs["predict_mode"] = True
         # Run forward calculation
-        prediction = self.forward(inputs)
+        prediction = self.forward(inputs, meta_name_tensor)
         # Calculate components (if requested)
         if self.compute_components_flag:
-            components = self.compute_components(inputs)
+            components = self.compute_components(inputs, meta_name_tensor)
         else:
             components = None
         return prediction, components
