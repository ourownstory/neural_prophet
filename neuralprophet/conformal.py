from dataclasses import dataclass
from typing import Any, List

import matplotlib
import numpy as np
import pandas as pd

from neuralprophet.plot_forecast_matplotlib import plot_interval_width_per_timestep, plot_nonconformity_scores
from neuralprophet.plot_forecast_plotly import (
    plot_interval_width_per_timestep as plot_interval_width_per_timestep_plotly,
)
from neuralprophet.plot_forecast_plotly import plot_nonconformity_scores as plot_nonconformity_scores_plotly
from neuralprophet.plot_utils import auto_set_plotting_backend, log_warning_deprecation_plotly


@dataclass
class Conformal:
    """Conformal prediction dataclass

    Parameters
    ----------
    alpha : float
        user-specified significance level of the prediction interval
    method : str
        name of conformal prediction technique used

        Options
            * ``naive``: Naive or Absolute Residual
            * ``cqr``: Conformalized Quantile Regression
    n_forecasts : int
        optional, number of steps ahead of prediction time step to forecast
    quantiles : list
        optional, list of quantiles for quantile regression uncertainty estimate

    """

    alpha: float
    method: str
    n_forecasts: int
    quantiles: List[float]

    def predict(self, df: pd.DataFrame, df_cal: pd.DataFrame) -> pd.DataFrame:
        """Apply a given conformal prediction technique to get the uncertainty prediction intervals (or q-hat) for test dataframe.

        Parameters
        ----------
            df : pd.DataFrame
                test dataframe
            df_cal : pd.DataFrame
                calibration dataframe

            Returns
            -------
                pd.DataFrame
                    test dataframe with uncertainty prediction intervals

        """
        self.q_hats = []
        for step_number in range(1, self.n_forecasts + 1):
            # conformalize
            noncon_scores = self._get_nonconformity_scores(df_cal, step_number)
            q_hat = self._get_q_hat(df_cal, noncon_scores)
            df[f"qhat{step_number}"] = q_hat
            if self.method == "naive":
                df[f"yhat{step_number} - qhat{step_number}"] = df[f"yhat{step_number}"] - q_hat
                df[f"yhat{step_number} + qhat{step_number}"] = df[f"yhat{step_number}"] + q_hat
            elif self.method == "cqr":
                quantile_hi = str(max(self.quantiles) * 100)
                quantile_lo = str(min(self.quantiles) * 100)
                df[f"yhat{step_number} {quantile_hi}% - qhat{step_number}"] = (
                    df[f"yhat{step_number} {quantile_hi}%"] - q_hat
                )
                df[f"yhat{step_number} {quantile_hi}% + qhat{step_number}"] = (
                    df[f"yhat{step_number} {quantile_hi}%"] + q_hat
                )
                df[f"yhat{step_number} {quantile_lo}% - qhat{step_number}"] = (
                    df[f"yhat{step_number} {quantile_lo}%"] - q_hat
                )
                df[f"yhat{step_number} {quantile_lo}% + qhat{step_number}"] = (
                    df[f"yhat{step_number} {quantile_lo}%"] + q_hat
                )
            else:
                raise ValueError(
                    f"Unknown conformal prediction method '{self.method}'. Please input either 'naive' or 'cqr'."
                )
            if step_number == 1:
                # save nonconformity scores of the first timestep
                self.noncon_scores = noncon_scores
            self.q_hats.append(q_hat)

        return df

    def _get_nonconformity_scores(self, df_cal: pd.DataFrame, step_number: int) -> np.ndarray:
        """Get the nonconformity scores using the given conformal prediction technique.

        Parameters
        ----------
            df_cal : pd.DataFrame
                calibration dataframe
            step_number : int
                i-th step ahead forecast

            Returns
            -------
                np.ndarray
                    nonconformity scores from the calibration datapoints

        """
        if self.method == "cqr":
            # CQR nonconformity scoring function
            quantile_hi = str(max(self.quantiles) * 100)
            quantile_lo = str(min(self.quantiles) * 100)
            cqr_scoring_func = (
                lambda row: [None, None]
                if row[f"yhat{step_number} {quantile_lo}%"] is None or row[f"yhat{step_number} {quantile_hi}%"] is None
                else [
                    max(
                        row[f"yhat{step_number} {quantile_lo}%"] - row["y"],
                        row["y"] - row[f"yhat{step_number} {quantile_hi}%"],
                    ),
                    0
                    if row[f"yhat{step_number} {quantile_lo}%"] - row["y"]
                    > row["y"] - row[f"yhat{step_number} {quantile_hi}%"]
                    else 1,
                ]
            )
            scores_df = df_cal.apply(cqr_scoring_func, axis=1, result_type="expand")
            scores_df.columns = ["scores", "arg"]
            noncon_scores = scores_df["scores"].values
        else:  # self.method == "naive"
            # Naive nonconformity scoring function
            noncon_scores = abs(df_cal["y"] - df_cal[f"yhat{step_number}"]).values
        # Remove NaN values
        noncon_scores: Any = noncon_scores[~pd.isnull(noncon_scores)]
        # Sort
        noncon_scores.sort()

        return noncon_scores

    def _get_q_hat(self, df_cal: pd.DataFrame, noncon_scores: np.ndarray) -> float:
        """Get the q_hat that is derived from the nonconformity scores.

        Parameters
        ----------
            df_cal : pd.DataFrame
                calibration dataframe
            noncon_scores : np.ndarray
                nonconformity scores

            Returns
            -------
                float
                    q_hat value, or the one-sided prediction interval width

        """
        # Get the q-hat index and value
        q_hat_idx = int(len(noncon_scores) * self.alpha)
        q_hat = noncon_scores[-q_hat_idx]

        return q_hat

    def set_plotting_backend(self, plotting_backend):
        """Set plotting backend.

        Parameters
        ----------
            plotting_backend : str
            Specifies plotting backend to use for all plots. Can be configured individually for each plot.

            Options
                * (default) ``plotly-resample``: Use the plotly backend for plotting in resample mode. This mode uses the
                    plotly-resampler package to accelerate visualizing large data by resampling it. Only supported for
                    jupyterlab notebooks and vscode notebooks.
                * ``plotly``: Use the plotly backend for plotting
                * ``matplotlib``: use matplotlib for plotting
        """
        if plotting_backend in ["plotly-auto", "plotly", "matplotlib", "plotly-resampler"]:
            self.plotting_backend = plotting_backend
            log_warning_deprecation_plotly(self.plotting_backend)
        else:
            raise ValueError(
                "The parameter `plotting_backend` must be either 'plotly-auto', 'plotly', 'plotly-resampler' or 'matplotlib'."
            )

    def plot(self, plotting_backend=None):
        """Apply a given conformal prediction technique to get the uncertainty prediction intervals (or q-hats).

        Parameters
        ----------
            plotting_backend : str
                specifies the plotting backend for the nonconformity scores plot, if any

                Options
                * ``plotly-resampler``: Use the plotly backend for plotting in resample mode. This mode uses the
                    plotly-resampler package to accelerate visualizing large data by resampling it. For some
                    environments (colab, pycharm interpreter)plotly-resampler might not properly vizualise the figures.
                    In this case, consider switching to 'plotly-auto'.
                * ``plotly``: Use the plotly backend for plotting
                * ``matplotlib``: use matplotlib for plotting
                * (default) None: Plotting backend ist set automatically. Use plotly with resampling for jupyterlab
                    notebooks and vscode notebooks. Automatically switch to plotly without resampling for all other
                    environments.

        """
        method = self.method.upper() if "cqr" in self.method.lower() else self.method.title()
        # Check whether a local or global plotting backend is set.
        plotting_backend = auto_set_plotting_backend(plotting_backend)
        if hasattr(self, "plotting_backend"):
            plotting_backend = auto_set_plotting_backend(self.plotting_backend)

        log_warning_deprecation_plotly(plotting_backend)
        if "plotly" in plotting_backend.lower():
            if self.n_forecasts == 1:
                # includes nonconformity scores of the first timestep
                fig = plot_nonconformity_scores_plotly(
                    self.noncon_scores,
                    self.alpha,
                    self.q_hats[0],
                    method,
                    resampler_active=plotting_backend == "plotly-resampler",
                )
            else:
                fig = plot_interval_width_per_timestep_plotly(self.q_hats, method, resampler_active=False)
        else:
            if self.n_forecasts == 1:
                # includes nonconformity scores of the first timestep
                fig = plot_nonconformity_scores(self.noncon_scores, self.alpha, self.q_hats[0], method)
            else:
                fig = plot_interval_width_per_timestep(self.q_hats, method)
<<<<<<< HEAD
        if plotting_backend in ["matplotlib", "plotly", "plotly-resampler"] and matplotlib.is_interactive():
            fig
=======
        else:
            raise ValueError(
                f"Unknown plotting backend '{plotting_backend}'. Please input either 'matplotlib' or 'plotly'."
            )
        if plotting_backend in ["matplotlib", "plotly"] and matplotlib.is_interactive():
            fig.show()

    def evaluate(self, df_forecast: pd.DataFrame) -> pd.DataFrame:
        """Evaluate conformal prediction on test dataframe.

        Parameters
        ----------
            df_forecast : pd.DataFrame
                forecast dataframe with the conformal prediction intervals

        Returns
        -------
            pd.DataFrame
                table containing evaluation metrics such as interval_width and miscoverage_rate
        """
        df_eval = pd.DataFrame()
        for step_number in range(1, self.n_forecasts + 1):
            q_hat = self.q_hats[step_number - 1]
            if self.method == "naive":
                # Interval width (efficiency metric)
                interval_width = q_hat * 2
                # Miscoverage rate (validity metric)
                n_covered = df_forecast.apply(
                    lambda row: bool(
                        row[f"yhat{step_number} - qhat{step_number}"]
                        <= row["y"]
                        <= row[f"yhat{step_number} + qhat{step_number}"]
                    ),
                    axis=1,
                )
                coverage_rate = n_covered.sum() / len(df_forecast)
                miscoverage_rate = 1 - coverage_rate
            elif self.method == "cqr":
                quantile_hi = str(max(self.quantiles) * 100)
                quantile_lo = str(min(self.quantiles) * 100)
                # Interval width (efficiency metric)
                quantile_lo_mean = (
                    df_forecast[f"yhat{step_number}"].mean() - df_forecast[f"yhat{step_number} {quantile_lo}%"].mean()
                )
                quantile_hi_mean = (
                    df_forecast[f"yhat{step_number} {quantile_hi}%"].mean() - df_forecast[f"yhat{step_number}"].mean()
                )
                interval_width = quantile_lo_mean + quantile_hi_mean + q_hat * 2
                # Miscoverage rate (validity metric)
                n_covered = df_forecast.apply(
                    lambda row: bool(
                        row[f"yhat{step_number} {quantile_lo}% - qhat{step_number}"]
                        <= row["y"]
                        <= row[f"yhat{step_number} {quantile_hi}% + qhat{step_number}"]
                    ),
                    axis=1,
                )
                coverage_rate = n_covered.sum() / len(df_forecast)
                miscoverage_rate = 1 - coverage_rate
            else:
                raise ValueError(
                    f"Unknown conformal prediction method '{self.method}'. Please input either 'naive' or 'cqr'."
                )
            # Construct row dataframe with current timestep using its q-hat, interval width, and miscoverage rate
            row = [q_hat, interval_width, miscoverage_rate]
            col_names = [f"qhat{step_number}", "interval_width", "miscoverage_rate"]
            df_row = pd.DataFrame([row], columns=pd.MultiIndex.from_product([[f"yhat{step_number}"], col_names]))
            # Add row dataframe to overall evaluation dataframe with all forecasted timesteps
            df_eval = pd.concat([df_eval, df_row], axis=1)

        return df_eval
>>>>>>> 7310e6c4
<|MERGE_RESOLUTION|>--- conflicted
+++ resolved
@@ -227,16 +227,8 @@
                 fig = plot_nonconformity_scores(self.noncon_scores, self.alpha, self.q_hats[0], method)
             else:
                 fig = plot_interval_width_per_timestep(self.q_hats, method)
-<<<<<<< HEAD
         if plotting_backend in ["matplotlib", "plotly", "plotly-resampler"] and matplotlib.is_interactive():
             fig
-=======
-        else:
-            raise ValueError(
-                f"Unknown plotting backend '{plotting_backend}'. Please input either 'matplotlib' or 'plotly'."
-            )
-        if plotting_backend in ["matplotlib", "plotly"] and matplotlib.is_interactive():
-            fig.show()
 
     def evaluate(self, df_forecast: pd.DataFrame) -> pd.DataFrame:
         """Evaluate conformal prediction on test dataframe.
@@ -301,5 +293,4 @@
             # Add row dataframe to overall evaluation dataframe with all forecasted timesteps
             df_eval = pd.concat([df_eval, df_row], axis=1)
 
-        return df_eval
->>>>>>> 7310e6c4
+        return df_eval