--- conflicted
+++ resolved
@@ -32,12 +32,8 @@
 
     alpha: float
     method: str
-<<<<<<< HEAD
     n_forecasts: int = 1
-    quantiles: list = None
-=======
     quantiles: Optional[List[float]] = None
->>>>>>> 88c47113
 
     def predict(self, df: pd.DataFrame, df_cal: pd.DataFrame) -> pd.DataFrame:
         """Apply a given conformal prediction technique to get the uncertainty prediction intervals (or q-hat) for test dataframe.
@@ -90,11 +86,7 @@
 
         return df
 
-<<<<<<< HEAD
-    def _get_nonconformity_scores(self, df_cal, step_number):
-=======
-    def _get_nonconformity_scores(self, df_cal: pd.DataFrame) -> np.ndarray:
->>>>>>> 88c47113
+    def _get_nonconformity_scores(self, df_cal: pd.DataFrame, step_number: int) -> np.ndarray:
         """Get the nonconformity scores using the given conformal prediction technique.
 
         Parameters
@@ -139,11 +131,7 @@
 
         return noncon_scores
 
-<<<<<<< HEAD
-    def _get_q_hat(self, df_cal, noncon_scores):
-=======
-    def _get_q_hat(self, df_cal: pd.DataFrame) -> float:
->>>>>>> 88c47113
+    def _get_q_hat(self, df_cal: pd.DataFrame, noncon_scores: np.ndarray) -> float:
         """Get the q_hat that is derived from the nonconformity scores.
 
         Parameters
