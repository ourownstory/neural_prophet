--- conflicted
+++ resolved
@@ -5,9 +5,7 @@
 import pandas as pd
 
 from neuralprophet import df_utils, time_dataset
-<<<<<<< HEAD
 from neuralprophet.np_types import Components
-=======
 from neuralprophet.configure import (
     ConfigCountryHolidays,
     ConfigEvents,
@@ -15,7 +13,6 @@
     ConfigLaggedRegressors,
     ConfigSeasonality,
 )
->>>>>>> 05b093c3
 
 log = logging.getLogger("NP.data.processing")
 
