--- conflicted
+++ resolved
@@ -627,9 +627,6 @@
         config_lagged_regressors=model.config_lagged_regressors,
         config_missing=model.config_missing,
         config_model=model.config_model,
-<<<<<<< HEAD
-=======
         components_stacker=components_stacker,
->>>>>>> 9c4963ce
         # config_train=model.config_train, # no longer needed since JIT tabularization.
     )