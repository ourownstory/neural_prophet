import logging
from typing import Optional

import numpy as np
import pandas as pd

from neuralprophet import df_utils, time_dataset
from neuralprophet.configure import (
    ConfigCountryHolidays,
    ConfigEvents,
    ConfigFutureRegressors,
    ConfigLaggedRegressors,
    ConfigSeasonality,
)

log = logging.getLogger("NP.data.processing")


def _reshape_raw_predictions_to_forecst_df(model, df, predicted, components, prediction_frequency, dates):
    """Turns forecast-origin-wise predictions into forecast-target-wise predictions.

    Parameters
    ----------
        df : pd.DataFrame
            input dataframe
        predicted : np.array
            Array containing the forecasts
        components : dict[np.array]
            Dictionary of components containing an array of each components' contribution to the forecast
        prediction_frequency : str
            Frequency of the predictions
        dates : pd.Series
            timestamps referring to the start of the predictions

    Returns
    -------
        pd.DataFrame
            columns ``ds``, ``y``, ``trend`` and [``yhat<i>``]

            Note
            ----
            where yhat<i> refers to the i-step-ahead prediction for this row's datetime.
            e.g. yhat3 is the prediction for this datetime, predicted 3 steps ago, "3 steps old".
    """
    # Receives df with single ID column
    assert len(df["ID"].unique()) == 1
    cols = ["ds", "y", "ID"]  # cols to keep from df
    df_forecast = pd.concat((df[cols],), axis=1)
    # create a line for each forecast_lag
    # 'yhat<i>' is the forecast for 'y' at 'ds' from i steps ago.
    for j in range(len(model.config_train.quantiles)):
        for forecast_lag in range(1, model.n_forecasts + 1):
            forecast = predicted[:, forecast_lag - 1, j]
            pad_before = model.max_lags + forecast_lag - 1
            pad_after = model.n_forecasts - forecast_lag
            yhat = np.concatenate(([np.NaN] * pad_before, forecast, [np.NaN] * pad_after))
            if prediction_frequency is not None:
                ds = df_forecast["ds"].iloc[pad_before : -pad_after if pad_after > 0 else None]
                mask = df_utils.create_mask_for_prediction_frequency(
                    prediction_frequency=prediction_frequency,
                    ds=ds,
                    forecast_lag=forecast_lag,
                )
                yhat = np.full((len(ds),), np.nan)
                yhat[mask] = forecast
                yhat = np.concatenate(([np.NaN] * pad_before, yhat, [np.NaN] * pad_after))
            # 0 is the median quantile index
            if j == 0:
                name = f"yhat{forecast_lag}"
            else:
                name = f"yhat{forecast_lag} {round(model.config_train.quantiles[j] * 100, 1)}%"
            df_forecast[name] = yhat

    if components is None:
        return df_forecast

    # else add components
    lagged_components = [
        "ar",
    ]
    if model.config_lagged_regressors is not None:
        for name in model.config_lagged_regressors.keys():
            lagged_components.append(f"lagged_regressor_{name}")
    for comp in lagged_components:
        if comp in components:
            for j in range(len(model.config_train.quantiles)):
                for forecast_lag in range(1, model.n_forecasts + 1):
                    forecast = components[comp][:, forecast_lag - 1, j]  # 0 is the median quantile
                    pad_before = model.max_lags + forecast_lag - 1
                    pad_after = model.n_forecasts - forecast_lag
                    yhat = np.concatenate(([np.NaN] * pad_before, forecast, [np.NaN] * pad_after))
                    if prediction_frequency is not None:
                        ds = df_forecast["ds"].iloc[pad_before : -pad_after if pad_after > 0 else None]
                        mask = df_utils.create_mask_for_prediction_frequency(
                            prediction_frequency=prediction_frequency,
                            ds=ds,
                            forecast_lag=forecast_lag,
                        )
                        yhat = np.full((len(ds),), np.nan)
                        yhat[mask] = forecast
                        yhat = np.concatenate(([np.NaN] * pad_before, yhat, [np.NaN] * pad_after))
                    if j == 0:  # temporary condition to add only the median component
                        name = f"{comp}{forecast_lag}"
                        df_forecast[name] = yhat

    # only for non-lagged components
    for comp in components:
        if comp not in lagged_components:
            for j in range(len(model.config_train.quantiles)):
                forecast_0 = components[comp][0, :, j]
                forecast_rest = components[comp][1:, model.n_forecasts - 1, j]
                yhat = np.concatenate(([np.NaN] * model.max_lags, forecast_0, forecast_rest))
                if prediction_frequency is not None:
                    date_list = []
                    for key, value in prediction_frequency.items():
                        if key == "daily-hour":
                            dates_comp = dates[dates.dt.hour == value]
                        elif key == "weekly-day":
                            dates_comp = dates[dates.dt.dayofweek == value]
                        elif key == "monthly-day":
                            dates_comp = dates[dates.dt.day == value]
                        elif key == "yearly-month":
                            dates_comp = dates[dates.dt.month == value]
                        elif key == "hourly-minute":
                            dates_comp = dates[dates.dt.minute == value]
                        else:
                            raise ValueError(f"prediction_frequency {key} not supported")
                        date_list.append(dates_comp)
                    # create new pd.Series only containing the dates that are in all Series in date_list
                    dates_comp = pd.Series(date_list[0])
                    for i in range(1, len(date_list)):
                        dates_comp = dates_comp[dates_comp.isin(date_list[i])]
                    ser = pd.Series(dtype="datetime64[ns]")
                    for date in dates_comp:
                        d = pd.date_range(date, periods=model.n_forecasts + 1, freq=model.data_freq)
                        ser = pd.concat((ser, pd.Series(d).iloc[1:]))
                    df_comp = pd.DataFrame({"ds": ser, "yhat": components[comp].flatten()}).drop_duplicates(subset="ds")
                    df_comp, _ = df_utils.add_missing_dates_nan(df_comp, freq=model.data_freq)
                    yhat = pd.merge(df_forecast.filter(["ds", "ID"]), df_comp, on="ds", how="left")["yhat"].values
                if j == 0:  # temporary condition to add only the median component
                    # add yhat into dataframe, using df_forecast indexing
                    yhat_df = pd.Series(yhat, name=comp).set_axis(df_forecast.index)
                    df_forecast = pd.concat([df_forecast, yhat_df], axis=1, ignore_index=False)
    return df_forecast


def _convert_raw_predictions_to_raw_df(model, dates, predicted, components=None):
    """Turns forecast-origin-wise predictions into forecast-target-wise predictions.

    Parameters
    ----------
        dates : pd.Series
            timestamps referring to the start of the predictions.
        predicted : np.array
            Array containing the forecasts
        components : dict[np.array]
            Dictionary of components containing an array of each components' contribution to the forecast

    Returns
    -------
        pd. DataFrame
            columns ``ds``, ``y``, and [``step<i>``]

            Note
            ----
            where step<i> refers to the i-step-ahead prediction *made at* this row's datetime.
            e.g. the first forecast step0 is the prediction for this timestamp,
            the step1 is for the timestamp after, ...
            ... step3 is the prediction for 3 steps into the future,
            predicted using information up to (excluding) this datetime.
    """
    all_data = predicted
    df_raw = pd.DataFrame()
    df_raw.insert(0, "ds", dates.values)
    df_raw.insert(1, "ID", "__df__")  # type: ignore
    for forecast_lag in range(model.n_forecasts):
        for quantile_idx in range(len(model.config_train.quantiles)):
            # 0 is the median quantile index
            if quantile_idx == 0:
                step_name = f"step{forecast_lag}"
            else:
                step_name = f"step{forecast_lag} {model.config_train.quantiles[quantile_idx] * 100}%"
            data = all_data[:, forecast_lag, quantile_idx]
            ser = pd.Series(data=data, name=step_name)
            df_raw = df_raw.merge(ser, left_index=True, right_index=True)
        if components is not None:
            for comp_name, comp_data in components.items():
                comp_name_ = f"{comp_name}{forecast_lag}"
                data = comp_data[:, forecast_lag, 0]  # for components the quantiles are ignored for now
                ser = pd.Series(data=data, name=comp_name_)
                df_raw = df_raw.merge(ser, left_index=True, right_index=True)
    return df_raw


def _prepare_dataframe_to_predict(model, df: pd.DataFrame, max_lags: int, freq: Optional[str]) -> pd.DataFrame:
    """
    Pre-processes a dataframe for prediction using the specified model.

    Parameters
    ----------
        model:
            The NeuralProphet model
        df: pd.DataFrame
            dataframe containing column ``ds``, ``y``, and optionally``ID`` with all data
        max_lags: int
            The maximum number of lags to include in the output dataframe.
        freq: str
            data step sizes. Frequency of data recording,

    Returns
    ----------
        pd.DataFrame
            pre-processed dataframe

    Raises
    ----------
        ValueError
        If the input dataframe has already been normalized, if there is insufficient input data for prediction,
        if only datestamps are provided but y values are needed for auto-regression.
    """
    # Receives df with ID column
    df_prepared = pd.DataFrame()
    for df_name, df_i in df.groupby("ID"):
        df_i = df_i.copy(deep=True)
        _ = df_utils.infer_frequency(df_i, n_lags=max_lags, freq=freq)
        # check if received pre-processed df
        if "y_scaled" in df_i.columns or "t" in df_i.columns:
            raise ValueError(
                "DataFrame has already been normalized. " "Please provide raw dataframe or future dataframe."
            )
        # Checks
        if len(df_i) == 0 or len(df_i) < max_lags:
            raise ValueError(
                "Insufficient input data for a prediction."
                "Please supply historic observations (number of rows) of at least max_lags (max of number of n_lags)."
            )
        if len(df_i.columns) == 1 and "ds" in df_i:
            if max_lags != 0:
                raise ValueError("only datestamps provided but y values needed for auto-regression.")
            df_i = _check_dataframe(model, df_i, check_y=False, exogenous=False)
        else:
            df_i = _check_dataframe(model, df_i, check_y=model.max_lags > 0, exogenous=False)
            # fill in missing nans except for nans at end
<<<<<<< HEAD
            df_i = _handle_missing_data(model, df_i, freq=freq, predicting=True)
=======
            df_i = _handle_missing_data(
                df=df_i,
                freq=model.data_freq,
                n_lags=model.n_lags,
                n_forecasts=model.n_forecasts,
                config_missing=model.config_missing,
                config_regressors=model.config_regressors,
                config_lagged_regressors=model.config_lagged_regressors,
                config_events=model.config_events,
                config_seasonality=model.config_seasonality,
                predicting=True,
            )
>>>>>>> 05b093c3
        df_prepared = pd.concat((df_prepared, df_i.copy(deep=True).reset_index(drop=True)), ignore_index=True)
    return df_prepared


def _validate_column_name(
    name: str,
    config_events: Optional[ConfigEvents],
    config_country_holidays: Optional[ConfigCountryHolidays],
    config_seasonality: Optional[ConfigSeasonality],
    config_lagged_regressors: Optional[ConfigLaggedRegressors],
    config_regressors: Optional[ConfigFutureRegressors],
    events: Optional[bool] = True,
    seasons: Optional[bool] = True,
    regressors: Optional[bool] = True,
    covariates: Optional[bool] = True,
):
    """Validates the name of a seasonality, event, or regressor.

    Parameters
    ----------
        name : str
            name of seasonality, event or regressor
        config_events : Optional[ConfigEvents]
            Configuration options for adding events to the model.
        config_country_holidays : Optional[ConfigCountryHolidays]
            Configuration options for adding country holidays to the model.
        config_seasonality : Optional[ConfigSeasonality]
            Configuration options for adding seasonal components to the model.
        config_lagged_regressors : Optional[ConfigLaggedRegressors]
            Configuration options for adding lagged external regressors to the model.
        config_regressors : Optional[ConfigFutureRegressors]
            Configuration options for adding future regressors to the model.
        events : bool
            check if name already used for event
        seasons : bool
            check if name already used for seasonality
        regressors : bool
            check if name already used for regressor
        covariates : bool
            check if name already used for covariate
    """
    reserved_names = [
        "trend",
        "additive_terms",
        "daily",
        "weekly",
        "yearly",
        "events",
        "holidays",
        "zeros",
        "extra_regressors_additive",
        "yhat",
        "extra_regressors_multiplicative",
        "multiplicative_terms",
        "ID",
    ]
    rn_l = [n + "_lower" for n in reserved_names]
    rn_u = [n + "_upper" for n in reserved_names]
    reserved_names.extend(rn_l)
    reserved_names.extend(rn_u)
    reserved_names.extend(["ds", "y", "cap", "floor", "y_scaled", "cap_scaled"])
    if name in reserved_names:
        raise ValueError(f"Name {name!r} is reserved.")
    if events and config_events is not None:
        if name in config_events.keys():
            raise ValueError(f"Name {name!r} already used for an event.")
    if events and config_country_holidays is not None:
        if name in config_country_holidays.holiday_names:
            raise ValueError(f"Name {name!r} is a holiday name in {config_country_holidays.country}.")
    if seasons and config_seasonality is not None:
        if name in config_seasonality.periods:
            raise ValueError(f"Name {name!r} already used for a seasonality.")
    if covariates and config_lagged_regressors is not None:
        if name in config_lagged_regressors:
            raise ValueError(f"Name {name!r} already used for an added covariate.")
    if regressors and config_regressors is not None:
        if name in config_regressors.keys():
            raise ValueError(f"Name {name!r} already used for an added regressor.")


def _check_dataframe(
    model,
    df: pd.DataFrame,
    check_y: bool = True,
    exogenous: bool = True,
    future: Optional[bool] = None,
) -> pd.DataFrame:
    """Performs basic data sanity checks and ordering

    Prepare dataframe for fitting or predicting.

    Parameters
    ----------
        df : pd.DataFrame
            dataframe containing column ``ds``, ``y``, and optionally``ID`` with all data
        check_y : bool
            if df must have series values

            Note
            ----
            set to True if training or predicting with autoregression
        exogenous : bool
            whether to check covariates, regressors and events column names
        future : bool
            whether this function is called by make_future_dataframe()

    Returns
    -------
        pd.DataFrame
            checked dataframe
    """
    df, _, _, _ = df_utils.prep_or_copy_df(df)
    df, regressors_to_remove, lag_regressors_to_remove = df_utils.check_dataframe(
        df=df,
        check_y=check_y,
        covariates=model.config_lagged_regressors if exogenous else None,
        regressors=model.config_regressors if exogenous else None,
        events=model.config_events if exogenous else None,
        seasonalities=model.config_seasonality if exogenous else None,
        future=True if future else None,
    )
    if model.config_regressors is not None:
        for reg in regressors_to_remove:
            log.warning(f"Removing regressor {reg} because it is not present in the data.")
            model.config_regressors.pop(reg)
        if len(model.config_regressors) == 0:
            model.config_regressors = None
    if model.config_lagged_regressors is not None:
        for reg in lag_regressors_to_remove:
            log.warning(f"Removing lagged regressor {reg} because it is not present in the data.")
            model.config_lagged_regressors.pop(reg)
        if len(model.config_lagged_regressors) == 0:
            model.config_lagged_regressors = None
    return df


def _handle_missing_data(
    df: pd.DataFrame,
    freq: Optional[str],
    n_lags: int,
    n_forecasts: int,
    config_missing,
    config_regressors: Optional[ConfigFutureRegressors],
    config_lagged_regressors: Optional[ConfigLaggedRegressors],
    config_events: Optional[ConfigEvents],
    config_seasonality: Optional[ConfigSeasonality],
    predicting: bool = False,
) -> pd.DataFrame:
    """
    Checks and normalizes new data, auto-imputing missing data if `config_missing` allows it.

    Parameters
    ----------
    df : pd.DataFrame
        Dataframe containing columns 'ds', 'y', and optionally 'ID' with all data.
    freq : str
            data step sizes. Frequency of data recording,

            Note
            ----
            Any valid frequency for pd.date_range, such as ``5min``, ``D``, ``MS`` or ``auto`` (default) to automatically set frequency.
    n_lags : int
        Previous time series steps to include in auto-regression. Aka AR-order
    n_forecasts : int
        Number of steps ahead of prediction time step to forecast.
    config_missing :
        Configuration options for handling missing data.
    config_regressors : Optional[ConfigFutureRegressors]
        Configuration options for adding future regressors to the model.
    config_lagged_regressors : Optional[ConfigLaggedRegressors]
        Configuration options for adding lagged external regressors to the model.
    config_events : Optional[ConfigEvents]
        Configuration options for adding events to the model.
    config_seasonality : Optional[ConfigSeasonality]
        Configuration options for adding seasonal components to the model.
    predicting : bool, default False
        If True, allows missing values in the 'y' column for the forecast period, or missing completely.

    Returns
    -------
    pd.DataFrame
        The pre-processed DataFrame, including imputed missing data, if applicable.

    """
    df, _, _, _ = df_utils.prep_or_copy_df(df)
    df_handled_missing = pd.DataFrame()
    for df_name, df_i in df.groupby("ID"):
        df_handled_missing_aux = _handle_missing_data_single_id(
            df=df_i,
            freq=freq,
            n_lags=n_lags,
            n_forecasts=n_forecasts,
            config_missing=config_missing,
            config_regressors=config_regressors,
            config_lagged_regressors=config_lagged_regressors,
            config_events=config_events,
            config_seasonality=config_seasonality,
            predicting=predicting,
        ).copy(deep=True)
        df_handled_missing_aux["ID"] = df_name
        df_handled_missing = pd.concat((df_handled_missing, df_handled_missing_aux), ignore_index=True)
    return df_handled_missing


def _handle_missing_data_single_id(
    df: pd.DataFrame,
    freq: Optional[str],
    n_lags: int,
    n_forecasts: int,
    config_missing,
    config_regressors: Optional[ConfigFutureRegressors],
    config_lagged_regressors: Optional[ConfigLaggedRegressors],
    config_events: Optional[ConfigEvents],
    config_seasonality: Optional[ConfigSeasonality],
    predicting: bool = False,
) -> pd.DataFrame:
    """
    Checks and normalizes new data

    Data is also auto-imputed, unless impute_missing is set to ``False``.

        Parameters
    ----------
    df : pd.DataFrame
        Dataframe containing columns 'ds', 'y', and optionally 'ID' of a single ID.
    freq : str
            data step sizes. Frequency of data recording,

            Note
            ----
            Any valid frequency for pd.date_range, such as ``5min``, ``D``, ``MS`` or ``auto`` (default) to automatically set frequency.
    n_lags : int
        Previous time series steps to include in auto-regression. Aka AR-order
    n_forecasts : int
        Number of steps ahead of prediction time step to forecast.
    config_missing :
        Configuration options for handling missing data.
    config_regressors : Optional[ConfigFutureRegressors]
        Configuration options for adding future regressors to the model.
    config_lagged_regressors : Optional[ConfigLaggedRegressors]
        Configuration options for adding lagged external regressors to the model.
    config_events : Optional[ConfigEvents]
        Configuration options for adding events to the model.
    config_seasonality : Optional[ConfigSeasonality]
        Configuration options for adding seasonal components to the model.
    predicting : bool, default False
        If True, allows missing values in the 'y' column for the forecast period, or missing completely.

    Returns
    -------
    pd.DataFrame
        The pre-processed DataFrame, including imputed missing data, if applicable.
    """
    # Receives df with single ID column
    assert len(df["ID"].unique()) == 1
    if n_lags == 0 and not predicting:
        # we can drop rows with NA in y
        sum_na = sum(df["y"].isna())
        if sum_na > 0:
            df = df[df["y"].notna()]
            log.info(f"dropped {sum_na} NAN row in 'y'")

    # add missing dates for autoregression modelling
    if n_lags > 0:
        df, missing_dates = df_utils.add_missing_dates_nan(df, freq=freq)
        if missing_dates > 0:
            if config_missing.impute_missing:
                log.info(f"{missing_dates} missing dates added.")
            # FIX Issue#52
            # Comment error raising to allow missing data for autoregression flow.
            # else:
            #     raise ValueError(f"{missing_dates} missing dates found. Please preprocess data manually or set impute_missing to True.")
            # END FIX

    if config_regressors is not None:
        # if future regressors, check that they are not nan at end, else drop
        # we ignore missing events, as those will be filled in with zeros.
        reg_nan_at_end = 0
        for col, regressor in config_regressors.items():
            # check for completeness of the regressor values
            col_nan_at_end = 0
            while len(df) > col_nan_at_end and df[col].isnull().iloc[-(1 + col_nan_at_end)]:
                col_nan_at_end += 1
            reg_nan_at_end = max(reg_nan_at_end, col_nan_at_end)
        if reg_nan_at_end > 0:
            # drop rows at end due to missing future regressors
            df = df[:-reg_nan_at_end]
            log.info(f"Dropped {reg_nan_at_end} rows at end due to missing future regressor values.")

    df_end_to_append = None
    nan_at_end = 0
    while len(df) > nan_at_end and df["y"].isnull().iloc[-(1 + nan_at_end)]:
        nan_at_end += 1
    if nan_at_end > 0:
        if predicting:
            # allow nans at end - will re-add at end
            if n_forecasts > 1 and n_forecasts < nan_at_end:
                # check that not more than n_forecasts nans, else drop surplus
                df = df[: -(nan_at_end - n_forecasts)]
                # correct new length:
                nan_at_end = n_forecasts
                log.info(
                    "Detected y to have more NaN values than n_forecast can predict. "
                    f"Dropped {nan_at_end - n_forecasts} rows at end."
                )
            df_end_to_append = df[-nan_at_end:]
            df = df[:-nan_at_end]
        else:
            # training - drop nans at end
            df = df[:-nan_at_end]
            log.info(
                f"Dropped {nan_at_end} consecutive nans at end. "
                "Training data can only be imputed up to last observation."
            )

    # impute missing values
    data_columns = []
    if n_lags > 0:
        data_columns.append("y")
    if config_lagged_regressors is not None:
        data_columns.extend(config_lagged_regressors.keys())
    if config_regressors is not None:
        data_columns.extend(config_regressors.keys())
    if config_events is not None:
        data_columns.extend(config_events.keys())
    conditional_cols = []
    if config_seasonality is not None:
        conditional_cols = list(
            set(
                [
                    value.condition_name
                    for key, value in config_seasonality.periods.items()
                    if value.condition_name is not None
                ]
            )
        )
        data_columns.extend(conditional_cols)
    for column in data_columns:
        sum_na = sum(df[column].isnull())
        if sum_na > 0:
            log.warning(f"{sum_na} missing values in column {column} were detected in total. ")
            if config_missing.impute_missing:
                # use 0 substitution for holidays and events missing values
                if config_events is not None and column in config_events.keys():
                    df[column].fillna(0, inplace=True)
                    remaining_na = 0
                else:
                    df.loc[:, column], remaining_na = df_utils.fill_linear_then_rolling_avg(
                        df[column],
                        limit_linear=config_missing.impute_linear,
                        rolling=config_missing.impute_rolling,
                    )
                log.info(f"{sum_na - remaining_na} NaN values in column {column} were auto-imputed.")
                if remaining_na > 0:
                    log.warning(
                        f"More than {2 * config_missing.impute_linear + config_missing.impute_rolling} consecutive missing values encountered in column {column}. "
                        f"{remaining_na} NA remain after auto-imputation. "
                    )
            # FIX Issue#52
            # Comment error raising to allow missing data for autoregression flow.
            # else:  # fail because set to not impute missing
            #    raise ValueError(
            #        "Missing values found. " "Please preprocess data manually or set impute_missing to True."
            #    )
            # END FIX
    if df_end_to_append is not None:
        df = pd.concat([df, df_end_to_append])
        if config_seasonality is not None and len(conditional_cols) > 0:
            df[conditional_cols] = df[conditional_cols].ffill()  # type: ignore
    return df


def _create_dataset(model, df, predict_mode, prediction_frequency=None):
    """Construct dataset from dataframe.

    (Configured Hyperparameters can be overridden by explicitly supplying them.
    Useful to predict a single model component.)

    Parameters
    ----------
        df : pd.DataFrame
            dataframe containing column ``ds``, ``y``, and optionally``ID`` and
            normalized columns normalized columns ``ds``, ``y``, ``t``, ``y_scaled``
        predict_mode : bool
            specifies predict mode

            Options
                * ``False``: includes target values.
                * ``True``: does not include targets but includes entire dataset as input

        prediction_frequency: dict
            periodic interval in which forecasts should be made.
            Key: str
                periodicity of the predictions to be made, e.g. 'daily-hour'.

            Options
                * ``'hourly-minute'``: forecast once per hour at a specified minute
                * ``'daily-hour'``: forecast once per day at a specified hour
                * ``'weekly-day'``: forecast once per week at a specified day
                * ``'monthly-day'``: forecast once per month at a specified day
                * ``'yearly-month'``: forecast once per year at a specified month

            value: int
                forecast origin of the predictions to be made, e.g. 7 for 7am in case of 'daily-hour'.

    Returns
    -------
        TimeDataset
    """
    df, _, _, _ = df_utils.prep_or_copy_df(df)
    return time_dataset.GlobalTimeDataset(
        df,
        predict_mode=predict_mode,
        n_lags=model.n_lags,
        n_forecasts=model.n_forecasts,
        predict_steps=model.predict_steps,
        config_seasonality=model.config_seasonality,
        config_events=model.config_events,
        config_country_holidays=model.config_country_holidays,
        config_lagged_regressors=model.config_lagged_regressors,
        config_regressors=model.config_regressors,
        config_missing=model.config_missing,
        prediction_frequency=prediction_frequency,
    )<|MERGE_RESOLUTION|>--- conflicted
+++ resolved
@@ -241,12 +241,9 @@
         else:
             df_i = _check_dataframe(model, df_i, check_y=model.max_lags > 0, exogenous=False)
             # fill in missing nans except for nans at end
-<<<<<<< HEAD
-            df_i = _handle_missing_data(model, df_i, freq=freq, predicting=True)
-=======
             df_i = _handle_missing_data(
                 df=df_i,
-                freq=model.data_freq,
+                freq=freq,
                 n_lags=model.n_lags,
                 n_forecasts=model.n_forecasts,
                 config_missing=model.config_missing,
@@ -256,7 +253,6 @@
                 config_seasonality=model.config_seasonality,
                 predicting=True,
             )
->>>>>>> 05b093c3
         df_prepared = pd.concat((df_prepared, df_i.copy(deep=True).reset_index(drop=True)), ignore_index=True)
     return df_prepared
 
