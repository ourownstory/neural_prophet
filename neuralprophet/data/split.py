--- conflicted
+++ resolved
@@ -1,10 +1,7 @@
 import logging
 from typing import Optional
-<<<<<<< HEAD
-=======
 from typing import OrderedDict as OrderedDictType
 from typing import Tuple
->>>>>>> 408177f3
 
 import pandas as pd
 
