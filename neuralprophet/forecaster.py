import time
from collections import OrderedDict
import numpy as np
import pandas as pd

import torch
from torch.utils.data import DataLoader
import logging
from tqdm import tqdm

from neuralprophet import configure
from neuralprophet import time_net
from neuralprophet import time_dataset
from neuralprophet import df_utils
from neuralprophet import utils
from neuralprophet.plot_forecast import plot, plot_components
from neuralprophet.plot_forecast_plotly import plot as plot_plotly, plot_components as plot_components_plotly
from neuralprophet.plot_model_parameters_plotly import plot_parameters as plot_parameters_plotly
from neuralprophet.plot_model_parameters import plot_parameters
from neuralprophet import metrics

log = logging.getLogger("NP.forecaster")


METRICS = {
    "mae": metrics.MAE,
    "mse": metrics.MSE,
    "rmse": metrics.RMSE,
}


class NeuralProphet:
    """NeuralProphet forecaster.

    A simple yet powerful forecaster that models:
    Trend, seasonality, events, holidays, auto-regression, lagged covariates, and future-known regressors.
    Can be regularized and configured to model nonlinear relationships.

    Parameters
    ----------
        COMMENT
        Trend Config
        COMMENT
        growth : {'off' or 'linear'}, default 'linear'
            Set use of trend growth type.

            Options:
                * ``off``: no trend.
                * (default) ``linear``: fits a piece-wise linear trend with ``n_changepoints + 1`` segments
                * ``discontinuous``: For advanced users only - not a conventional trend,
                allows arbitrary jumps at each trend changepoint

        changepoints : {list of str, list of np.datetimes or np.array of np.datetimes}, optional
            Manually set dates at which to include potential changepoints.

            Note
            ----
            Does not accept ``np.array`` of ``np.str``. If not specified, potential changepoints are selected automatically.

        n_changepoints : int
            Number of potential trend changepoints to include.

            Note
            ----
            Changepoints are selected uniformly from the first ``changepoint_range`` proportion of the history.
            Ignored if manual ``changepoints`` list is supplied.
        changepoints_range : float
            Proportion of history in which trend changepoints will be estimated.

            e.g. set to 0.8 to allow changepoints only in the first 80% of training data.
            Ignored if  manual ``changepoints`` list is supplied.
        trend_reg : float, optional
            Parameter modulating the flexibility of the automatic changepoint selection.

            Note
            ----
            Large values (~1-100) will limit the variability of changepoints.
            Small values (~0.001-1.0) will allow changepoints to change faster.
            default: 0 will fully fit a trend to each segment.

        trend_reg_threshold : bool, optional
            Allowance for trend to change without regularization.

            Options
                * ``True``: Automatically set to a value that leads to a smooth trend.
                * (default) ``False``: All changes in changepoints are regularized

        trend_global_local : str, default 'global'
            Modelling strategy of the trend when multiple time series are present.

            Options:
                * ``global``: All the elements are modelled with the same trend.
                * ``local``: Each element is modelled with a different trend.

            Note
            ----
            When only one time series is input, this parameter should not be provided.
            Internally it will be set to ``global``, meaning that all the elements(only one in this case)
            are modelled with the same trend.

        COMMENT
        Seasonality Config
        COMMENT
        yearly_seasonality : bool, int
            Fit yearly seasonality.

            Options
                * ``True`` or ``False``
                * ``auto``: set automatically
                * ``value``: number of Fourier/linear terms to generate
        weekly_seasonality : bool, int
            Fit monthly seasonality.

            Options
                * ``True`` or ``False``
                * ``auto``: set automatically
                * ``value``: number of Fourier/linear terms to generate
        daily_seasonality : bool, int
            Fit daily seasonality.

            Options
                * ``True`` or ``False``
                * ``auto``: set automatically
                * ``value``: number of Fourier/linear terms to generate
        seasonality_mode : str
            Specifies mode of seasonality

            Options
                * (default) ``additive``
                * ``multiplicative``
        seasonality_reg : float, optional
            Parameter modulating the strength of the seasonality model.

            Note
            ----
            Smaller values (~0.1-1) allow the model to fit larger seasonal fluctuations,
            larger values (~1-100) dampen the seasonality.
            default: None, no regularization
        season_global_local : str, default 'global'
            Modelling strategy of the seasonality when multiple time series are present.
            Options:
                * ``global``: All the elements are modelled with the same seasonality.
                * ``local``: Each element is modelled with a different seasonality.
            Note
            ----
            When only one time series is input, this parameter should not be provided.
            Internally it will be set to ``global``, meaning that all the elements(only one in this case)
            are modelled with the same seasonality.

        COMMENT
        AR Config
        COMMENT
        n_lags : int
            Previous time series steps to include in auto-regression. Aka AR-order
        ar_reg : float, optional
            how much sparsity to induce in the AR-coefficients

            Note
            ----
            Large values (~1-100) will limit the number of nonzero coefficients dramatically.
            Small values (~0.001-1.0) will allow more non-zero coefficients.
            default: 0 no regularization of coefficients.

        COMMENT
        Model Config
        COMMENT
        n_forecasts : int
            Number of steps ahead of prediction time step to forecast.
        num_hidden_layers : int, optional
            number of hidden layer to include in AR-Net (defaults to 0)
        d_hidden : int, optional
            dimension of hidden layers of the AR-Net. Ignored if ``num_hidden_layers`` == 0.

        COMMENT
        Train Config
        COMMENT
        learning_rate : float
            Maximum learning rate setting for 1cycle policy scheduler.

            Note
            ----
            Default ``None``: Automatically sets the ``learning_rate`` based on a learning rate range test.
            For manual user input, (try values ~0.001-10).
        epochs : int
            Number of epochs (complete iterations over dataset) to train model.

            Note
            ----
            Default ``None``: Automatically sets the number of epochs based on dataset size.
            For best results also leave batch_size to None. For manual values, try ~5-500.
        batch_size : int
            Number of samples per mini-batch.

            If not provided, ``batch_size`` is approximated based on dataset size.
            For manual values, try ~8-1024.
            For best results also leave ``epochs`` to ``None``.
        newer_samples_weight: float, default 2.0
            Sets factor by which the model fit is skewed towards more recent observations.

            Controls the factor by which final samples are weighted more compared to initial samples.
            Applies a positional weighting to each sample's loss value.

            e.g. ``newer_samples_weight = 2``: final samples are weighted twice as much as initial samples.
        newer_samples_start: float, default 0.0
            Sets beginning of 'newer' samples as fraction of training data.

            Throughout the range of 'newer' samples, the weight is increased
            from ``1.0/newer_samples_weight`` initially to 1.0 at the end,
            in a monotonously increasing function (cosine from pi to 2*pi).
        loss_func : str, torch.nn.functional.loss
            Type of loss to use:

            Options
                * (default) ``Huber``: Huber loss function
                * ``MSE``: Mean Squared Error loss function
                * ``MAE``: Mean Absolute Error loss function
                * ``torch.nn.functional.loss.``: loss or callable for custom loss, eg. L1-Loss

            Examples
            --------
            >>> from neuralprophet import NeuralProphet
            >>> import torch
            >>> import torch.nn as nn
            >>> m = NeuralProphet(loss_func=torch.nn.L1Loss)

        collect_metrics : list of str, bool
            Set metrics to compute.

            Options
                * (default) ``True``: [``mae``, ``rmse``]
                * ``False``: No metrics
                * ``list``:  Valid options: [``mae``, ``rmse``, ``mse``]

            Examples
            --------
            >>> from neuralprophet import NeuralProphet
            >>> m = NeuralProphet(collect_metrics=["MSE", "MAE", "RMSE"])

        COMMENT
        Uncertainty Estimation
        COMMENT
        quantiles : list, default None
            A list of float values between (0, 1) which indicate the set of quantiles to be estimated.

        COMMENT
        Missing Data
        COMMENT
        impute_missing : bool
            whether to automatically impute missing dates/values

            Note
            ----
            imputation follows a linear method up to 20 missing values, more are filled with trend.
        impute_linear : int
            maximal number of missing dates/values to be imputed linearly (default: ``10``)
        impute_rolling : int
            maximal number of missing dates/values to be imputed
            using rolling average (default: ``10``)
        drop_missing : bool
            whether to automatically drop missing samples from the data

            Options
                * (default) ``False``: Samples containing NaN values are not dropped.
                * ``True``: Any sample containing at least one NaN value will be dropped.

        COMMENT
        Data Normalization
        COMMENT
        normalize : str
            Type of normalization to apply to the time series.

            Options
                * ``off`` bypasses data normalization
                * (default, binary timeseries) ``minmax`` scales the minimum value to 0.0 and the maximum value to 1.0
                * ``standardize`` zero-centers and divides by the standard deviation
                * (default) ``soft`` scales the minimum value to 0.0 and the 95th quantile to 1.0
                * ``soft1`` scales the minimum value to 0.1 and the 90th quantile to 0.9
        global_normalization : bool
            Activation of global normalization

            Options
                * ``True``: dict of dataframes is used as global_time_normalization
                * (default) ``False``: local normalization
        global_time_normalization : bool
            Specifies global time normalization

            Options
                * (default) ``True``: only valid in case of global modeling local normalization
                * ``False``: set time data_params locally
        unknown_data_normalization : bool
            Specifies unknown data normalization

            Options
                * ``True``: test data is normalized with global data params even if trained with local data params (global modeling with local normalization)
                * (default) ``False``: no global modeling with local normalization
    """

    def __init__(
        self,
        growth="linear",
        changepoints=None,
        n_changepoints=10,
        changepoints_range=0.8,
        trend_reg=0,
        trend_reg_threshold=False,
        trend_global_local="local",
        yearly_seasonality="auto",
        weekly_seasonality="auto",
        daily_seasonality="auto",
        seasonality_mode="additive",
        seasonality_reg=0,
        season_global_local="local",
        n_forecasts=1,
        n_lags=0,
        num_hidden_layers=0,
        d_hidden=None,
        ar_reg=None,
        learning_rate=None,
        epochs=None,
        batch_size=None,
        loss_func="Huber",
        optimizer="AdamW",
        newer_samples_weight=2,
        newer_samples_start=0.0,
        quantiles=None,
        impute_missing=True,
        impute_linear=10,
        impute_rolling=10,
        drop_missing=False,
        collect_metrics=True,
        normalize="auto",
        global_normalization=False,
        global_time_normalization=True,
        unknown_data_normalization=False,
    ):
        kwargs = locals()

        # General
        self.name = "NeuralProphet"
        self.n_forecasts = n_forecasts

        # Data Normalization settings
        self.config_normalization = configure.Normalization(
            normalize=normalize,
            global_normalization=global_normalization,
            global_time_normalization=global_time_normalization,
            unknown_data_normalization=unknown_data_normalization,
        )

        # Missing Data Preprocessing
        self.config_missing = configure.from_kwargs(configure.MissingDataHandling, kwargs)

        # Training
        self.config_train = configure.from_kwargs(configure.Train, kwargs)

        if len(self.config_train.quantiles) > 1:
            loss = metrics.LossMetric(self.config_train.loss_func.loss_func)
        else:
            loss = metrics.LossMetric(self.config_train.loss_func)

        if collect_metrics is None:
            collect_metrics = []
        elif collect_metrics is True:
            collect_metrics = ["mae", "rmse"]
        elif isinstance(collect_metrics, str):
            if not collect_metrics.lower() in METRICS.keys():
                raise ValueError("Received unsupported argument for collect_metrics.")
            collect_metrics = [collect_metrics]
        elif isinstance(collect_metrics, list):
            if not all([m.lower() in METRICS.keys() for m in collect_metrics]):
                raise ValueError("Received unsupported argument for collect_metrics.")
        elif collect_metrics is not False:
            raise ValueError("Received unsupported argument for collect_metrics.")

        self.metrics = None
        if isinstance(collect_metrics, list):
            self.metrics = metrics.MetricsCollection(
                metrics=[loss] + [METRICS[m.lower()]() for m in collect_metrics],
                value_metrics=[metrics.ValueMetric("Loss"), metrics.ValueMetric("RegLoss")],
            )

        # AR
        self.config_ar = configure.from_kwargs(configure.AR, kwargs)
        self.n_lags = self.config_ar.n_lags
        self.max_lags = self.n_lags

        # Model
        self.config_model = configure.from_kwargs(configure.Model, kwargs)

        # Trend
        self.config_trend = configure.from_kwargs(configure.Trend, kwargs)

        # Seasonality
        self.config_season = configure.AllSeason(
            mode=seasonality_mode,
            reg_lambda=seasonality_reg,
            yearly_arg=yearly_seasonality,
            weekly_arg=weekly_seasonality,
            daily_arg=daily_seasonality,
            global_local=season_global_local,
        )
        self.config_train.reg_lambda_season = self.config_season.reg_lambda

        # Events
        self.config_events = None
        self.config_country_holidays = None

        # Extra Regressors
        self.config_covar = None
        self.config_regressors = None

        # set during fit()
        self.data_freq = None

        # Set during _train()
        self.fitted = False
        self.data_params = None
        self.optimizer = None
        self.scheduler = None
        self.model = None

        # set during prediction
        self.future_periods = None
        self.predict_steps = self.n_forecasts
        # later set by user (optional)
        self.highlight_forecast_step_n = None
        self.true_ar_weights = None

    def add_lagged_regressor(self, names, n_lags="auto", regularization=None, normalize="auto"):
        """Add a covariate or list of covariate time series as additional lagged regressors to be used for fitting and predicting.
        The dataframe passed to ``fit`` and ``predict`` will have the column with the specified name to be used as
        lagged regressor. When normalize=True, the covariate will be normalized unless it is binary.

        Parameters
        ----------
            names : string or list
                name of the regressor/list of regressors.
            n_lags : int
                previous regressors time steps to use as input in the predictor (covar order)
                if ``auto``, time steps will be equivalent to the AR order (default)
                if ``scalar``, all the regressors will only use last known value as input
            regularization : float
                optional  scale for regularization strength
            normalize : bool
                optional, specify whether this regressor will benormalized prior to fitting.
                if ``auto``, binary regressors will not be normalized.
        """
        if n_lags == 0 or n_lags is None:
            n_lags = 0
            log.warning(
                "Please, set n_lags to a value greater than 0 or to the options 'scalar' or 'auto'. No lags will be added to regressors when n_lags = 0 or n_lags is None"
            )
        if n_lags == "auto":
            if self.n_lags is not None and self.n_lags > 0:
                n_lags = self.n_lags
                log.info(
                    f"n_lags = 'auto', number of lags for regressor is set to Autoregression number of lags ({self.n_lags})"
                )
            else:
                n_lags = 1
                log.info(
                    "n_lags = 'auto', but there is no lags for Autoregression. Number of lags for regressor is automatically set to 1"
                )
        if n_lags == "scalar":
            n_lags = 1
            log.info("n_lags = 'scalar', number of lags for regressor is set to 1")
        only_last_value = False if n_lags > 1 else True
        if self.fitted:
            raise Exception("Regressors must be added prior to model fitting.")
        if not isinstance(names, list):
            names = [names]
        for name in names:
            self._validate_column_name(name)
            if self.config_covar is None:
                self.config_covar = OrderedDict({})
            self.config_covar[name] = configure.Covar(
                reg_lambda=regularization,
                normalize=normalize,
                as_scalar=only_last_value,
                n_lags=n_lags,
            )
        return self

    def add_future_regressor(self, name, regularization=None, normalize="auto", mode="additive"):
        """Add a regressor as lagged covariate with order 1 (scalar) or as known in advance (also scalar).

        The dataframe passed to :meth:`fit`  and :meth:`predict` will have a column with the specified name to be used as
        a regressor. When normalize=True, the regressor will be normalized unless it is binary.

        Note
        ----
        Future Regressors have to be known for the entire forecast horizon, e.g. ``n_forecasts`` into the future.

        Parameters
        ----------
            name : string
                name of the regressor.
            regularization : float
                optional  scale for regularization strength
            normalize : bool
                optional, specify whether this regressor will be normalized prior to fitting.

                Note
                ----
                if ``auto``, binary regressors will not be normalized.
            mode : str
                ``additive`` (default) or ``multiplicative``.
        """
        if self.fitted:
            raise Exception("Regressors must be added prior to model fitting.")
        if regularization is not None:
            if regularization < 0:
                raise ValueError("regularization must be >= 0")
            if regularization == 0:
                regularization = None
        self._validate_column_name(name)

        if self.config_regressors is None:
            self.config_regressors = {}
        self.config_regressors[name] = configure.Regressor(reg_lambda=regularization, normalize=normalize, mode=mode)
        return self

    def add_events(self, events, lower_window=0, upper_window=0, regularization=None, mode="additive"):
        """
        Add user specified events and their corresponding lower, upper windows and the
        regularization parameters into the NeuralProphet object

        Parameters
        ----------
            events : str, list
                name or list of names of user specified events
            lower_window : int
                the lower window for the events in the list of events
            upper_window : int
                the upper window for the events in the list of events
            regularization : float
                optional  scale for regularization strength
            mode : str
                ``additive`` (default) or ``multiplicative``.

        """
        if self.fitted:
            raise Exception("Events must be added prior to model fitting.")

        if self.config_events is None:
            self.config_events = OrderedDict({})

        if regularization is not None:
            if regularization < 0:
                raise ValueError("regularization must be >= 0")
            if regularization == 0:
                regularization = None

        if not isinstance(events, list):
            events = [events]

        for event_name in events:
            self._validate_column_name(event_name)
            self.config_events[event_name] = configure.Event(
                lower_window=lower_window, upper_window=upper_window, reg_lambda=regularization, mode=mode
            )
        return self

    def add_country_holidays(self, country_name, lower_window=0, upper_window=0, regularization=None, mode="additive"):
        """
        Add a country into the NeuralProphet object to include country specific holidays
        and create the corresponding configs such as lower, upper windows and the regularization
        parameters

        Holidays can only be added for a single country. Calling the function
        multiple times will override already added country holidays.

        Parameters
        ----------
            country_name : string
                name of the country
            lower_window : int
                the lower window for all the country holidays
            upper_window : int
                the upper window for all the country holidays
            regularization : float
                optional  scale for regularization strength
            mode : str
                ``additive`` (default) or ``multiplicative``.
        """
        if self.fitted:
            raise Exception("Country must be specified prior to model fitting.")
        if self.config_country_holidays:
            log.warning(
                "Country holidays can only be added for a single country. Previous country holidays were overridden."
            )

        if regularization is not None:
            if regularization < 0:
                raise ValueError("regularization must be >= 0")
            if regularization == 0:
                regularization = None
        self.config_country_holidays = configure.Holidays(
            country=country_name,
            lower_window=lower_window,
            upper_window=upper_window,
            reg_lambda=regularization,
            mode=mode,
        )
        self.config_country_holidays.init_holidays()
        return self

    def add_seasonality(self, name, period, fourier_order):
        """Add a seasonal component with specified period, number of Fourier components, and regularization.

        Increasing the number of Fourier components allows the seasonality to change more quickly
        (at risk of overfitting).
        Note: regularization and mode (additive/multiplicative) are set in the main init.

        Parameters
        ----------
            name : string
                name of the seasonality component.
            period : float
                number of days in one period.
            fourier_order : int
                number of Fourier components to use.

        """
        if self.fitted:
            raise Exception("Seasonality must be added prior to model fitting.")
        if name in ["daily", "weekly", "yearly"]:
            log.error("Please use inbuilt daily, weekly, or yearly seasonality or set another name.")
        # Do not Allow overwriting built-in seasonalities
        self._validate_column_name(name, seasons=True)
        if fourier_order <= 0:
            raise ValueError("Fourier Order must be > 0")
        self.config_season.append(name=name, period=period, resolution=fourier_order, arg="custom")
        return self

    def fit(self, df, freq="auto", validation_df=None, progress="bar", minimal=False):
        """Train, and potentially evaluate model.

        Training/validation metrics may be distorted in case of auto-regression,
        if a large number of NaN values are present in df and/or validation_df.

        Parameters
        ----------
            df : pd.DataFrame
                containing column ``ds``, ``y``, and optionally``ID`` with all data
            freq : str
                Data step sizes. Frequency of data recording,

                Note
                ----
                Any valid frequency for pd.date_range, such as ``5min``, ``D``, ``MS`` or ``auto`` (default) to automatically set frequency.
            validation_df : pd.DataFrame, dict
                if provided, model with performance  will be evaluated after each training epoch over this data.
            epochs : int
                number of epochs to train (overrides default setting).
                default: if not specified, uses self.epochs
            progress : str
                Method of progress display

                Options
                    * (default) ``bar`` display updating progress bar (tqdm)
                    * ``print`` print out progress (fallback option)
                    * ``plot`` plot a live updating graph of the training loss, requires [live] install or livelossplot package installed.
                    * ``plot-all`` extended to all recorded metrics.
            minimal : bool
                whether to train without any printouts or metrics collection

        Returns
        -------
            pd.DataFrame
                metrics with training and potentially evaluation metrics
        """
        # df preparation
        # List of different time series IDs, for global-local modelling (if enabled)
        df, _, _, _, self.id_list = df_utils.prep_or_copy_df(df)

        # When only one time series is input, self.id_list = ['__df__']
        self.nb_trends_modelled = len(self.id_list) if self.config_trend.trend_global_local == "local" else 1
        self.nb_seasonalities_modelled = len(self.id_list) if self.config_season.global_local == "local" else 1

        if self.fitted is True:
            log.error("Model has already been fitted. Re-fitting may break or produce different results.")
        self.max_lags = df_utils.get_max_num_lags(self.config_covar, self.n_lags)
        if self.max_lags == 0 and self.n_forecasts > 1:
            self.n_forecasts = 1
            self.predict_steps = 1
            log.warning(
                "Changing n_forecasts to 1. Without lags, the forecast can be "
                "computed for any future time, independent of lagged values"
            )
        df = self._check_dataframe(df, check_y=True, exogenous=True)
        self.data_freq = df_utils.infer_frequency(df, n_lags=self.max_lags, freq=freq)
        df = self._handle_missing_data(df, freq=self.data_freq)
        if validation_df is not None and (self.metrics is None or minimal):
            log.warning("Ignoring validation_df because no metrics set or minimal training set.")
            validation_df = None
        if validation_df is None:
            if minimal:
                self._train_minimal(df, progress_bar=progress == "bar")
                metrics_df = None
            else:
                metrics_df = self._train(df, progress=progress)
        else:
            df_val, _, _, _, _ = df_utils.prep_or_copy_df(validation_df)
            df_val = self._check_dataframe(df_val, check_y=False, exogenous=False)
            df_val = self._handle_missing_data(df_val, freq=self.data_freq)
            metrics_df = self._train(df, df_val=df_val, progress=progress)

        self.fitted = True
        return metrics_df

    def predict(self, df, decompose=True, raw=False):
        """Runs the model to make predictions.

        Expects all data needed to be present in dataframe.
        If you are predicting into the unknown future and need to add future regressors or events,
        please prepare data with make_future_dataframe.

        Parameters
        ----------
            df : pd.DataFrame
                dataframe containing column ``ds``, ``y``, and optionally``ID`` with data
            decompose : bool
                whether to add individual components of forecast to the dataframe
            raw : bool
                specifies raw data

                Options
                    * (default) ``False``: returns forecasts sorted by target (highlighting forecast age)
                    * ``True``: return the raw forecasts sorted by forecast start date

        Returns
        -------
            pd.DataFrame
                dependent on ``raw``

                Note
                ----

                ``raw == True``: columns ``ds``, ``y``, and [``step<i>``] where step<i> refers to the i-step-ahead
                prediction *made at* this row's datetime, e.g. step3 is the prediction for 3 steps into the future,
                predicted using information up to (excluding) this datetime.

                ``raw == False``: columns ``ds``, ``y``, ``trend`` and [``yhat<i>``] where yhat<i> refers to
                the i-step-ahead prediction for this row's datetime,
                e.g. yhat3 is the prediction for this datetime, predicted 3 steps ago, "3 steps old".
        """
        if raw:
            log.warning("Raw forecasts are incompatible with plotting utilities")
        if self.fitted is False:
            raise ValueError("Model has not been fitted. Predictions will be random.")
        df, received_ID_col, received_single_time_series, received_dict, _ = df_utils.prep_or_copy_df(df)
        # to get all forecasteable values with df given, maybe extend into future:
        df, periods_added = self._maybe_extend_df(df)
        df = self._prepare_dataframe_to_predict(df)
        # normalize
        df = self._normalize(df)
        forecast = pd.DataFrame()
        for df_name, df_i in df.groupby("ID"):
            dates, predicted, components = self._predict_raw(df_i, df_name, include_components=decompose)
            df_i = df_utils.drop_missing_from_df(
                df_i, self.config_missing.drop_missing, self.predict_steps, self.n_lags
            )
            if raw:
                fcst = self._convert_raw_predictions_to_raw_df(dates, predicted, components)
                if periods_added[df_name] > 0:
                    fcst = fcst[:-1]
            else:
                fcst = self._reshape_raw_predictions_to_forecst_df(df_i, predicted, components)
                if periods_added[df_name] > 0:
                    fcst = fcst[: -periods_added[df_name]]
            forecast = pd.concat((forecast, fcst), ignore_index=True)
        df = df_utils.return_df_in_original_format(
            forecast, received_ID_col, received_single_time_series, received_dict
        )
        self.predict_steps = self.n_forecasts
        return df

    def test(self, df):
        """Evaluate model on holdout data.

        Parameters
        ----------
            df : pd.DataFrame
                dataframe containing column ``ds``, ``y``, and optionally``ID`` with with holdout data
        Returns
        -------
            pd.DataFrame
                evaluation metrics
        """
        df, _, _, _, _ = df_utils.prep_or_copy_df(df)
        if self.fitted is False:
            log.warning("Model has not been fitted. Test results will be random.")
        df = self._check_dataframe(df, check_y=True, exogenous=True)
        _ = df_utils.infer_frequency(df, n_lags=self.max_lags, freq=self.data_freq)
        df = self._handle_missing_data(df, freq=self.data_freq)
        loader = self._init_val_loader(df)
        val_metrics_df = self._evaluate(loader)
        if not self.config_normalization.global_normalization:
            log.warning("Note that the metrics are displayed in normalized scale because of local normalization.")
        return val_metrics_df

    def split_df(self, df, freq="auto", valid_p=0.2, local_split=False):
        """Splits timeseries df into train and validation sets.
        Prevents leakage of targets. Sharing/Overbleed of inputs can be configured.
        Also performs basic data checks and fills in missing data, unless impute_missing is set to ``False``.

        Parameters
        ----------
            df : pd.DataFrame
                dataframe containing column ``ds``, ``y``, and optionally``ID`` with all data
            freq : str
                data step sizes. Frequency of data recording,

                Note
                ----
                Any valid frequency for pd.date_range, such as ``5min``, ``D``, ``MS`` or ``auto`` (default) to automatically set frequency.
            valid_p : float
                fraction of data to use for holdout validation set, targets will still never be shared.
            local_split : bool
                Each dataframe will be split according to valid_p locally (in case of dict of dataframes

        Returns
        -------
            tuple of two pd.DataFrames

                training data

                validation data

        See Also
        --------
            crossvalidation_split_df : Splits timeseries data in k folds for crossvalidation.
            double_crossvalidation_split_df : Splits timeseries data in two sets of k folds for crossvalidation on training and testing data.

        Examples
        --------
            >>> df1 = pd.DataFrame({'ds': pd.date_range(start = '2022-12-01', periods = 5,
            ...                     freq='D'), 'y': [9.59, 8.52, 8.18, 8.07, 7.89]})
            >>> df2 = pd.DataFrame({'ds': pd.date_range(start = '2022-12-09', periods = 5,
            ...                     freq='D'), 'y': [8.71, 8.09, 7.84, 7.65, 8.02]})
            >>> df3 = pd.DataFrame({'ds': pd.date_range(start = '2022-12-09', periods = 5,
            ...                     freq='D'), 'y': [7.67, 7.64, 7.55, 8.25, 8.3]})
            >>> df3
                ds	        y
            0	2022-12-09	7.67
            1	2022-12-10	7.64
            2	2022-12-11	7.55
            3	2022-12-12	8.25
            4	2022-12-13	8.30

        You can split a single dataframe, which also may contain NaN values.
        Please be aware this may affect training/validation performance.
            >>> (df_train, df_val) = m.split_df(df3, valid_p = 0.2)
            >>> df_train
                ds	        y
            0	2022-12-09	7.67
            1	2022-12-10	7.64
            2	2022-12-11	7.55
            3	2022-12-12	8.25
            >>> df_val
                ds	        y
            0	2022-12-13	8.3

        One can define a single df with many time series identified by an 'ID' column.
            >>> df1['ID'] = 'data1'
            >>> df2['ID'] = 'data2'
            >>> df3['ID'] = 'data3'
            >>> df = pd.concat((df1, df2, df3))

        You can use a df with many IDs (especially useful for global modeling), which will account for the time range of the whole group of time series as default.
            >>> (df_train, df_val) = m.split_df(df, valid_p = 0.2)
            >>> df_train
                ds	y	ID
            0	2022-12-01	9.59	data1
            1	2022-12-02	8.52	data1
            2	2022-12-03	8.18	data1
            3	2022-12-04	8.07	data1
            4	2022-12-05	7.89	data1
            5	2022-12-09	8.71	data2
            6	2022-12-10	8.09	data2
            7	2022-12-11	7.84	data2
            8	2022-12-09	7.67	data3
            9	2022-12-10	7.64	data3
            10	2022-12-11	7.55	data3
            >>> df_val
                ds	y	ID
            0	2022-12-12	7.65	data2
            1	2022-12-13	8.02	data2
            2	2022-12-12	8.25	data3
            3	2022-12-13	8.30	data3

        In some applications, splitting locally each time series may be helpful. In this case, one should set `local_split` to True.
            >>> (df_train, df_val) = m.split_df(df, valid_p = 0.2, local_split = True)
            >>> df_train
                ds	y	ID
            0	2022-12-01	9.59	data1
            1	2022-12-02	8.52	data1
            2	2022-12-03	8.18	data1
            3	2022-12-04	8.07	data1
            4	2022-12-09	8.71	data2
            5	2022-12-10	8.09	data2
            6	2022-12-11	7.84	data2
            7	2022-12-12	7.65	data2
            8	2022-12-09	7.67	data3
            9	2022-12-10	7.64	data3
            10	2022-12-11	7.55	data3
            11	2022-12-12	8.25	data3
            >>> df_val
                ds	y	ID
            0	2022-12-05	7.89	data1
            1	2022-12-13	8.02	data2
            2	2022-12-13	8.30	data3
        """
        df, received_ID_col, received_single_time_series, received_dict, _ = df_utils.prep_or_copy_df(df)
        df = self._check_dataframe(df, check_y=False, exogenous=False)
        freq = df_utils.infer_frequency(df, n_lags=self.max_lags, freq=freq)
        df = self._handle_missing_data(df, freq=freq, predicting=False)
        df_train, df_val = df_utils.split_df(
            df,
            n_lags=self.max_lags,
            n_forecasts=self.n_forecasts,
            valid_p=valid_p,
            inputs_overbleed=True,
            local_split=local_split,
        )
        df_train = df_utils.return_df_in_original_format(
            df_train, received_ID_col, received_single_time_series, received_dict
        )
        df_val = df_utils.return_df_in_original_format(
            df_val, received_ID_col, received_single_time_series, received_dict
        )
        return df_train, df_val

    def crossvalidation_split_df(
        self, df, freq="auto", k=5, fold_pct=0.1, fold_overlap_pct=0.5, global_model_cv_type="global-time"
    ):
        """Splits timeseries data in k folds for crossvalidation.

        Parameters
        ----------
            df : pd.DataFrame
                dataframe containing column ``ds``, ``y``, and optionally``ID`` with all data
            freq : str
                data step sizes. Frequency of data recording,

                Note
                ----
                Any valid frequency for pd.date_range, such as ``5min``, ``D``, ``MS`` or ``auto`` (default) to automatically set frequency.
            k : int
                number of CV folds
            fold_pct : float
                percentage of overall samples to be in each fold
            fold_overlap_pct : float
                percentage of overlap between the validation folds.
            global_model_cv_type : str
                Type of crossvalidation to apply to the dict of time series.

                    options:

                        ``global-time`` (default) crossvalidation is performed according to a timestamp threshold.

                        ``local`` each episode will be crossvalidated locally (may cause time leakage among different episodes)

                        ``intersect`` only the time intersection of all the episodes will be considered. A considerable amount of data may not be used. However, this approach guarantees an equal number of train/test samples for each episode.

        Returns
        -------
            list of k tuples [(df_train, df_val), ...]

                training data

                validation data
        See Also
        --------
            split_df : Splits timeseries df into train and validation sets.
            double_crossvalidation_split_df : Splits timeseries data in two sets of k folds for crossvalidation on training and testing data.

        Examples
        --------
            >>> df1 = pd.DataFrame({'ds': pd.date_range(start = '2022-12-01', periods = 10, freq = 'D'),
            ...                     'y': [9.59, 8.52, 8.18, 8.07, 7.89, 8.09, 7.84, 7.65, 8.71, 8.09]})
            >>> df2 = pd.DataFrame({'ds': pd.date_range(start = '2022-12-02', periods = 10, freq = 'D'),
            ...                     'y': [8.71, 8.09, 7.84, 7.65, 8.02, 8.52, 8.18, 8.07, 8.25, 8.30]})
            >>> df3 = pd.DataFrame({'ds': pd.date_range(start = '2022-12-03', periods = 10, freq = 'D'),
            ...                     'y': [7.67, 7.64, 7.55, 8.25, 8.32, 9.59, 8.52, 7.55, 8.25, 8.09]})
            >>> df3
                ds	        y
            0	2022-12-03	7.67
            1	2022-12-04	7.64
            2	2022-12-05	7.55
            3	2022-12-06	8.25
            4	2022-12-07	8.32
            5	2022-12-08	9.59
            6	2022-12-09	8.52
            7	2022-12-10	7.55
            8	2022-12-11	8.25
            9	2022-12-12	8.09

        You can create folds for a single dataframe.
            >>> folds = m.crossvalidation_split_df(df3, k = 2, fold_pct = 0.2)
            >>> folds
            [(  ds            y
                0 2022-12-03  7.67
                1 2022-12-04  7.64
                2 2022-12-05  7.55
                3 2022-12-06  8.25
                4 2022-12-07  8.32
                5 2022-12-08  9.59
                6 2022-12-09  8.52,
                ds            y
                0 2022-12-10  7.55
                1 2022-12-11  8.25),
            (   ds            y
                0 2022-12-03  7.67
                1 2022-12-04  7.64
                2 2022-12-05  7.55
                3 2022-12-06  8.25
                4 2022-12-07  8.32
                5 2022-12-08  9.59
                6 2022-12-09  8.52
                7 2022-12-10  7.55,
                ds            y
                0 2022-12-11  8.25
                1 2022-12-12  8.09)]

        We can also create a df with many IDs.
            >>> df1['ID'] = 'data1'
            >>> df2['ID'] = 'data2'
            >>> df3['ID'] = 'data3'
            >>> df = pd.concat((df1, df2, df3))

        When using the df with many IDs, there are three types of possible crossvalidation. The default crossvalidation is performed according to a timestamp threshold. In this case, we can have a different number of samples for each time series per fold. This approach prevents time leakage.
            >>> folds = m.crossvalidation_split_df(df, k = 2, fold_pct = 0.2)
        One can notice how each of the folds has a different number of samples for the validation set. Nonetheless, time leakage does not occur.
            >>> folds[0][1]
                ds	y	ID
            0	2022-12-10	8.09	data1
            1	2022-12-10	8.25	data2
            2	2022-12-11	8.30	data2
            3	2022-12-10	7.55	data3
            4	2022-12-11	8.25	data3
            >>> folds[1][1]
                ds	y	ID
            0	2022-12-11	8.30	data2
            1	2022-12-11	8.25	data3
            2	2022-12-12	8.09	data3
        In some applications, crossvalidating each of the time series locally may be more adequate.
            >>> folds = m.crossvalidation_split_df(df, k = 2, fold_pct = 0.2, global_model_cv_type = 'local')
        In this way, we prevent a different number of validation samples in each fold.
            >>> folds[0][1]
                ds	y	ID
            0	2022-12-08	7.65	data1
            1	2022-12-09	8.71	data1
            2	2022-12-09	8.07	data2
            3	2022-12-10	8.25	data2
            4	2022-12-10	7.55	data3
            5	2022-12-11	8.25	data3
            >>> folds[1][1]
                ds	y	ID
            0	2022-12-09	8.71	data1
            1	2022-12-10	8.09	data1
            2	2022-12-10	8.25	data2
            3	2022-12-11	8.30	data2
            4	2022-12-11	8.25	data3
            5	2022-12-12	8.09	data3
        The last type of global model crossvalidation gets the time intersection among all the time series used. There is no time leakage in this case, and we preserve the same number of samples per fold. The only drawback of this approach is that some of the samples may not be used (those not in the time intersection).
            >>> folds = m.crossvalidation_split_df(df, k = 2, fold_pct = 0.2, global_model_cv_type = 'intersect')
            >>> folds[0][1]
                ds	y	ID
            0	2022-12-09	8.71	data1
            1	2022-12-09	8.07	data2
            2	2022-12-09	8.52	data3
            0 2022-12-09  8.52}
            >>> folds[1][1]
                ds	y	ID
            0	2022-12-10	8.09	data1
            1	2022-12-10	8.25	data2
            2	2022-12-10	7.55	data3
        """
        df, received_ID_col, received_single_time_series, _, _ = df_utils.prep_or_copy_df(df)
        df = self._check_dataframe(df, check_y=False, exogenous=False)
        freq = df_utils.infer_frequency(df, n_lags=self.max_lags, freq=freq)
        df = self._handle_missing_data(df, freq=freq, predicting=False)
        folds = df_utils.crossvalidation_split_df(
            df,
            n_lags=self.max_lags,
            n_forecasts=self.n_forecasts,
            k=k,
            fold_pct=fold_pct,
            fold_overlap_pct=fold_overlap_pct,
            global_model_cv_type=global_model_cv_type,
        )
        if not received_ID_col and received_single_time_series:
            # Delete ID column (__df__) of df_train and df_val of all folds in case ID was not previously provided
            for i in range(len(folds)):
                del folds[i][0]["ID"]
                del folds[i][1]["ID"]
        return folds

    def double_crossvalidation_split_df(self, df, freq="auto", k=5, valid_pct=0.10, test_pct=0.10):
        """Splits timeseries data in two sets of k folds for crossvalidation on training and testing data.

        Parameters
        ----------
            df : pd.DataFrame
                dataframe containing column ``ds``, ``y``, and optionally``ID`` with all data
            freq : str
                data step sizes. Frequency of data recording,

                Note
                ----
                Any valid frequency for pd.date_range, such as ``5min``, ``D``, ``MS`` or ``auto`` (default) to automatically set frequency.
            k : int
                number of CV folds
            valid_pct : float
                percentage of overall samples to be in validation
            test_pct : float
                percentage of overall samples to be in test

        Returns
        -------
            tuple of k tuples [(folds_val, folds_test), …]
                elements same as :meth:`crossvalidation_split_df` returns
        """
        df, _, _, _, _ = df_utils.prep_or_copy_df(df)
        df = self._check_dataframe(df, check_y=False, exogenous=False)
        freq = df_utils.infer_frequency(df, n_lags=self.max_lags, freq=freq)
        df = self._handle_missing_data(df, freq=freq, predicting=False)
        folds_val, folds_test = df_utils.double_crossvalidation_split_df(
            df,
            n_lags=self.max_lags,
            n_forecasts=self.n_forecasts,
            k=k,
            valid_pct=valid_pct,
            test_pct=test_pct,
        )
        return folds_val, folds_test

    def create_df_with_events(self, df, events_df):
        """
        Create a concatenated dataframe with the time series data along with the events data expanded.

        Parameters
        ----------
            df : pd.DataFrame
                dataframe containing column ``ds``, ``y``, and optionally``ID`` with all data
            events_df : dict, pd.DataFrame
                containing column ``ds`` and ``event``

        Returns
        -------
            dict, pd.DataFrame
                columns ``y``, ``ds`` and other user specified events
        """
        if self.config_events is None:
            raise Exception(
                "The events configs should be added to the NeuralProphet object (add_events fn)"
                "before creating the data with events features"
            )
        df, received_ID_col, received_single_time_series, received_dict, _ = df_utils.prep_or_copy_df(df)
        df = self._check_dataframe(df, check_y=True, exogenous=False)
        df_dict_events = df_utils.create_dict_for_events_or_regressors(df, events_df, "events")
        df_created = pd.DataFrame()
        for df_name, df_i in df.groupby("ID"):
            for name in df_dict_events[df_name]["event"].unique():
                assert name in self.config_events
            df_aux = df_utils.convert_events_to_features(
                df_i,
                config_events=self.config_events,
                events_df=df_dict_events[df_name],
            )
            df_aux["ID"] = df_name
            df_created = pd.concat((df_created, df_aux), ignore_index=True)
        df = df_utils.return_df_in_original_format(
            df_created, received_ID_col, received_single_time_series, received_dict
        )
        return df

    def make_future_dataframe(self, df, events_df=None, regressors_df=None, periods=None, n_historic_predictions=False):
        """
        Extends dataframe a number of periods (time steps) into the future.

        Only use if you predict into the *unknown* future.
        New timestamps are added to the historic dataframe, with the 'y' column being NaN, as it remains to be predicted.
        Further, the given future events and regressors are added to the periods new timestamps.
        The returned dataframe will include historic data needed to additionally produce `n_historic_predictions`,
        for which there are historic observances of the series 'y'.

        Parameters
        ----------
            df: pd.DataFrame
                History to date. DataFrame containing all columns up to present
            events_df : pd.DataFrame
                Future event occurrences corresponding to `periods` steps into future.
                Contains columns ``ds`` and ``event``. The event column contains the name of the event.
            regressor_df : pd.DataFrame
                Future regressor values corresponding to `periods` steps into future.
                Contains column ``ds`` and one column for each of the external regressors.
            periods : int
                number of steps to extend the DataFrame into the future
            n_historic_predictions : bool, int
                Includes historic data needed to predict `n_historic_predictions` timesteps,
                for which there are historic observances of the series 'y'.
                False: drop historic data except for needed inputs to predict future.
                True: include entire history.

        Returns
        -------
            pd.DataFrame
                input df with ``ds`` extended into future, ``y`` set to None,
                with future events and regressors added.

        Examples
        --------
            >>> from neuralprophet import NeuralProphet
            >>> m = NeuralProphet()
            >>> # set the model to expect these events
            >>> m = m.add_events(["playoff", "superbowl"])
            >>> # create the data df with events
            >>> history_df = m.create_df_with_events(df, events_df)
            >>> metrics = m.fit(history_df, freq="D")
            >>> # forecast with events known ahead
            >>> future = m.make_future_dataframe(
            >>>     history_df, events_df, periods=365, n_historic_predictions=180
            >>> )
            >>> # get 180 past and 365 future predictions.
            >>> forecast = m.predict(df=future)

        """
        df, received_ID_col, received_single_time_series, received_dict, _ = df_utils.prep_or_copy_df(df)
        events_dict = df_utils.create_dict_for_events_or_regressors(df, events_df, "events")
        regressors_dict = df_utils.create_dict_for_events_or_regressors(df, regressors_df, "regressors")

        df_future_dataframe = pd.DataFrame()
        for df_name, df_i in df.groupby("ID"):
            df_aux = self._make_future_dataframe(
                df=df_i,
                events_df=events_dict[df_name],
                regressors_df=regressors_dict[df_name],
                periods=periods,
                n_historic_predictions=n_historic_predictions,
            )
            df_aux["ID"] = df_name
            df_future_dataframe = pd.concat((df_future_dataframe, df_aux), ignore_index=True)

        df_future = df_utils.return_df_in_original_format(
            df_future_dataframe, received_ID_col, received_single_time_series, received_dict
        )
        return df_future

    def handle_negative_values(self, df, handle="remove", columns=None):
        """
        Handle negative values in the given columns.
        If no column or handling are provided, negative values in all numeric columns are removed.

        Parameters
        ----------
            df : pd.DataFrame
                dataframe containing column ``ds``, ``y`` with all data
            handling : {str, int, float}, optional
                specified handling of negative values in the regressor column. Can be one of the following options:

                Options
                        * (default) ``remove``: Remove all negative values in the specified columns.
                        * ``error``: Raise an error in case of a negative value.
                        * ``float`` or ``int``: Replace negative values with the provided value.
            columns : list of str, optional
                names of the columns to process

        Returns
        -------
            pd.DataFrame
                input df with negative values handled
        """
        # Identify the columns to process
        # Either process the provided columns or default to all columns
        if columns:
            cols = columns
        else:
            cols = list(df.select_dtypes(include=np.number).columns)
        # Handle the negative values
        for col in cols:
            df = df_utils.handle_negative_values(df, col=col, handle_negatives=handle)

        return df

    def predict_trend(self, df, quantile=0.5):
        """Predict only trend component of the model.

        Parameters
        ----------
            df : pd.DataFrame
                dataframe containing column ``ds``, ``y``, and optionally``ID`` with all data
            quantile : float
                the quantile in (0, 1) that needs to be predicted

        Returns
        -------
            pd.DataFrame, dict
                trend on prediction dates.
        """
        if quantile is not None and not (0 < quantile < 1):
            raise ValueError("The quantile specified need to be a float in-between (0,1)")

        df, received_ID_col, received_single_time_series, received_dict, _ = df_utils.prep_or_copy_df(df)
        df = self._check_dataframe(df, check_y=False, exogenous=False)
        df = self._normalize(df)
        df_trend = pd.DataFrame()
        for df_name, df_i in df.groupby("ID"):
            t = torch.from_numpy(np.expand_dims(df_i["t"].values, 1))

            # Creating and passing meta, in this case the meta['df_name'] is the ID of the dataframe
            # Note: meta is only used on the trend method if trend_global_local is not "global"
            meta = OrderedDict()
            meta["df_name"] = [df_name for _ in range(t.shape[0])]
            if self.model.config_trend.trend_global_local == "local":
                meta_name_tensor = torch.tensor([self.model.id_dict[i] for i in meta["df_name"]])
            else:
                meta_name_tensor = None

            quantile_index = self.config_train.quantiles.index(quantile)
            trend = self.model.trend(t, meta_name_tensor).detach().numpy()[:, :, quantile_index].squeeze()

            data_params = self.config_normalization.get_data_params(df_name)
            trend = trend * data_params["y"].scale + data_params["y"].shift
            df_aux = pd.DataFrame({"ds": df_i["ds"], "trend": trend, "ID": df_name})
            df_trend = pd.concat((df_trend, df_aux), ignore_index=True)
        df = df_utils.return_df_in_original_format(
            df_trend, received_ID_col, received_single_time_series, received_dict
        )
        return df

    def predict_seasonal_components(self, df, quantile=0.5):
        """Predict seasonality components

        Parameters
        ----------
            df : pd.DataFrame
                dataframe containing columns ``ds``, ``y``, and optionally``ID`` with all data
            quantile : float
                the quantile in (0, 1) that needs to be predicted

        Returns
        -------
            pd.DataFrame, dict
                seasonal components with columns of name <seasonality component name>
        """
        if quantile is not None and not (0 < quantile < 1):
            raise ValueError("The quantile specified need to be a float in-between (0,1)")

        df, received_ID_col, received_single_time_series, received_dict, _ = df_utils.prep_or_copy_df(df)
        df = self._check_dataframe(df, check_y=False, exogenous=False)
        df = self._normalize(df)
        df_seasonal = pd.DataFrame()
        for df_name, df_i in df.groupby("ID"):
            dataset = time_dataset.TimeDataset(
                df_i,
                name=df_name,
                config_season=self.config_season,
                # n_lags=0,
                # n_forecasts=1,
                predict_steps=self.predict_steps,
                predict_mode=True,
                config_missing=self.config_missing,
            )
            loader = DataLoader(dataset, batch_size=min(4096, len(df)), shuffle=False, drop_last=False)
            predicted = {}
            for name in self.config_season.periods:
                predicted[name] = list()
            for inputs, _, meta in loader:
                # Meta as a tensor for prediction
                if self.model.config_season is None:
                    meta_name_tensor = None
                elif self.model.config_season.global_local == "local":
                    meta = OrderedDict()
                    meta["df_name"] = [df_name for _ in range(inputs["time"].shape[0])]
                    meta_name_tensor = torch.tensor([self.model.id_dict[i] for i in meta["df_name"]])
                else:
                    meta_name_tensor = None

                for name in self.config_season.periods:
                    features = inputs["seasonalities"][name]
                    quantile_index = self.config_train.quantiles.index(quantile)
                    y_season = torch.squeeze(
                        self.model.seasonality(features=features, name=name, meta=meta_name_tensor)[
                            :, :, quantile_index
                        ]
                    )
                    predicted[name].append(y_season.data.numpy())

            for name in self.config_season.periods:
                predicted[name] = np.concatenate(predicted[name])
                if self.config_season.mode == "additive":
                    data_params = self.config_normalization.get_data_params(df_name)
                    predicted[name] = predicted[name] * data_params["y"].scale
            df_aux = pd.DataFrame({"ds": df_i["ds"], "ID": df_i["ID"], **predicted})
            df_seasonal = pd.concat((df_seasonal, df_aux), ignore_index=True)
        df = df_utils.return_df_in_original_format(
            df_seasonal, received_ID_col, received_single_time_series, received_dict
        )
        return df

    def set_true_ar_for_eval(self, true_ar_weights):
        """Configures model to evaluate closeness of AR weights to true weights.

        Parameters
        ----------
            true_ar_weights : np.array
                true AR-parameters, if known.
        """
        self.true_ar_weights = true_ar_weights

    def set_plotting_backend(self, plotting_backend):
        """Set plotting backend.

        Parameters
        ----------
            plotting_backend : str
            Specifies plotting backend to use for all plots. Can be configured individually for each plot.

            Options
                * ``plotly``: Use the plotly backend for plotting
                * (default) ``matplotlib``: use matplotlib for plotting
        """
        if plotting_backend in ["plotly", "matplotlib"]:
            self.plotting_backend = plotting_backend
            if self.plotting_backend == "matplotlib":
                log.warning(
                    "DeprecationWarning: matplotlib as plotting backend will be deprecated in a future version. Switch to plotly by calling `m.set_plotting_backend('plotly')`."
                )
        else:
            raise ValueError("The parameter `plotting_backend` must be either 'plotly' or 'matplotlib'.")

    def highlight_nth_step_ahead_of_each_forecast(self, step_number=None):
        """Set which forecast step to focus on for metrics evaluation and plotting.

        Parameters
        ----------
            step_number : int
                i-th step ahead forecast to use for statistics and plotting.

                Note
                ----
                Set to None to reset.
        """
        if step_number is not None:
            assert step_number <= self.n_forecasts
        self.highlight_forecast_step_n = step_number
        return self

    def plot(self, fcst, df_name=None, ax=None, xlabel="ds", ylabel="y", figsize=(10, 6), plotting_backend="default"):
        """Plot the NeuralProphet forecast, including history.

        Parameters
        ----------
            fcst : pd.DataFrame
                output of self.predict.
            df_name : str
                ID from time series that should be plotted
            ax : matplotlib axes
                optional, matplotlib axes on which to plot.
            xlabel : string
                label name on X-axis
            ylabel : string
                label name on Y-axis
            figsize : tuple
                width, height in inches. default: (10, 6)
            plotting_backend : str
                optional, overwrites the default plotting backend.

                Options
                * ``plotly``: Use plotly for plotting
                * ``matplotlib``: use matplotlib for plotting
                * (default) ``default``: use the global default for plotting
        """
        fcst, received_ID_col, received_single_time_series, received_dict, _ = df_utils.prep_or_copy_df(fcst)
        if not received_single_time_series:
            if df_name not in fcst["ID"].unique():
                assert len(fcst["ID"].unique()) > 1
                raise Exception(
                    "Many time series are present in the pd.DataFrame (more than one ID). Please, especify ID to be plotted."
                )
            else:
                fcst = fcst[fcst["ID"] == df_name].copy(deep=True)
                log.info(f"Plotting data from ID {df_name}")
        if len(self.config_train.quantiles) > 1:
            if self.highlight_forecast_step_n is None and (
                self.n_forecasts > 1 or self.n_lags != 0
            ):  # rather query if n_forecasts >1 than n_lags>1
                raise ValueError(
                    "Please specify step_number using the highlight_nth_step_ahead_of_each_forecast function"
                    " for quantiles plotting when auto-regression enabled."
                )
            if self.highlight_forecast_step_n is not None and self.n_lags == 0:
                log.warning("highlight_forecast_step_n is ignored since auto-regression not enabled.")
                self.highlight_forecast_step_n = None
        if self.max_lags > 0:
            num_forecasts = sum(fcst["yhat1"].notna())
            if num_forecasts < self.n_forecasts:
                log.warning(
                    "Too few forecasts to plot a line per forecast step." "Plotting a line per forecast origin instead."
                )
                return self.plot_last_forecast(
                    fcst,
                    ax=ax,
                    df_name=df_name,
                    xlabel=xlabel,
                    ylabel=ylabel,
                    figsize=figsize,
                    include_previous_forecasts=num_forecasts - 1,
                    plot_history_data=True,
                )

        # Check whether the default plotting backend is overwritten
        plotting_backend = (
            plotting_backend
            if plotting_backend != "default"
            else (self.plotting_backend if hasattr(self, "plotting_backend") else "matplotlib")
        )
        if plotting_backend == "plotly":
            return plot_plotly(
                fcst=fcst,
                quantiles=self.config_train.quantiles,
                xlabel=xlabel,
                ylabel=ylabel,
                figsize=tuple(x * 70 for x in figsize),
                highlight_forecast=self.highlight_forecast_step_n,
            )
        else:
            return plot(
                fcst=fcst,
                quantiles=self.config_train.quantiles,
                ax=ax,
                xlabel=xlabel,
                ylabel=ylabel,
                figsize=figsize,
                highlight_forecast=self.highlight_forecast_step_n,
            )

    def get_latest_forecast(
        self,
        fcst,
        df_name=None,
        include_history_data=False,
        include_previous_forecasts=0,
    ):
        """Get the latest NeuralProphet forecast, optional including historical data.

        Parameters
        ----------
            fcst : pd.DataFrame, dict
                output of self.predict.
            df_name : str
                ID from time series that should forecast
            include_history_data : bool
                specifies whether to include historical data
            include_previous_forecasts : int
                specifies how many forecasts before latest forecast to include
        Returns
        -------
            pd.DataFrame
                columns ``ds``, ``y``, and [``yhat<i>``]

                Note
                ----
                where yhat<i> refers to the i-step-ahead prediction for this row's datetime.
                e.g. yhat3 is the prediction for this datetime, predicted 3 steps ago, "3 steps old".
        Examples
        --------
        We may get the df of the latest forecast:
            >>> forecast = m.predict(df)
            >>> df_forecast = m.get_latest_forecast(forecast)

        Number of steps before latest forecast could be included:
            >>> df_forecast = m.get_latest_forecast(forecast, include_previous_forecast=3)

        Historical data could be included, however be aware that the df could be large:
            >>> df_forecast = m.get_latest_forecast(forecast, include_history_data=True)
        """
        if self.max_lags == 0:
            raise ValueError("Use the standard plot function for models without lags.")
        fcst, received_ID_col, received_single_time_series, received_dict, _ = df_utils.prep_or_copy_df(fcst)
        if not received_single_time_series:
            if df_name not in fcst["ID"].unique():
                assert len(fcst["ID"].unique()) > 1
                raise Exception(
                    "Many time series are present in the pd.DataFrame (more than one ID). Please specify ID to be "
                    "forecasted. "
                )
            else:
                fcst = fcst[fcst["ID"] == df_name].copy(deep=True)
                log.info(f"Getting data from ID {df_name}")
        if include_history_data is None:
            fcst = fcst[-(include_previous_forecasts + self.n_forecasts + self.max_lags) :]
        elif include_history_data is False:
            fcst = fcst[-(include_previous_forecasts + self.n_forecasts) :]
        elif include_history_data is True:
            fcst = fcst
        fcst = utils.fcst_df_to_last_forecast(fcst, self.config_train.quantiles, n_last=1 + include_previous_forecasts)
        return fcst

    def plot_last_forecast(
        self,
        fcst,
        df_name=None,
        ax=None,
        xlabel="ds",
        ylabel="y",
        figsize=(10, 6),
        include_previous_forecasts=0,
        plot_history_data=None,
        plotting_backend="default",
    ):
        """Plot the NeuralProphet forecast, including history.

        Parameters
        ----------
            fcst : pd.DataFrame
                output of self.predict.
            df_name : str
                ID from time series that should be plotted
            ax : matplotlib axes
                Optional, matplotlib axes on which to plot.
            xlabel : str
                label name on X-axis
            ylabel : str
                abel name on Y-axis
            figsize : tuple
                 width, height in inches. default: (10, 6)
            include_previous_forecasts : int
                number of previous forecasts to include in plot
            plot_history_data : bool
                specifies plot of historical data
            plotting_backend : str
                optional, overwrites the default plotting backend.

                Options
                * ``plotly``: Use plotly for plotting
                * ``matplotlib``: use matplotlib for plotting
                * (default) ``default``: use the global default for plotting
        Returns
        -------
            matplotlib.axes.Axes
                plot of NeuralProphet forecasting
        """
        if self.max_lags == 0:
            raise ValueError("Use the standard plot function for models without lags.")
        fcst, received_ID_col, received_single_time_series, received_dict, _ = df_utils.prep_or_copy_df(fcst)
        if not received_single_time_series:
            if df_name not in fcst["ID"].unique():
                assert len(fcst["ID"].unique()) > 1
                raise Exception(
                    "Many time series are present in the pd.DataFrame (more than one ID). Please, especify ID to be plotted."
                )
            else:
                fcst = fcst[fcst["ID"] == df_name].copy(deep=True)
                log.info(f"Plotting data from ID {df_name}")
        if len(self.config_train.quantiles) > 1:
            log.warning(
                "Plotting last forecasts when uncertainty estimation enabled"
                " plots the forecasts only for the median quantile."
            )
        if plot_history_data is None:
            fcst = fcst[-(include_previous_forecasts + self.n_forecasts + self.max_lags) :]
        elif plot_history_data is False:
            fcst = fcst[-(include_previous_forecasts + self.n_forecasts) :]
        elif plot_history_data is True:
            fcst = fcst
        fcst = utils.fcst_df_to_last_forecast(fcst, self.config_train.quantiles, n_last=1 + include_previous_forecasts)

        # Check whether the default plotting backend is overwritten
        plotting_backend = (
            plotting_backend
            if plotting_backend != "default"
            else (self.plotting_backend if hasattr(self, "plotting_backend") else "matplotlib")
        )
        if plotting_backend == "plotly":
            return plot_plotly(
                fcst=fcst,
                quantiles=self.config_train.quantiles,
                xlabel=xlabel,
                ylabel=ylabel,
                figsize=tuple(x * 70 for x in figsize),
                highlight_forecast=self.highlight_forecast_step_n,
                line_per_origin=True,
            )
        else:
            return plot(
                fcst=fcst,
                quantiles=self.config_train.quantiles,
                ax=ax,
                xlabel=xlabel,
                ylabel=ylabel,
                figsize=figsize,
                highlight_forecast=self.highlight_forecast_step_n,
                line_per_origin=True,
            )

    def plot_components(
        self, fcst, df_name=None, figsize=None, forecast_in_focus=None, residuals=False, plotting_backend="default"
    ):
        """Plot the NeuralProphet forecast components.

        Parameters
        ----------
            fcst : pd.DataFrame
                output of self.predict
            df_name : str
                ID from time series that should be plotted
            figsize : tuple
                width, height in inches.

                Note
                ----
                None (default):  automatic (10, 3 * npanel)
            plotting_backend : str
                optional, overwrites the default plotting backend.

                Options
                * ``plotly``: Use plotly for plotting
                * ``matplotlib``: use matplotlib for plotting
                * (default) ``default``: use the global default for plotting

        Returns
        -------
            matplotlib.axes.Axes
                plot of NeuralProphet components
        """
        fcst, received_ID_col, received_single_time_series, received_dict, _ = df_utils.prep_or_copy_df(fcst)
        if not received_single_time_series:
            if df_name not in fcst["ID"].unique():
                assert len(fcst["ID"].unique()) > 1
                raise Exception(
                    "Many time series are present in the pd.DataFrame (more than one ID). Please, especify ID to be plotted."
                )
            else:
                fcst = fcst[fcst["ID"] == df_name].copy(deep=True)
                log.info(f"Plotting data from ID {df_name}")

<<<<<<< HEAD
        # If multiple steps in the future are predicted, only plot quantiles if highlight_forecast_step_n is set
        if len(self.config_train.quantiles) > 1:
            if self.highlight_forecast_step_n is None and (
                self.n_forecasts > 1 or self.n_lags != 0
            ):  # rather query if n_forecasts >1 than n_lags>1
                raise ValueError(
                    "Please specify step_number using the highlight_nth_step_ahead_of_each_forecast function"
                    " for quantiles plotting when auto-regression enabled."
                )
            if self.highlight_forecast_step_n is not None and self.n_lags == 0:
                log.warning("highlight_forecast_step_n is ignored since auto-regression not enabled.")
                self.highlight_forecast_step_n = None
=======
        # Error if local modelling of season and df_name not provided
        if self.model.config_season is not None:
            if self.model.config_season.global_local == "local" and df_name is None:
                raise Exception(
                    "df_name parameter is required for multiple time series and local modeling of at least one component."
                )
>>>>>>> 57b5c9b8

        # Check whether the default plotting backend is overwritten
        plotting_backend = (
            plotting_backend
            if plotting_backend != "default"
            else (self.plotting_backend if hasattr(self, "plotting_backend") else "matplotlib")
        )

        if plotting_backend == "plotly":
            return plot_components_plotly(
                m=self,
                fcst=fcst,
                figsize=tuple(x * 70 for x in figsize) if figsize else (700, 210),
                forecast_in_focus=forecast_in_focus if forecast_in_focus else self.highlight_forecast_step_n,
                residuals=residuals,
            )
        else:
            return plot_components(
                m=self,
                fcst=fcst,
                quantile=self.config_train.quantiles[0],  # plot components only for median quantile
                figsize=figsize,
                forecast_in_focus=forecast_in_focus if forecast_in_focus else self.highlight_forecast_step_n,
                residuals=residuals,
            )

    def plot_parameters(
        self,
        weekly_start=0,
        yearly_start=0,
        figsize=None,
        forecast_in_focus=None,
        df_name=None,
        plotting_backend="default",
    ):
        """Plot the NeuralProphet forecast components.

        Parameters
        ----------
            weekly_start : int
                specifying the start day of the weekly seasonality plot.

                Note
                ----
                0 (default) starts the week on Sunday. 1 shifts by 1 day to Monday, and so on.
            yearly_start : int
                specifying the start day of the yearly seasonality plot.

                Note
                ----
                0 (default) starts the year on Jan 1. 1 shifts by 1 day to Jan 2, and so on.
            df_name : str
                name of dataframe to refer to data params from original keys of train dataframes (used for local normalization in global modeling)
            figsize : tuple
                width, height in inches.

                Note
                ----
                None (default):  automatic (10, 3 * npanel)
            plotting_backend : str
                optional, overwrites the default plotting backend.

                Options
                * ``plotly``: Use plotly for plotting
                * ``matplotlib``: use matplotlib for plotting
                * (default) ``default``: use the global default for plotting


                Note
                ----
                For multiple time series and local modeling of at least one component, the df_name parameter is required.

        Returns
        -------
            matplotlib.axes.Axes
                plot of NeuralProphet forecasting
        """

        if self.model.config_trend.trend_global_local == "local" and df_name is None:
            raise Exception(
                "df_name parameter is required for multiple time series and local modeling of at least one component."
            )

        # Error if local modelling of season and df_name not provided
        if self.model.config_season is not None:
            if self.model.config_season.global_local == "local" and df_name is None:
                raise Exception(
                    "df_name parameter is required for multiple time series and local modeling of at least one component."
                )

        # Check whether the default plotting backend is overwritten
        plotting_backend = (
            plotting_backend
            if plotting_backend != "default"
            else (self.plotting_backend if hasattr(self, "plotting_backend") else "matplotlib")
        )
        if plotting_backend == "plotly":
            return plot_parameters_plotly(
                m=self,
                forecast_in_focus=forecast_in_focus if forecast_in_focus else self.highlight_forecast_step_n,
                weekly_start=weekly_start,
                yearly_start=yearly_start,
                figsize=tuple(x * 70 for x in figsize) if figsize else (700, 210),
                df_name=df_name,
            )
        else:
            return plot_parameters(
                m=self,
                quantile=self.config_train.quantiles[0],  # plot components only for median quantile
                forecast_in_focus=forecast_in_focus if forecast_in_focus else self.highlight_forecast_step_n,
                weekly_start=weekly_start,
                yearly_start=yearly_start,
                figsize=figsize,
                df_name=df_name,
            )

    def _init_model(self):
        """Build Pytorch model with configured hyperparamters.

        Returns
        -------
            TimeNet model
        """
        self.model = time_net.TimeNet(
            config_trend=self.config_trend,
            config_season=self.config_season,
            config_covar=self.config_covar,
            config_regressors=self.config_regressors,
            config_events=self.config_events,
            config_holidays=self.config_country_holidays,
            n_forecasts=self.n_forecasts,
            n_lags=self.n_lags,
            num_hidden_layers=self.config_model.num_hidden_layers,
            d_hidden=self.config_model.d_hidden,
            id_list=self.id_list,
            quantiles=self.config_train.quantiles,
            nb_trends_modelled=self.nb_trends_modelled,
            nb_seasonalities_modelled=self.nb_seasonalities_modelled,
        )
        log.debug(self.model)
        return self.model

    def _create_dataset(self, df, predict_mode):
        """Construct dataset from dataframe.

        (Configured Hyperparameters can be overridden by explicitly supplying them.
        Useful to predict a single model component.)

        Parameters
        ----------
            df : pd.DataFrame
                dataframe containing column ``ds``, ``y``, and optionally``ID`` and
                normalized columns normalized columns ``ds``, ``y``, ``t``, ``y_scaled``
            predict_mode : bool
                specifies predict mode

                Options
                    * ``False``: includes target values.
                    * ``True``: does not include targets but includes entire dataset as input

        Returns
        -------
            TimeDataset
        """
        df, _, _, _, _ = df_utils.prep_or_copy_df(df)
        return time_dataset.GlobalTimeDataset(
            df,
            predict_mode=predict_mode,
            n_lags=self.n_lags,
            n_forecasts=self.n_forecasts,
            predict_steps=self.predict_steps,
            config_season=self.config_season,
            config_events=self.config_events,
            config_country_holidays=self.config_country_holidays,
            config_covar=self.config_covar,
            config_regressors=self.config_regressors,
            config_missing=self.config_missing,
        )

    def __handle_missing_data(self, df, freq, predicting):
        """Checks and normalizes new data

        Data is also auto-imputed, unless impute_missing is set to ``False``.

        Parameters
        ----------
            df : pd.DataFrame
                dataframe containing column ``ds``, ``y`` with all data
            freq : str
                data step sizes. Frequency of data recording,

                Note
                ----
                Any valid frequency for pd.date_range, such as ``5min``, ``D``, ``MS`` or ``auto`` (default) to automatically set frequency.
            predicting : bool
                when no lags, allow NA values in ``y`` of forecast series or ``y`` to miss completely

        Returns
        -------
            pd.DataFrame
                preprocessed dataframe
        """
        # Receives df with single ID column
        assert len(df["ID"].unique()) == 1
        if self.n_lags == 0 and not predicting:
            # we can drop rows with NA in y
            sum_na = sum(df["y"].isna())
            if sum_na > 0:
                df = df[df["y"].notna()]
                log.info(f"dropped {sum_na} NAN row in 'y'")

        # add missing dates for autoregression modelling
        if self.n_lags > 0:
            df, missing_dates = df_utils.add_missing_dates_nan(df, freq=freq)
            if missing_dates > 0:
                if self.config_missing.impute_missing:
                    log.info(f"{missing_dates} missing dates added.")
                # FIX Issue#52
                # Comment error raising to allow missing data for autoregression flow.
                # else:
                #     raise ValueError(f"{missing_dates} missing dates found. Please preprocess data manually or set impute_missing to True.")
                # END FIX

        if self.config_regressors is not None:
            # if future regressors, check that they are not nan at end, else drop
            # we ignore missing events, as those will be filled in with zeros.
            reg_nan_at_end = 0
            for col, regressor in self.config_regressors.items():
                # check for completeness of the regressor values
                col_nan_at_end = 0
                while len(df) > col_nan_at_end and df[col].isnull().iloc[-(1 + col_nan_at_end)]:
                    col_nan_at_end += 1
                reg_nan_at_end = max(reg_nan_at_end, col_nan_at_end)
            if reg_nan_at_end > 0:
                # drop rows at end due to missing future regressors
                df = df[:-reg_nan_at_end]
                log.info("Dropped {reg_nan_at_end} rows at end due to missing future regressor values.")

        df_end_to_append = None
        nan_at_end = 0
        while len(df) > nan_at_end and df["y"].isnull().iloc[-(1 + nan_at_end)]:
            nan_at_end += 1
        if nan_at_end > 0:
            if predicting:
                # allow nans at end - will re-add at end
                if self.n_forecasts > 1 and self.n_forecasts < nan_at_end:
                    # check that not more than n_forecasts nans, else drop surplus
                    df = df[: -(nan_at_end - self.n_forecasts)]
                    # correct new length:
                    nan_at_end = self.n_forecasts
                    log.info(
                        "Detected y to have more NaN values than n_forecast can predict. "
                        f"Dropped {nan_at_end - self.n_forecasts} rows at end."
                    )
                df_end_to_append = df[-nan_at_end:]
                df = df[:-nan_at_end]
            else:
                # training - drop nans at end
                df = df[:-nan_at_end]
                log.info(
                    f"Dropped {nan_at_end} consecutive nans at end. "
                    "Training data can only be imputed up to last observation."
                )

        # impute missing values
        data_columns = []
        if self.n_lags > 0:
            data_columns.append("y")
        if self.config_covar is not None:
            data_columns.extend(self.config_covar.keys())
        if self.config_regressors is not None:
            data_columns.extend(self.config_regressors.keys())
        if self.config_events is not None:
            data_columns.extend(self.config_events.keys())
        for column in data_columns:
            sum_na = sum(df[column].isnull())
            if sum_na > 0:
                log.warning(f"{sum_na} missing values in column {column} were detected in total. ")
                if self.config_missing.impute_missing:
                    # use 0 substitution for holidays and events missing values
                    if self.config_events is not None and column in self.config_events.keys():
                        df[column].fillna(0, inplace=True)
                        remaining_na = 0
                    else:
                        df.loc[:, column], remaining_na = df_utils.fill_linear_then_rolling_avg(
                            df[column],
                            limit_linear=self.config_missing.impute_linear,
                            rolling=self.config_missing.impute_rolling,
                        )
                    log.info(f"{sum_na - remaining_na} NaN values in column {column} were auto-imputed.")
                    if remaining_na > 0:
                        log.warning(
                            f"More than {2 * self.config_missing.impute_linear + self.config_missing.impute_rolling} consecutive missing values encountered in column {column}. "
                            f"{remaining_na} NA remain after auto-imputation. "
                        )
                # FIX Issue#52
                # Comment error raising to allow missing data for autoregression flow.
                # else:  # fail because set to not impute missing
                #    raise ValueError(
                #        "Missing values found. " "Please preprocess data manually or set impute_missing to True."
                #    )
                # END FIX
        if df_end_to_append is not None:
            df = pd.concat([df, df_end_to_append])
        return df

    def _handle_missing_data(self, df, freq, predicting=False):
        """Checks and normalizes new data

        Data is also auto-imputed, unless impute_missing is set to ``False``.

        Parameters
        ----------
            df : pd.DataFrame
                dataframe containing column ``ds``, ``y``, and optionally``ID`` with all data
            freq : str
                data step sizes. Frequency of data recording,

                Note
                ----
                Any valid frequency for pd.date_range, such as ``5min``, ``D``, ``MS`` or ``auto`` (default) to automatically set frequency.
            predicting (bool): when no lags, allow NA values in ``y`` of forecast series or ``y`` to miss completely

        Returns
        -------
            pre-processed df
        """
        df, _, _, _, _ = df_utils.prep_or_copy_df(df)
        df_handled_missing = pd.DataFrame()
        for df_name, df_i in df.groupby("ID"):
            df_handled_missing_aux = self.__handle_missing_data(df_i, freq, predicting).copy(deep=True)
            df_handled_missing_aux["ID"] = df_name
            df_handled_missing = pd.concat((df_handled_missing, df_handled_missing_aux), ignore_index=True)
        return df_handled_missing

    def _check_dataframe(self, df, check_y=True, exogenous=True):
        """Performs basic data sanity checks and ordering

        Prepare dataframe for fitting or predicting.

        Parameters
        ----------
            df : pd.DataFrame
                dataframe containing column ``ds``, ``y``, and optionally``ID`` with all data
            check_y : bool
                if df must have series values

                Note
                ----
                set to True if training or predicting with autoregression
            exogenous : bool
                whether to check covariates, regressors and events column names

        Returns
        -------
            pd.DataFrame
                checked dataframe
        """
        df, _, _, _, _ = df_utils.prep_or_copy_df(df)
        return df_utils.check_dataframe(
            df=df,
            check_y=check_y,
            covariates=self.config_covar if exogenous else None,
            regressors=self.config_regressors if exogenous else None,
            events=self.config_events if exogenous else None,
        )

    def _validate_column_name(self, name, events=True, seasons=True, regressors=True, covariates=True):
        """Validates the name of a seasonality, event, or regressor.

        Parameters
        ----------
            name : str
                name of seasonality, event or regressor
            events : bool
                check if name already used for event
            seasons : bool
                check if name already used for seasonality
            regressors : bool
                check if name already used for regressor
        """
        reserved_names = [
            "trend",
            "additive_terms",
            "daily",
            "weekly",
            "yearly",
            "events",
            "holidays",
            "zeros",
            "extra_regressors_additive",
            "yhat",
            "extra_regressors_multiplicative",
            "multiplicative_terms",
            "ID",
        ]
        rn_l = [n + "_lower" for n in reserved_names]
        rn_u = [n + "_upper" for n in reserved_names]
        reserved_names.extend(rn_l)
        reserved_names.extend(rn_u)
        reserved_names.extend(["ds", "y", "cap", "floor", "y_scaled", "cap_scaled"])
        if name in reserved_names:
            raise ValueError(f"Name {name!r} is reserved.")
        if events and self.config_events is not None:
            if name in self.config_events.keys():
                raise ValueError(f"Name {name!r} already used for an event.")
        if events and self.config_country_holidays is not None:
            if name in self.config_country_holidays.holiday_names:
                raise ValueError(f"Name {name!r} is a holiday name in {self.config_country_holidays.country}.")
        if seasons and self.config_season is not None:
            if name in self.config_season.periods:
                raise ValueError(f"Name {name!r} already used for a seasonality.")
        if covariates and self.config_covar is not None:
            if name in self.config_covar:
                raise ValueError(f"Name {name!r} already used for an added covariate.")
        if regressors and self.config_regressors is not None:
            if name in self.config_regressors.keys():
                raise ValueError(f"Name {name!r} already used for an added regressor.")

    def _normalize(self, df):
        """Apply data scales.

        Applies data scaling factors to df using data_params.

        Parameters
        ----------
            df : pd.DataFrame
                dataframe containing column ``ds``, ``y``, and optionally``ID`` with all data

        Returns
        -------
            df: pd.DataFrame, normalized
        """
        df, _, _, _, _ = df_utils.prep_or_copy_df(df)
        df_norm = pd.DataFrame()
        for df_name, df_i in df.groupby("ID"):
            data_params = self.config_normalization.get_data_params(df_name)
            df_i.drop("ID", axis=1, inplace=True)
            df_aux = df_utils.normalize(df_i, data_params).copy(deep=True)
            df_aux["ID"] = df_name
            df_norm = pd.concat((df_norm, df_aux), ignore_index=True)
        return df_norm

    def _init_train_loader(self, df):
        """Executes data preparation steps and initiates training procedure.

        Parameters
        ----------
            df : pd.DataFrame
                dataframe containing column ``ds``, ``y``, and optionally``ID`` with all data

        Returns
        -------
            torch DataLoader
        """
        df, _, _, _, _ = df_utils.prep_or_copy_df(df)
        # if not self.fitted:
        self.config_normalization.init_data_params(
            df=df,
            config_covariates=self.config_covar,
            config_regressor=self.config_regressors,
            config_events=self.config_events,
        )

        df = self._normalize(df)
        # if not self.fitted:
        if self.config_trend.changepoints is not None:
            # scale user-specified changepoint times
            df_aux = pd.DataFrame({"ds": pd.Series(self.config_trend.changepoints)})
            self.config_trend.changepoints = self._normalize(df_aux)["t"].values

        # df_merged, _ = df_utils.join_dataframes(df)
        # df_merged = df_merged.sort_values("ds")
        # df_merged.drop_duplicates(inplace=True, keep="first", subset=["ds"])
        df_merged = df_utils.merge_dataframes(df)
        self.config_season = utils.set_auto_seasonalities(df_merged, config_season=self.config_season)
        if self.config_country_holidays is not None:
            self.config_country_holidays.init_holidays(df_merged)

        dataset = self._create_dataset(df, predict_mode=False)  # needs to be called after set_auto_seasonalities
        self.config_train.set_auto_batch_epoch(n_data=len(dataset))

        loader = DataLoader(dataset, batch_size=self.config_train.batch_size, shuffle=True)

        # if not self.fitted:
        self.model = self._init_model()  # needs to be called after set_auto_seasonalities

        if self.config_train.learning_rate is None:
            self.config_train.learning_rate = self.config_train.find_learning_rate(self.model, dataset)
            log.info(f"lr-range-test selected learning rate: {self.config_train.learning_rate:.2E}")
        self.optimizer = self.config_train.get_optimizer(self.model.parameters())
        self.scheduler = self.config_train.get_scheduler(self.optimizer, steps_per_epoch=len(loader))
        return loader

    def _init_val_loader(self, df):
        """Executes data preparation steps and initiates evaluation procedure.

        Parameters
        ----------
            df : pd.DataFrame
                dataframe containing column ``ds``, ``y``, and optionally``ID`` with all data

        Returns
        -------
            torch DataLoader
        """
        df, _, _, _, _ = df_utils.prep_or_copy_df(df)
        df = self._normalize(df)
        dataset = self._create_dataset(df, predict_mode=False)
        loader = DataLoader(dataset, batch_size=min(1024, len(dataset)), shuffle=False, drop_last=False)
        return loader

    def _get_time_based_sample_weight(self, t):
        weight = torch.ones_like(t)
        if self.config_train.newer_samples_weight > 1.0:
            end_w = self.config_train.newer_samples_weight
            start_t = self.config_train.newer_samples_start
            time = (t.detach() - start_t) / (1.0 - start_t)
            time = torch.maximum(torch.zeros_like(time), time)
            time = torch.minimum(torch.ones_like(time), time)  # time = 0 to 1
            time = np.pi * (time - 1.0)  # time =  -pi to 0
            time = 0.5 * torch.cos(time) + 0.5  # time =  0 to 1
            # scales end to be end weight times bigger than start weight
            # with end weight being 1.0
            weight = (1.0 + time * (end_w - 1.0)) / end_w
        return weight.unsqueeze(dim=2)  # add an extra dimension for the quantiles

    def _train_epoch(self, e, loader):
        """Make one complete iteration over all samples in dataloader and update model after each batch.

        Parameters
        ----------
            e : int
                current epoch number
            loader : torch DataLoader
                Training Dataloader
        """
        self.model.train()
        for i, (inputs, targets, meta) in enumerate(loader):
            # Run forward calculation
            if self.model.config_trend.trend_global_local == "local":
                meta_name_tensor = torch.tensor([self.model.id_dict[i] for i in meta["df_name"]])
            elif self.model.config_season is None:
                meta_name_tensor = None
            elif self.model.config_season.global_local == "local":
                meta_name_tensor = torch.tensor([self.model.id_dict[i] for i in meta["df_name"]])
            else:
                meta_name_tensor = None
            predicted = self.model.forward(inputs, meta_name_tensor)
            # store predictions in self for later network visualization
            self.train_epoch_prediction = predicted
            # Compute loss. no reduction.
            loss = self.config_train.loss_func(predicted, targets)
            # Weigh newer samples more.
            loss = loss * self._get_time_based_sample_weight(t=inputs["time"])
            loss = loss.sum(dim=2).mean()
            # Regularize.
            loss, reg_loss = self._add_batch_regularizations(loss, e, i / float(len(loader)))
            self.optimizer.zero_grad()
            loss.backward()
            self.optimizer.step()
            self.scheduler.step()
            if self.metrics is not None:
                self.metrics.update(
                    predicted=predicted.detach()[:, :, 0],
                    target=targets.detach().squeeze(dim=2),
                    values={"Loss": loss, "RegLoss": reg_loss},
                )  # compute metrics only for the median quantile (index 0)
        if self.metrics is not None:
            return self.metrics.compute(save=True)
        else:
            return None

    def _add_batch_regularizations(self, loss, e, iter_progress):
        """Add regularization terms to loss, if applicable

        Parameters
        ----------
            loss : torch.Tensor, scalar
                current batch loss
            e : int
                current epoch number
            iter_progress : float
                this epoch's progress of iterating over dataset [0, 1]

        Returns
        -------
            loss, reg_loss
        """
        delay_weight = self.config_train.get_reg_delay_weight(e, iter_progress)

        reg_loss = torch.zeros(1, dtype=torch.float, requires_grad=False)
        if delay_weight > 0:
            # Add regularization of AR weights - sparsify
            if self.max_lags > 0 and self.config_ar.reg_lambda is not None:
                reg_ar = self.config_ar.regularize(self.model.ar_weights)
                reg_ar = torch.sum(reg_ar).squeeze() / self.n_forecasts
                reg_loss += self.config_ar.reg_lambda * reg_ar

            # Regularize trend to be smoother/sparse
            l_trend = self.config_trend.trend_reg
            if self.config_trend.n_changepoints > 0 and l_trend is not None and l_trend > 0:
                reg_trend = utils.reg_func_trend(
                    weights=self.model.get_trend_deltas,
                    threshold=self.config_train.trend_reg_threshold,
                )
                reg_loss += l_trend * reg_trend

            # Regularize seasonality: sparsify fourier term coefficients
            l_season = self.config_train.reg_lambda_season
            if self.model.season_dims is not None and l_season is not None and l_season > 0:
                for name in self.model.season_params.keys():
                    reg_season = utils.reg_func_season(self.model.season_params[name])
                    reg_loss += l_season * reg_season

            # Regularize events: sparsify events features coefficients
            if self.config_events is not None or self.config_country_holidays is not None:
                reg_events_loss = utils.reg_func_events(self.config_events, self.config_country_holidays, self.model)
                reg_loss += reg_events_loss

            # Regularize lagged regressors: sparsify covariate features coefficients
            if self.config_covar is not None:
                reg_covariate_loss = utils.reg_func_covariates(self.config_covar, self.model)
                reg_loss += reg_covariate_loss

            # Regularize future regressors: sparsify regressor features coefficients
            if self.config_regressors is not None:
                reg_regressor_loss = utils.reg_func_regressors(self.config_regressors, self.model)
                reg_loss += reg_regressor_loss

        reg_loss = delay_weight * reg_loss
        loss = loss + reg_loss
        return loss, reg_loss

    def _evaluate_epoch(self, loader, val_metrics):
        """Evaluates model performance.

        Parameters
        ----------
            loader : torch DataLoader
                instantiated Validation Dataloader (with TimeDataset)
            val_metrics : MetricsCollection
                alidation metrics to be computed.

        Returns
        -------
            dict with evaluation metrics
        """
        with torch.no_grad():
            self.model.eval()
            for inputs, targets, meta in loader:
                if self.model.config_trend.trend_global_local == "local":
                    meta_name_tensor = torch.tensor([self.model.id_dict[i] for i in meta["df_name"]])
                elif self.model.config_season is None:
                    meta_name_tensor = None
                elif self.model.config_season.global_local == "local":
                    meta_name_tensor = torch.tensor([self.model.id_dict[i] for i in meta["df_name"]])
                else:
                    meta_name_tensor = None

                predicted = self.model.forward(inputs, meta_name_tensor)
                val_metrics.update(
                    predicted=predicted.detach()[:, :, 0], target=targets.detach().squeeze()
                )  # compute metrics only for the median quantile

            val_metrics = val_metrics.compute(save=True)
        return val_metrics

    def _train(self, df, df_val=None, progress="bar"):
        """Execute model training procedure for a configured number of epochs.

        Parameters
        ----------
            df : pd.DataFrame
                dataframe containing column ``ds``, ``y``, and optionally``ID`` with all data
            df_val : pd.DataFrame
                dataframe containing column ``ds``, ``y``, and optionally``ID`` with validation data
            progress : str
                Method of progress display.

                Options
                    * (default) ``bar`` display updating progress bar (tqdm)
                    * ``print`` print out progress (fallback option)
                    * ``plot`` plot a live updating graph of the training loss, requires [live] install or livelossplot package installed.
                    * ``plot-all`` "plot" extended to all recorded metrics.

        Returns
        -------
            pd.DataFrame
                metrics
        """
        df, _, _, _, _ = df_utils.prep_or_copy_df(df)
        if df_val is not None:
            df_val, _, _, _, _ = df_utils.prep_or_copy_df(df_val)
        # parse progress arg
        progress_bar = False
        progress_print = False
        plot_live_loss = False
        plot_live_all_metrics = False
        if progress.lower() == "bar":
            progress_bar = True
        elif progress.lower() == "print":
            progress_print = True
        elif progress.lower() == "plot":
            plot_live_loss = True
        elif progress.lower() in ["plot-all", "plotall", "plot all"]:
            plot_live_loss = True
            plot_live_all_metrics = True
        elif not progress.lower() == "none":
            raise ValueError(f"received unexpected value for progress {progress}")

        if self.metrics is None:
            log.info("No progress prints or plots possible because metrics are deactivated.")
            if df_val is not None:
                log.warning("Ignoring supplied df_val as no metrics are specified.")
            if plot_live_loss or plot_live_all_metrics:
                log.warning("Can not plot live loss as no metrics are specified.")
                progress_bar = True
            if progress_print:
                log.warning("Can not print progress as no metrics are specified.")
            return self._train_minimal(df, progress_bar=progress_bar)

        # set up data loader
        loader = self._init_train_loader(df)
        # set up Metrics
        if self.highlight_forecast_step_n is not None:
            self.metrics.add_specific_target(target_pos=self.highlight_forecast_step_n - 1)
        if not self.config_normalization.global_normalization:
            log.warning("When Global modeling with local normalization, metrics are displayed in normalized scale.")
        else:
            if not self.config_normalization.normalize == "off":
                self.metrics.set_shift_scale(
                    (
                        self.config_normalization.global_data_params["y"].shift,
                        self.config_normalization.global_data_params["y"].scale,
                    )
                )

        validate = df_val is not None
        if validate:
            val_loader = self._init_val_loader(df_val)
            val_metrics = metrics.MetricsCollection([m.new() for m in self.metrics.batch_metrics])

        # set up printing and plotting
        if plot_live_loss:
            try:
                from livelossplot import PlotLosses

                live_out = ["MatplotlibPlot"]
                if not progress_bar:
                    live_out.append("ExtremaPrinter")
                live_loss = PlotLosses(outputs=live_out)
                plot_live_loss = True
            except:
                log.warning(
                    "To plot live loss, please install neuralprophet[live]."
                    "Using pip: 'pip install neuralprophet[live]'"
                    "Or install the missing package manually: 'pip install livelossplot'",
                    exc_info=True,
                )
                plot_live_loss = False
                progress_bar = True
        if progress_bar:
            training_loop = tqdm(
                range(self.config_train.epochs),
                total=self.config_train.epochs,
                leave=log.getEffectiveLevel() <= 20,
            )
        else:
            training_loop = range(self.config_train.epochs)

        start = time.time()
        # run training loop
        for e in training_loop:
            metrics_live = OrderedDict({})
            self.metrics.reset()
            if validate:
                val_metrics.reset()
            # run epoch
            epoch_metrics = self._train_epoch(e, loader)
            # collect metrics
            if validate:
                val_epoch_metrics = self._evaluate_epoch(val_loader, val_metrics)
                print_val_epoch_metrics = {k + "_val": v for k, v in val_epoch_metrics.items()}
            else:
                val_epoch_metrics = None
                print_val_epoch_metrics = OrderedDict({})
            # print metrics
            if progress_bar:
                training_loop.set_description(f"Epoch[{(e+1)}/{self.config_train.epochs}]")
                training_loop.set_postfix(ordered_dict=epoch_metrics, **print_val_epoch_metrics)
            elif progress_print:
                metrics_string = utils.print_epoch_metrics(epoch_metrics, e=e, val_metrics=val_epoch_metrics)
                if e == 0:
                    log.info(metrics_string.splitlines()[0])
                    log.info(metrics_string.splitlines()[1])
                else:
                    log.info(metrics_string.splitlines()[1])
            # plot metrics
            if plot_live_loss:
                metrics_train = list(epoch_metrics)
                metrics_live[f"log-{metrics_train[0]}"] = np.log(epoch_metrics[metrics_train[0]])
                if plot_live_all_metrics and len(metrics_train) > 1:
                    for i in range(1, len(metrics_train)):
                        metrics_live[f"{metrics_train[i]}"] = epoch_metrics[metrics_train[i]]
                if validate:
                    metrics_val = list(val_epoch_metrics)
                    metrics_live[f"val_log-{metrics_val[0]}"] = np.log(val_epoch_metrics[metrics_val[0]])
                    if plot_live_all_metrics and len(metrics_val) > 1:
                        for i in range(1, len(metrics_val)):
                            metrics_live[f"val_{metrics_val[i]}"] = val_epoch_metrics[metrics_val[i]]
                live_loss.update(metrics_live)
                if e % (1 + self.config_train.epochs // 20) == 0 or e + 1 == self.config_train.epochs:
                    live_loss.send()

        # return metrics as df
        log.debug(f"Train Time: {(time.time() - start):8.3f}")
        log.debug(f"Total Batches: {self.metrics.total_updates}")
        metrics_df = self.metrics.get_stored_as_df()
        if validate:
            metrics_df_val = val_metrics.get_stored_as_df()
            for col in metrics_df_val.columns:
                metrics_df[f"{col}_val"] = metrics_df_val[col]
        return metrics_df

    def _train_minimal(self, df, progress_bar=False):
        """Execute minimal model training procedure for a configured number of epochs.

        Parameters
        ----------
            df: pd.DataFrame
                dataframe containing column ``ds``, ``y``, and optionally``ID`` with all data

        Returns
        -------
            None
        """
        df, _, _, _, _ = df_utils.prep_or_copy_df(df)
        loader = self._init_train_loader(df)
        if progress_bar:
            training_loop = tqdm(
                range(self.config_train.epochs),
                total=self.config_train.epochs,
                leave=log.getEffectiveLevel() <= 20,
            )
        else:
            training_loop = range(self.config_train.epochs)
        for e in training_loop:
            if progress_bar:
                training_loop.set_description(f"Epoch[{(e+1)}/{self.config_train.epochs}]")
            _ = self._train_epoch(e, loader)

    def _eval_true_ar(self):
        assert self.max_lags > 0
        if self.highlight_forecast_step_n is None:
            if self.max_lags > 1:
                raise ValueError("Please define forecast_lag for sTPE computation")
            forecast_pos = 1
        else:
            forecast_pos = self.highlight_forecast_step_n
        weights = self.model.ar_weights.detach().numpy()
        weights = weights[forecast_pos - 1, :][::-1]
        sTPE = utils.symmetric_total_percentage_error(self.true_ar_weights, weights)
        log.info("AR parameters: ", self.true_ar_weights, "\n", "Model weights: ", weights)
        return sTPE

    def _evaluate(self, loader):
        """Evaluates model performance.

        Parameters
        ----------
            loader : torch DataLoader
                instantiated Validation Dataloader (with TimeDataset)

        Returns
        -------
            pd.DataFrame
                evaluation metrics
        """
        val_metrics = metrics.MetricsCollection([m.new() for m in self.metrics.batch_metrics])
        if self.highlight_forecast_step_n is not None:
            val_metrics.add_specific_target(target_pos=self.highlight_forecast_step_n - 1)
        ## Run
        val_metrics_dict = self._evaluate_epoch(loader, val_metrics)

        if self.true_ar_weights is not None:
            val_metrics_dict["sTPE"] = self._eval_true_ar()
        log.info(f"Validation metrics: {utils.print_epoch_metrics(val_metrics_dict)}")
        val_metrics_df = val_metrics.get_stored_as_df()
        return val_metrics_df

    def _make_future_dataframe(self, df, events_df, regressors_df, periods, n_historic_predictions):
        # Receives df with single ID column
        assert len(df["ID"].unique()) == 1
        if periods == 0 and n_historic_predictions is True:
            log.warning(
                "Not extending df into future as no periods specified." "You can call predict directly instead."
            )
        df = df.copy(deep=True)
        _ = df_utils.infer_frequency(df, n_lags=self.max_lags, freq=self.data_freq)
        last_date = pd.to_datetime(df["ds"].copy(deep=True).dropna()).sort_values().max()
        if events_df is not None:
            events_df = events_df.copy(deep=True).reset_index(drop=True)
        if regressors_df is not None:
            regressors_df = regressors_df.copy(deep=True).reset_index(drop=True)
        if periods is None:
            periods = 1 if self.max_lags == 0 else self.n_forecasts
        else:
            assert periods >= 0

        if isinstance(n_historic_predictions, bool):
            if n_historic_predictions:
                n_historic_predictions = len(df) - self.max_lags
            else:
                n_historic_predictions = 0
        elif not isinstance(n_historic_predictions, int):
            log.error("non-integer value for n_historic_predictions set to zero.")
            n_historic_predictions = 0

        if periods == 0 and n_historic_predictions == 0:
            raise ValueError("Set either history or future to contain more than zero values.")

        # check for external regressors known in future
        if self.config_regressors is not None and periods > 0:
            if regressors_df is None:
                raise ValueError("Future values of all user specified regressors not provided")
            else:
                for regressor in self.config_regressors.keys():
                    if regressor not in regressors_df.columns:
                        raise ValueError(f"Future values of user specified regressor {regressor} not provided")

        if len(df) < self.max_lags:
            raise ValueError(
                "Insufficient input data for a prediction."
                "Please supply historic observations (number of rows) of at least max_lags (max of number of n_lags)."
            )
        elif len(df) < self.max_lags + n_historic_predictions:
            log.warning(
                f"Insufficient data for {n_historic_predictions} historic forecasts, reduced to {len(df) - self.max_lags}."
            )
            n_historic_predictions = len(df) - self.max_lags
        if (n_historic_predictions + self.max_lags) == 0:
            df = pd.DataFrame(columns=df.columns)
        else:
            df = df[-(self.max_lags + n_historic_predictions) :]
            nan_at_end = 0
            while len(df) > nan_at_end and df["y"].isnull().iloc[-(1 + nan_at_end)]:
                nan_at_end += 1
            if nan_at_end > 0:
                if self.max_lags > 0 and (nan_at_end + 1) >= self.max_lags:
                    raise ValueError(
                        f"{nan_at_end + 1} missing values were detected at the end of df before df was extended into the future. "
                        "Please make sure there are no NaN values at the end of df."
                    )
                df["y"].iloc[-(nan_at_end + 1) :].ffill(inplace=True)
                log.warning(
                    f"{nan_at_end + 1} missing values were forward-filled at the end of df before df was extended into the future. "
                    "Please make sure there are no NaN values at the end of df."
                )

        if len(df) > 0:
            if len(df.columns) == 1 and "ds" in df:
                assert self.max_lags == 0
                df = self._check_dataframe(df, check_y=False, exogenous=False)
            else:
                df = self._check_dataframe(df, check_y=self.max_lags > 0, exogenous=True)
        # future data
        # check for external events known in future
        if self.config_events is not None and periods > 0 and events_df is None:
            log.warning(
                "Future values not supplied for user specified events. "
                "All events being treated as not occurring in future"
            )

        if self.max_lags > 0:
            if periods > 0 and periods != self.n_forecasts:
                periods = self.n_forecasts
                log.warning(f"Number of forecast steps is defined by n_forecasts. " "Adjusted to {self.n_forecasts}.")

        if periods > 0:
            future_df = df_utils.make_future_df(
                df_columns=df.columns,
                last_date=last_date,
                periods=periods,
                freq=self.data_freq,
                config_events=self.config_events,
                events_df=events_df,
                config_regressor=self.config_regressors,
                regressors_df=regressors_df,
            )
            if len(df) > 0:
                df = pd.concat([df, future_df])
            else:
                df = future_df
        df = df.reset_index(drop=True)
        self.predict_steps = periods
        return df

    def _get_maybe_extend_periods(self, df):
        # Receives df with single ID column
        assert len(df["ID"].unique()) == 1
        periods_add = 0
        nan_at_end = 0
        while len(df) > nan_at_end and df["y"].isnull().iloc[-(1 + nan_at_end)]:
            nan_at_end += 1
        if self.max_lags > 0:
            if self.config_regressors is None:
                # if dataframe has already been extended into future,
                # don't extend beyond n_forecasts.
                periods_add = max(0, self.n_forecasts - nan_at_end)
            else:
                # can not extend as we lack future regressor values.
                periods_add = 0
        return periods_add

    def _maybe_extend_df(self, df):
        # Receives df with ID column
        periods_add = {}
        extended_df = pd.DataFrame()
        for df_name, df_i in df.groupby("ID"):
            _ = df_utils.infer_frequency(df_i, n_lags=self.max_lags, freq=self.data_freq)
            # to get all forecasteable values with df given, maybe extend into future:
            periods_add[df_name] = self._get_maybe_extend_periods(df_i)
            if periods_add[df_name] > 0:
                # This does not include future regressors or events.
                # periods should be 0 if those are configured.
                last_date = pd.to_datetime(df_i["ds"].copy(deep=True)).sort_values().max()
                future_df = df_utils.make_future_df(
                    df_columns=df_i.columns,
                    last_date=last_date,
                    periods=periods_add[df_name],
                    freq=self.data_freq,
                )
                future_df["ID"] = df_name
                df_i = pd.concat([df_i, future_df])
                df_i.reset_index(drop=True, inplace=True)
            extended_df = pd.concat((extended_df, df_i.copy(deep=True)), ignore_index=True)
        return extended_df, periods_add

    def _prepare_dataframe_to_predict(self, df):
        # Receives df with ID column
        df_prepared = pd.DataFrame()
        for df_name, df_i in df.groupby("ID"):
            df_i = df_i.copy(deep=True)
            _ = df_utils.infer_frequency(df_i, n_lags=self.max_lags, freq=self.data_freq)
            # check if received pre-processed df
            if "y_scaled" in df_i.columns or "t" in df_i.columns:
                raise ValueError(
                    "DataFrame has already been normalized. " "Please provide raw dataframe or future dataframe."
                )
            # Checks
            if len(df_i) == 0 or len(df_i) < self.max_lags:
                raise ValueError(
                    "Insufficient input data for a prediction."
                    "Please supply historic observations (number of rows) of at least max_lags (max of number of n_lags)."
                )
            if len(df_i.columns) == 1 and "ds" in df_i:
                if self.max_lags != 0:
                    raise ValueError("only datestamps provided but y values needed for auto-regression.")
                df_i = self._check_dataframe(df_i, check_y=False, exogenous=False)
            else:
                df_i = self._check_dataframe(df_i, check_y=self.max_lags > 0, exogenous=False)
                # fill in missing nans except for nans at end
                df_i = self._handle_missing_data(df_i, freq=self.data_freq, predicting=True)
            df_prepared = pd.concat((df_prepared, df_i.copy(deep=True).reset_index(drop=True)), ignore_index=True)
        return df_prepared

    def _predict_raw(self, df, df_name, include_components=False):
        """Runs the model to make predictions.

        Predictions are returned in raw vector format without decomposition.
        Predictions are given on a forecast origin basis, not on a target basis.

        Parameters
        ----------
            df : pd.DataFrame
                dataframe containing column ``ds``, ``y``, and optionally``ID`` with all data
            df_name : str
                name of the data params from which the current dataframe refers to (only in case of local_normalization)
            include_components : bool
                whether to return individual components of forecast

        Returns
        -------
            pd.Series
                timestamps referring to the start of the predictions.
            np.array
                array containing the forecasts
            dict[np.array]
                Dictionary of components containing an array of each components contribution to the forecast
        """
        # Receives df with single ID column
        assert len(df["ID"].unique()) == 1
        if "y_scaled" not in df.columns or "t" not in df.columns:
            raise ValueError("Received unprepared dataframe to predict. " "Please call predict_dataframe_to_predict.")
        dataset = self._create_dataset(df, predict_mode=True)
        loader = DataLoader(dataset, batch_size=min(1024, len(df)), shuffle=False, drop_last=False)
        if self.n_forecasts > 1:
            dates = df["ds"].iloc[self.max_lags : -self.n_forecasts + 1]
        else:
            dates = df["ds"].iloc[self.max_lags :]
        predicted_vectors = list()
        component_vectors = None

        with torch.no_grad():
            self.model.eval()

            for inputs, _, meta in loader:
                if self.model.config_trend.trend_global_local == "local":
                    meta_name_tensor = torch.tensor([self.model.id_dict[i] for i in meta["df_name"]])
                elif self.model.config_season is None:
                    meta_name_tensor = None
                elif self.model.config_season.global_local == "local":
                    meta_name_tensor = torch.tensor([self.model.id_dict[i] for i in meta["df_name"]])
                else:
                    meta_name_tensor = None

                inputs["predict_mode"] = True
                predicted = self.model.forward(inputs, meta_name_tensor)

                predicted_vectors.append(predicted.detach().numpy())

                if include_components:
                    components = self.model.compute_components(inputs, meta_name_tensor)
                    if component_vectors is None:
                        component_vectors = {name: [value.detach().numpy()] for name, value in components.items()}
                    else:
                        for name, value in components.items():
                            component_vectors[name].append(value.detach().numpy())

        predicted = np.concatenate(predicted_vectors)
        data_params = self.config_normalization.get_data_params(df_name)
        scale_y, shift_y = data_params["y"].scale, data_params["y"].shift
        predicted = predicted * scale_y + shift_y

        if include_components:
            components = {name: np.concatenate(value) for name, value in component_vectors.items()}
            for name, value in components.items():
                multiplicative = False  # Flag for multiplicative components
                if "trend" in name:
                    trend = value
                elif "event_" in name or "events_" in name:  # accounts for events and holidays
                    event_name = name.split("_")[1]
                    if self.config_events is not None and event_name in self.config_events:
                        if self.config_events[event_name].mode == "multiplicative":
                            multiplicative = True
                    elif (
                        self.config_country_holidays is not None
                        and event_name in self.config_country_holidays.holiday_names
                    ):
                        if self.config_country_holidays.mode == "multiplicative":
                            multiplicative = True
                    elif "multiplicative" in name:
                        multiplicative = True
                elif "season" in name and self.config_season.mode == "multiplicative":
                    multiplicative = True
                elif (
                    "future_regressor_" in name or "future_regressors_" in name
                ) and self.config_regressors is not None:
                    regressor_name = name.split("_")[2]
                    if self.config_regressors is not None and regressor_name in self.config_regressors:
                        if self.config_regressors[regressor_name].mode == "multiplicative":
                            multiplicative = True
                    elif "multiplicative" in regressor_name:
                        multiplicative = True

                # scale additive components
                if not multiplicative:
                    components[name] = value * scale_y
                    if "trend" in name:
                        components[name] += shift_y
                ### scale multiplicative components
                elif multiplicative:
                    components[name] = value * trend * scale_y  # output absolute value of respective additive component

        else:
            components = None

        return dates, predicted, components

    def _convert_raw_predictions_to_raw_df(self, dates, predicted, components=None):
        """Turns forecast-origin-wise predictions into forecast-target-wise predictions.

        Parameters
        ----------
            dates : pd.Series
                timestamps referring to the start of the predictions.
            predicted : np.array
                Array containing the forecasts
            components : dict[np.array]
                Dictionary of components containing an array of each components' contribution to the forecast

        Returns
        -------
            pd. DataFrame
                columns ``ds``, ``y``, and [``step<i>``]

                Note
                ----
                where step<i> refers to the i-step-ahead prediction *made at* this row's datetime.
                e.g. the first forecast step0 is the prediction for this timestamp,
                the step1 is for the timestamp after, ...
                ... step3 is the prediction for 3 steps into the future,
                predicted using information up to (excluding) this datetime.
        """
        all_data = predicted
        df_raw = pd.DataFrame()
        df_raw.insert(0, "ds", dates.values)
        df_raw.insert(1, "ID", "__df__")
        for forecast_lag in range(self.n_forecasts):
            for quantile_idx in range(len(self.config_train.quantiles)):
                # 0 is the median quantile index
                if quantile_idx == 0:
                    step_name = f"step{forecast_lag}"
                else:
                    step_name = f"step{forecast_lag} {self.config_train.quantiles[quantile_idx] * 100}%"
                data = all_data[:, forecast_lag, quantile_idx]
                ser = pd.Series(data=data, name=step_name)
                df_raw = df_raw.merge(ser, left_index=True, right_index=True)
            if components is not None:
                for comp_name, comp_data in components.items():
                    comp_name_ = f"{comp_name}{forecast_lag}"
                    data = comp_data[:, forecast_lag, 0]  # for components the quantiles are ignored for now
                    ser = pd.Series(data=data, name=comp_name_)
                    df_raw = df_raw.merge(ser, left_index=True, right_index=True)
        return df_raw

    def _reshape_raw_predictions_to_forecst_df(self, df, predicted, components):
        """Turns forecast-origin-wise predictions into forecast-target-wise predictions.

        Parameters
        ----------
            df : pd.DataFrame
                input dataframe
            predicted : np.array
                Array containing the forecasts
            components : dict[np.array]
                Dictionary of components containing an array of each components' contribution to the forecast

        Returns
        -------
            pd.DataFrame
                columns ``ds``, ``y``, ``trend`` and [``yhat<i>``]

                Note
                ----
                where yhat<i> refers to the i-step-ahead prediction for this row's datetime.
                e.g. yhat3 is the prediction for this datetime, predicted 3 steps ago, "3 steps old".
        """
        # Receives df with single ID column
        assert len(df["ID"].unique()) == 1
        cols = ["ds", "y", "ID"]  # cols to keep from df
        df_forecast = pd.concat((df[cols],), axis=1)
        # create a line for each forecast_lag
        # 'yhat<i>' is the forecast for 'y' at 'ds' from i steps ago.
        for j in range(len(self.config_train.quantiles)):
            for forecast_lag in range(1, self.n_forecasts + 1):
                forecast = predicted[:, forecast_lag - 1, j]
                pad_before = self.max_lags + forecast_lag - 1
                pad_after = self.n_forecasts - forecast_lag
                yhat = np.concatenate(([None] * pad_before, forecast, [None] * pad_after))
                # 0 is the median quantile index
                if j == 0:
                    name = f"yhat{forecast_lag}"
                    df_forecast[f"residual{forecast_lag}"] = yhat - df_forecast["y"]
                else:
                    name = f"yhat{forecast_lag} {round(self.config_train.quantiles[j] * 100, 1)}%"
                df_forecast[name] = yhat

        if components is None:
            return df_forecast

        # else add components
        lagged_components = [
            "ar",
        ]
        if self.config_covar is not None:
            for name in self.config_covar.keys():
                lagged_components.append(f"lagged_regressor_{name}")
        for comp in lagged_components:
            if comp in components:
                for j in range(len(self.config_train.quantiles)):
                    for forecast_lag in range(1, self.n_forecasts + 1):
                        forecast = components[comp][:, forecast_lag - 1, j]  # 0 is the median quantile
                        pad_before = self.max_lags + forecast_lag - 1
                        pad_after = self.n_forecasts - forecast_lag
                        yhat = np.concatenate(([None] * pad_before, forecast, [None] * pad_after))
                        if j == 0:  # temporary condition to add only the median component
                            name = f"{comp}{forecast_lag}"
                            df_forecast[name] = yhat

        # only for non-lagged components
        for comp in components:
            if comp not in lagged_components:
                for j in range(len(self.config_train.quantiles)):
                    forecast_0 = components[comp][0, :, j]
                    forecast_rest = components[comp][1:, self.n_forecasts - 1, j]
                    yhat = np.concatenate(([None] * self.max_lags, forecast_0, forecast_rest))
                    if j == 0:  # temporary condition to add only the median component
                        # add yhat into dataframe, using df_forecast indexing
                        yhat_df = pd.Series(yhat, name=comp).set_axis(df_forecast.index)
                        df_forecast = pd.concat([df_forecast, yhat_df], axis=1, ignore_index=False)
        return df_forecast<|MERGE_RESOLUTION|>--- conflicted
+++ resolved
@@ -1738,7 +1738,6 @@
                 fcst = fcst[fcst["ID"] == df_name].copy(deep=True)
                 log.info(f"Plotting data from ID {df_name}")
 
-<<<<<<< HEAD
         # If multiple steps in the future are predicted, only plot quantiles if highlight_forecast_step_n is set
         if len(self.config_train.quantiles) > 1:
             if self.highlight_forecast_step_n is None and (
@@ -1751,14 +1750,13 @@
             if self.highlight_forecast_step_n is not None and self.n_lags == 0:
                 log.warning("highlight_forecast_step_n is ignored since auto-regression not enabled.")
                 self.highlight_forecast_step_n = None
-=======
+
         # Error if local modelling of season and df_name not provided
         if self.model.config_season is not None:
             if self.model.config_season.global_local == "local" and df_name is None:
                 raise Exception(
                     "df_name parameter is required for multiple time series and local modeling of at least one component."
                 )
->>>>>>> 57b5c9b8
 
         # Check whether the default plotting backend is overwritten
         plotting_backend = (
