import logging
import os
import time
from collections import OrderedDict
from typing import Callable, List, Optional, Type, Union

import matplotlib
import numpy as np
import pandas as pd
import torch
from torch.utils.data import DataLoader

from neuralprophet import configure, df_utils, np_types, time_dataset, time_net, utils, utils_metrics
from neuralprophet.conformal_prediction import conformalize
from neuralprophet.logger import MetricsLogger
from neuralprophet.plot_forecast_matplotlib import plot, plot_components
from neuralprophet.plot_forecast_plotly import plot as plot_plotly
from neuralprophet.plot_forecast_plotly import plot_components as plot_components_plotly
from neuralprophet.plot_model_parameters_matplotlib import plot_parameters
from neuralprophet.plot_model_parameters_plotly import plot_parameters as plot_parameters_plotly
from neuralprophet.plot_utils import get_valid_configuration, log_warning_deprecation_plotly

log = logging.getLogger("NP.forecaster")


class NeuralProphet:
    """NeuralProphet forecaster.

    A simple yet powerful forecaster that models:
    Trend, seasonality, events, holidays, auto-regression, lagged covariates, and future-known regressors.
    Can be regularized and configured to model nonlinear relationships.

    Parameters
    ----------
        COMMENT
        Trend Config
        COMMENT
        growth : {'off' or 'linear'}, default 'linear'
            Set use of trend growth type.

            Options:
                * ``off``: no trend.
                * (default) ``linear``: fits a piece-wise linear trend with ``n_changepoints + 1`` segments
                * ``discontinuous``: For advanced users only - not a conventional trend,
                allows arbitrary jumps at each trend changepoint

        changepoints : {list of str, list of np.datetimes or np.array of np.datetimes}, optional
            Manually set dates at which to include potential changepoints.

            Note
            ----
            Does not accept ``np.array`` of ``np.str``. If not specified, potential changepoints are selected automatically.

        n_changepoints : int
            Number of potential trend changepoints to include.

            Note
            ----
            Changepoints are selected uniformly from the first ``changepoint_range`` proportion of the history.
            Ignored if manual ``changepoints`` list is supplied.
        changepoints_range : float
            Proportion of history in which trend changepoints will be estimated.

            e.g. set to 0.8 to allow changepoints only in the first 80% of training data.
            Ignored if  manual ``changepoints`` list is supplied.
        trend_reg : float, optional
            Parameter modulating the flexibility of the automatic changepoint selection.

            Note
            ----
            Large values (~1-100) will limit the variability of changepoints.
            Small values (~0.001-1.0) will allow changepoints to change faster.
            default: 0 will fully fit a trend to each segment.

        trend_reg_threshold : bool, optional
            Allowance for trend to change without regularization.

            Options
                * ``True``: Automatically set to a value that leads to a smooth trend.
                * (default) ``False``: All changes in changepoints are regularized

        trend_global_local : str, default 'global'
            Modelling strategy of the trend when multiple time series are present.

            Options:
                * ``global``: All the elements are modelled with the same trend.
                * ``local``: Each element is modelled with a different trend.

            Note
            ----
            When only one time series is input, this parameter should not be provided.
            Internally it will be set to ``global``, meaning that all the elements(only one in this case)
            are modelled with the same trend.

        glocal_trend_reg : Optional[Union[bool, float]] = False,
            Parameter to regularize weights to induce similarity between global and local trend

        COMMENT
        Seasonality Config
        COMMENT
        yearly_seasonality : bool, int
            Fit yearly seasonality.

            Options
                * ``True`` or ``False``
                * ``auto``: set automatically
                * ``value``: number of Fourier/linear terms to generate
        yearly_seasonality_glocal_mode : bool, str
            Whether to train the yearly seasonality. Only effective on multiple time series
            Options
                * ``global``
                * ``local``
                * ``glocal``
        weekly_seasonality : bool, int
            Fit monthly seasonality.
            Options
                * ``True`` or ``False``
                * ``auto``: set automatically
                * ``value``: number of Fourier/linear terms to generate
        weekly_seasonality_glocal_mode : bool, str
            Whether to train the weekly seasonality. Only effective on multiple time series
            Options
                * ``global``
                * ``local``
                * ``glocal``
        daily_seasonality : bool, int
            Fit daily seasonality.
            Options
                * ``True`` or ``False``
                * ``auto``: set automatically
                * ``value``: number of Fourier/linear terms to generate
        daily_seasonality_glocal_mode : bool, str
            Whether to train the daily seasonality. Only effective on multiple time series
            Options
                * ``global``
                * ``local``
                * ``glocal``
        seasonality_mode : str
            Specifies mode of seasonality

            Options
                * (default) ``additive``
                * ``multiplicative``
        seasonality_reg : float, optional
            Parameter modulating the strength of the seasonality model.

            Note
            ----
            Smaller values (~0.1-1) allow the model to fit larger seasonal fluctuations,
            larger values (~1-100) dampen the seasonality.
            default: None, no regularization
        season_global_local : str, default 'global'
            Modelling strategy of the general/default seasonality when multiple time series are present.
            Options:
                * ``global``: All the elements are modelled with the same seasonality.
                * ``local``: Each element is modelled with a different seasonality.
            Note
            ----
            When only one time series is input, this parameter should not be provided.
            Internally it will be set to ``global``, meaning that all the elements(only one in this case)
            are modelled with the same seasonality.

        COMMENT
        AR Config
        COMMENT
        n_lags : int
            Previous time series steps to include in auto-regression. Aka AR-order
        ar_reg : float, optional
            how much sparsity to induce in the AR-coefficients

            Note
            ----
            Large values (~1-100) will limit the number of nonzero coefficients dramatically.
            Small values (~0.001-1.0) will allow more non-zero coefficients.
            default: 0 no regularization of coefficients.

        COMMENT
        Model Config
        COMMENT
        n_forecasts : int
            Number of steps ahead of prediction time step to forecast.
        num_hidden_layers : int, optional
            number of hidden layer to include in AR-Net (defaults to 0)
        d_hidden : int, optional
            dimension of hidden layers of the AR-Net. Ignored if ``num_hidden_layers`` == 0.

        COMMENT
        Train Config
        COMMENT
        learning_rate : float
            Maximum learning rate setting for 1cycle policy scheduler.

            Note
            ----
            Default ``None``: Automatically sets the ``learning_rate`` based on a learning rate range test.
            For manual user input, (try values ~0.001-10).
        epochs : int
            Number of epochs (complete iterations over dataset) to train model.

            Note
            ----
            Default ``None``: Automatically sets the number of epochs based on dataset size.
            For best results also leave batch_size to None. For manual values, try ~5-500.
        batch_size : int
            Number of samples per mini-batch.

            If not provided, ``batch_size`` is approximated based on dataset size.
            For manual values, try ~8-1024.
            For best results also leave ``epochs`` to ``None``.
        newer_samples_weight: float, default 2.0
            Sets factor by which the model fit is skewed towards more recent observations.

            Controls the factor by which final samples are weighted more compared to initial samples.
            Applies a positional weighting to each sample's loss value.

            e.g. ``newer_samples_weight = 2``: final samples are weighted twice as much as initial samples.
        newer_samples_start: float, default 0.0
            Sets beginning of 'newer' samples as fraction of training data.

            Throughout the range of 'newer' samples, the weight is increased
            from ``1.0/newer_samples_weight`` initially to 1.0 at the end,
            in a monotonously increasing function (cosine from pi to 2*pi).
        loss_func : str, torch.nn.functional.loss
            Type of loss to use:

            Options
                * (default) ``Huber``: Huber loss function
                * ``MSE``: Mean Squared Error loss function
                * ``MAE``: Mean Absolute Error loss function
                * ``torch.nn.functional.loss.``: loss or callable for custom loss, eg. L1-Loss

            Examples
            --------
            >>> from neuralprophet import NeuralProphet
            >>> import torch
            >>> import torch.nn as nn
            >>> m = NeuralProphet(loss_func=torch.nn.L1Loss)

        collect_metrics : list of str, dict, bool
            Set metrics to compute.

            Options
                * (default) ``True``: [``mae``, ``rmse``]
                * ``False``: No metrics
                * ``list``:  Valid options: [``mae``, ``rmse``, ``mse``]
                * ``dict``:  Collection of torchmetrics.Metric objects

            Examples
            --------
            >>> from neuralprophet import NeuralProphet
            >>> m = NeuralProphet(collect_metrics=["MSE", "MAE", "RMSE"])

        COMMENT
        Uncertainty Estimation
        COMMENT
        quantiles : list, default None
            A list of float values between (0, 1) which indicate the set of quantiles to be estimated.

        COMMENT
        Missing Data
        COMMENT
        impute_missing : bool
            whether to automatically impute missing dates/values

            Note
            ----
            imputation follows a linear method up to 20 missing values, more are filled with trend.
        impute_linear : int
            maximal number of missing dates/values to be imputed linearly (default: ``10``)
        impute_rolling : int
            maximal number of missing dates/values to be imputed
            using rolling average (default: ``10``)
        drop_missing : bool
            whether to automatically drop missing samples from the data

            Options
                * (default) ``False``: Samples containing NaN values are not dropped.
                * ``True``: Any sample containing at least one NaN value will be dropped.

        COMMENT
        Data Normalization
        COMMENT
        normalize : str
            Type of normalization to apply to the time series.

            Options
                * ``off`` bypasses data normalization
                * (default, binary timeseries) ``minmax`` scales the minimum value to 0.0 and the maximum value to 1.0
                * ``standardize`` zero-centers and divides by the standard deviation
                * (default) ``soft`` scales the minimum value to 0.0 and the 95th quantile to 1.0
                * ``soft1`` scales the minimum value to 0.1 and the 90th quantile to 0.9
        global_normalization : bool
            Activation of global normalization

            Options
                * ``True``: dict of dataframes is used as global_time_normalization
                * (default) ``False``: local normalization
        global_time_normalization : bool
            Specifies global time normalization

            Options
                * (default) ``True``: only valid in case of global modeling local normalization
                * ``False``: set time data_params locally
        unknown_data_normalization : bool
            Specifies unknown data normalization

            Options
                * ``True``: test data is normalized with global data params even if trained with local data params (global modeling with local normalization)
                * (default) ``False``: no global modeling with local normalization
        accelerator: str
            Name of accelerator from pytorch_lightning.accelerators to use for training. Use "auto" to automatically select an available accelerator.
            Provide `None` to deactivate the use of accelerators.
        trainer_config: dict
            Dictionary of additional trainer configuration parameters.
    """

    def __init__(
        self,
        growth: np_types.GrowthMode = "linear",
        changepoints: Optional[list] = None,
        n_changepoints: int = 10,
        changepoints_range: float = 0.8,
        trend_reg: float = 0,
        trend_reg_threshold: Optional[Union[bool, float]] = False,
        trend_global_local: str = "global",
        glocal_trend_reg: Optional[Union[bool, float]] = False,
        yearly_seasonality: np_types.SeasonalityArgument = "auto",
        yearly_seasonality_glocal_mode: np_types.SeasonalityArgument = "auto",
        weekly_seasonality: np_types.SeasonalityArgument = "auto",
        weekly_seasonality_glocal_mode: np_types.SeasonalityArgument = "auto",
        daily_seasonality: np_types.SeasonalityArgument = "auto",
        daily_seasonality_glocal_mode: np_types.SeasonalityArgument = "auto",
        seasonality_mode: np_types.SeasonalityMode = "additive",
        seasonality_reg: float = 0,
        season_global_local: np_types.SeasonGlobalLocalMode = "global",
        n_forecasts: int = 1,
        n_lags: int = 0,
        num_hidden_layers: int = 0,
        d_hidden: Optional[int] = None,
        ar_reg: Optional[float] = None,
        learning_rate: Optional[float] = None,
        epochs: Optional[int] = None,
        batch_size: Optional[int] = None,
        loss_func: Union[str, torch.nn.modules.loss._Loss, Callable] = "Huber",
        optimizer: Union[str, Type[torch.optim.Optimizer]] = "AdamW",
        newer_samples_weight: float = 2,
        newer_samples_start: float = 0.0,
        quantiles: List[float] = [],
        impute_missing: bool = True,
        impute_linear: int = 10,
        impute_rolling: int = 10,
        drop_missing: bool = False,
        collect_metrics: np_types.CollectMetricsMode = True,
        normalize: np_types.NormalizeMode = "auto",
        global_normalization: bool = False,
        global_time_normalization: bool = True,
        unknown_data_normalization: bool = False,
        accelerator: Optional[str] = None,
        trainer_config: dict = {},
    ):
        # General
        self.name = "NeuralProphet"
        self.n_forecasts = n_forecasts

        # Data Normalization settings
        self.config_normalization = configure.Normalization(
            normalize=normalize,
            global_normalization=global_normalization,
            global_time_normalization=global_time_normalization,
            unknown_data_normalization=unknown_data_normalization,
        )

        # Missing Data Preprocessing
        self.config_missing = configure.MissingDataHandling(
            impute_missing=impute_missing,
            impute_linear=impute_linear,
            impute_rolling=impute_rolling,
            drop_missing=drop_missing,
        )

        # Training
        self.config_train = configure.Train(
            quantiles=quantiles,
            learning_rate=learning_rate,
            epochs=epochs,
            batch_size=batch_size,
            loss_func=loss_func,
            optimizer=optimizer,
            newer_samples_weight=newer_samples_weight,
            newer_samples_start=newer_samples_start,
            trend_reg_threshold=trend_reg_threshold,
        )

        if isinstance(collect_metrics, list):
            log.info(
                DeprecationWarning(
                    "Providing metrics to collect via `collect_metrics` in NeuralProphet is deprecated and will be removed in a future version. The metrics are now configure in the `fit()` method via `metrics`."
                )
            )
        self.metrics = utils_metrics.get_metrics(collect_metrics)

        # AR
        self.config_ar = configure.AR(
            n_lags=n_lags,
            ar_reg=ar_reg,
        )
        self.n_lags = self.config_ar.n_lags
        self.max_lags = self.n_lags

        # Model
        self.config_model = configure.Model(
            num_hidden_layers=num_hidden_layers,
            d_hidden=d_hidden,
        )

        # Trend
        self.config_trend = configure.Trend(
            growth=growth,
            changepoints=changepoints,
            n_changepoints=n_changepoints,
            changepoints_range=changepoints_range,
            trend_reg=trend_reg,
            trend_reg_threshold=trend_reg_threshold,
            trend_global_local=trend_global_local,
            glocal_trend_reg=glocal_trend_reg,
        )

        # Seasonality
        self.config_seasonality = configure.ConfigSeasonality(
            mode=seasonality_mode,
            reg_lambda=seasonality_reg,
            yearly_arg=yearly_seasonality,
            weekly_arg=weekly_seasonality,
            daily_arg=daily_seasonality,
            global_local=season_global_local,
            yearly_global_local=yearly_seasonality_glocal_mode,
            weekly_global_local=weekly_seasonality_glocal_mode,
            daily_global_local=daily_seasonality_glocal_mode,
        )

        # Events
        self.config_events: Optional[configure.ConfigEvents] = None
        self.config_country_holidays: Optional[configure.ConfigCountryHolidays] = None

        # Extra Regressors
        self.config_lagged_regressors: Optional[configure.ConfigLaggedRegressors] = None
        self.config_regressors: Optional[configure.ConfigFutureRegressors] = None

        # set during fit()
        self.data_freq = None

        # Set during _train()
        self.model = None
        self.fitted = False
        self.data_params = None

        # Pytorch Lightning Trainer
        self.metrics_logger = MetricsLogger(save_dir=os.getcwd())
        self.accelerator = accelerator
        self.trainer_config = trainer_config
        self.trainer = None

        # set during prediction
        self.future_periods = None
        self.predict_steps = self.n_forecasts
        # later set by user (optional)
        self.highlight_forecast_step_n = None
        self.true_ar_weights = None

    def add_lagged_regressor(
        self,
        names,
        n_lags: Union[int, np_types.Literal["auto", "scalar"]] = "auto",
        regularization: Optional[float] = None,
        normalize="auto",
    ):
        """Add a covariate or list of covariate time series as additional lagged regressors to be used for fitting and predicting.
        The dataframe passed to ``fit`` and ``predict`` will have the column with the specified name to be used as
        lagged regressor. When normalize=True, the covariate will be normalized unless it is binary.

        Parameters
        ----------
            names : string or list
                name of the regressor/list of regressors.
            n_lags : int
                previous regressors time steps to use as input in the predictor (covar order)
                if ``auto``, time steps will be equivalent to the AR order (default)
                if ``scalar``, all the regressors will only use last known value as input
            regularization : float
                optional  scale for regularization strength
            normalize : bool
                optional, specify whether this regressor will benormalized prior to fitting.
                if ``auto``, binary regressors will not be normalized.
        """
        if n_lags == 0 or n_lags is None:
            n_lags = 0
            log.warning(
                "Please, set n_lags to a value greater than 0 or to the options 'scalar' or 'auto'. No lags will be added to regressors when n_lags = 0 or n_lags is None"
            )
        if n_lags == "auto":
            if self.n_lags is not None and self.n_lags > 0:
                n_lags = self.n_lags
                log.info(
                    f"n_lags = 'auto', number of lags for regressor is set to Autoregression number of lags ({self.n_lags})"
                )
            else:
                n_lags = 1
                log.info(
                    "n_lags = 'auto', but there is no lags for Autoregression. Number of lags for regressor is automatically set to 1"
                )
        if n_lags == "scalar":
            n_lags = 1
            log.info("n_lags = 'scalar', number of lags for regressor is set to 1")
        only_last_value = False if n_lags > 1 else True
        if self.fitted:
            raise Exception("Regressors must be added prior to model fitting.")
        if not isinstance(names, list):
            names = [names]
        for name in names:
            self._validate_column_name(name)
            if self.config_lagged_regressors is None:
                self.config_lagged_regressors = OrderedDict()
            self.config_lagged_regressors[name] = configure.LaggedRegressor(
                reg_lambda=regularization,
                normalize=normalize,
                as_scalar=only_last_value,
                n_lags=n_lags,
            )
        return self

    def add_future_regressor(self, name, regularization=None, normalize="auto", mode="additive"):
        """Add a regressor as lagged covariate with order 1 (scalar) or as known in advance (also scalar).

        The dataframe passed to :meth:`fit`  and :meth:`predict` will have a column with the specified name to be used as
        a regressor. When normalize=True, the regressor will be normalized unless it is binary.

        Note
        ----
        Future Regressors have to be known for the entire forecast horizon, e.g. ``n_forecasts`` into the future.

        Parameters
        ----------
            name : string
                name of the regressor.
            regularization : float
                optional  scale for regularization strength
            normalize : bool
                optional, specify whether this regressor will be normalized prior to fitting.

                Note
                ----
                if ``auto``, binary regressors will not be normalized.
            mode : str
                ``additive`` (default) or ``multiplicative``.
        """
        if self.fitted:
            raise Exception("Regressors must be added prior to model fitting.")
        if regularization is not None:
            if regularization < 0:
                raise ValueError("regularization must be >= 0")
            if regularization == 0:
                regularization = None
        self._validate_column_name(name)

        if self.config_regressors is None:
            self.config_regressors = OrderedDict()
        self.config_regressors[name] = configure.Regressor(reg_lambda=regularization, normalize=normalize, mode=mode)
        return self

    def add_events(self, events, lower_window=0, upper_window=0, regularization=None, mode="additive"):
        """
        Add user specified events and their corresponding lower, upper windows and the
        regularization parameters into the NeuralProphet object

        Parameters
        ----------
            events : str, list
                name or list of names of user specified events
            lower_window : int
                the lower window for the events in the list of events
            upper_window : int
                the upper window for the events in the list of events
            regularization : float
                optional  scale for regularization strength
            mode : str
                ``additive`` (default) or ``multiplicative``.

        """
        if self.fitted:
            raise Exception("Events must be added prior to model fitting.")

        if self.config_events is None:
            self.config_events = OrderedDict({})

        if regularization is not None:
            if regularization < 0:
                raise ValueError("regularization must be >= 0")
            if regularization == 0:
                regularization = None

        if not isinstance(events, list):
            events = [events]

        for event_name in events:
            self._validate_column_name(event_name)
            self.config_events[event_name] = configure.Event(
                lower_window=lower_window, upper_window=upper_window, reg_lambda=regularization, mode=mode
            )
        return self

    def add_country_holidays(self, country_name, lower_window=0, upper_window=0, regularization=None, mode="additive"):
        """
        Add a country into the NeuralProphet object to include country specific holidays
        and create the corresponding configs such as lower, upper windows and the regularization
        parameters

        Holidays can only be added for a single country. Calling the function
        multiple times will override already added country holidays.

        Parameters
        ----------
            country_name : str, list
                name or list of names of the country
            lower_window : int
                the lower window for all the country holidays
            upper_window : int
                the upper window for all the country holidays
            regularization : float
                optional  scale for regularization strength
            mode : str
                ``additive`` (default) or ``multiplicative``.
        """
        if self.fitted:
            raise Exception("Country must be specified prior to model fitting.")
        if self.config_country_holidays:
            log.warning(
                "Country holidays can only be added for a single country. Previous country holidays were overridden."
            )

        if regularization is not None:
            if regularization < 0:
                raise ValueError("regularization must be >= 0")
            if regularization == 0:
                regularization = None
        self.config_country_holidays = configure.Holidays(
            country=country_name,
            lower_window=lower_window,
            upper_window=upper_window,
            reg_lambda=regularization,
            mode=mode,
        )
        self.config_country_holidays.init_holidays()
        return self

    def add_seasonality(self, name, period, fourier_order, global_local="global"):
        """Add a seasonal component with specified period, number of Fourier components, and regularization.

        Increasing the number of Fourier components allows the seasonality to change more quickly
        (at risk of overfitting).
        Note: regularization and mode (additive/multiplicative) are set in the main init.

        Parameters
        ----------
            name : string
                name of the seasonality component.
            period : float
                number of days in one period.
            fourier_order : int
                number of Fourier components to use.
            global_local : str
                glocal modelling mode.

        """
        if self.fitted:
            raise Exception("Seasonality must be added prior to model fitting.")
        if name in ["daily", "weekly", "yearly"]:
            log.error("Please use inbuilt daily, weekly, or yearly seasonality or set another name.")
        # Do not Allow overwriting built-in seasonalities
        self._validate_column_name(name, seasons=True)
        if fourier_order <= 0:
            raise ValueError("Fourier Order must be > 0")
<<<<<<< HEAD
        self.config_season.append(
            name=name, period=period, resolution=fourier_order, arg="custom", global_local=global_local
        )
=======
        self.config_seasonality.append(name=name, period=period, resolution=fourier_order, arg="custom")
>>>>>>> 10379907
        return self

    def fit(
        self,
        df: pd.DataFrame,
        freq: str = "auto",
        validation_df: pd.DataFrame = None,
        epochs: int = None,
        batch_size: int = None,
        learning_rate: float = None,
        early_stopping: bool = False,
        minimal: bool = False,
        metrics: np_types.CollectMetricsMode = None,
        progress: Optional[str] = "bar",
        checkpointing: bool = False,
        continue_training: bool = False,
        num_workers: int = 0,
    ):
        """Train, and potentially evaluate model.

        Training/validation metrics may be distorted in case of auto-regression,
        if a large number of NaN values are present in df and/or validation_df.

        Parameters
        ----------
            df : pd.DataFrame
                containing column ``ds``, ``y``, and optionally``ID`` with all data
            freq : str
                Data step sizes. Frequency of data recording,

                Note
                ----
                Any valid frequency for pd.date_range, such as ``5min``, ``D``, ``MS`` or ``auto`` (default) to automatically set frequency.
            validation_df : pd.DataFrame, dict
                If provided, model with performance  will be evaluated after each training epoch over this data.
            epochs : int
                Number of epochs to train for. If None, uses the number of epochs specified in the model config.
            batch_size : int
                Batch size for training. If None, uses the batch size specified in the model config.
            learning_rate : float
                Learning rate for training. If None, uses the learning rate specified in the model config.
            early_stopping : bool
                Flag whether to use early stopping to stop training when training / validation loss is no longer improving.
            minimal : bool
                Minimal mode deactivates metrics, the progress bar and checkpointing. Control more granular by using the `metrics`, `progress` and `checkpointing` parameters.
            metrics : bool
                Flag whether to collect metrics during training. If None, uses the metrics specified in the model config.
            progress : str
                Flag whether to show a progress bar during training. If None, uses the progress specified in the model config.

                Options
                * (default) ``bar``
                * ``plot``
                * `None`
            checkpointing : bool
                Flag whether to save checkpoints during training
            continue_training : bool
                Flag whether to continue training from the last checkpoint
            num_workers : int
                Number of workers for data loading. If 0, data will be loaded in the main process.
                Note: using multiple workers and therefore distributed training might significantly increase
                the training time since each batch needs to be copied to each worker for each epoch. Keeping
                all data on the main process might be faster for most datasets.

        Returns
        -------
            pd.DataFrame
                metrics with training and potentially evaluation metrics
        """
        # Configuration
        if epochs is not None:
            self.config_train.epochs = epochs

        if batch_size is not None:
            self.config_train.batch_size = batch_size

        if learning_rate is not None:
            self.config_train.learning_rate = learning_rate

        if early_stopping is not None:
            self.early_stopping = early_stopping

        if metrics is not None:
            self.metrics = utils_metrics.get_metrics(metrics)

        # Warnings
        if early_stopping:
            reg_enabled = utils.check_for_regularization(
                [
                    self.config_seasonality,
                    self.config_regressors,
                    self.config_ar,
                    self.config_events,
                    self.config_country_holidays,
                    self.config_trend,
                    self.config_lagged_regressors,
                ]
            )
            if reg_enabled:
                log.warning(
                    "Early stopping is enabled, but regularization only starts after half the number of configured epochs. \
                    If you see no impact of the regularization, turn off the early_stopping or reduce the number of epochs to train for."
                )

        if progress == "plot" and metrics is False:
            log.warning("Progress plot requires metrics to be enabled. Enabling the default metrics.")
            metrics = metrics.get_metrics(True)

        if minimal:
            checkpointing = False
            self.metrics = False
            progress = None

        # Setup
        # List of different time series IDs, for global-local modelling (if enabled)
        df, _, _, self.id_list = df_utils.prep_or_copy_df(df)

        # When only one time series is input, self.id_list = ['__df__']
        self.num_trends_modelled = len(self.id_list) if self.config_trend.trend_global_local == "local" else 1
<<<<<<< HEAD
        self.num_seasonalities_modelled = len(self.id_list) if self.config_season.global_local == "local" else 1
        self.num_seasonalities_modelled_dict = OrderedDict()
        for seas in self.config_season.periods:
            self.num_seasonalities_modelled_dict[seas] = (
                len(self.id_list) if self.config_season.periods[seas].global_local == "local" else 1
            )
=======
        self.num_seasonalities_modelled = len(self.id_list) if self.config_seasonality.global_local == "local" else 1
        self.meta_used_in_model = self.num_trends_modelled != 1 or self.num_seasonalities_modelled != 1
>>>>>>> 10379907

        if self.fitted is True and not continue_training:
            log.error("Model has already been fitted. Re-fitting may break or produce different results.")
        self.max_lags = df_utils.get_max_num_lags(self.config_lagged_regressors, self.n_lags)
        if self.max_lags == 0 and self.n_forecasts > 1:
            self.n_forecasts = 1
            self.predict_steps = 1
            log.warning(
                "Changing n_forecasts to 1. Without lags, the forecast can be "
                "computed for any future time, independent of lagged values"
            )

        # Pre-processing
        df, _, _, _ = df_utils.prep_or_copy_df(df)
        df = self._check_dataframe(df, check_y=True, exogenous=True)
        self.data_freq = df_utils.infer_frequency(df, n_lags=self.max_lags, freq=freq)
        df = self._handle_missing_data(df, freq=self.data_freq)

        # Training
        if validation_df is None:
            metrics_df = self._train(
                df,
                progress_bar_enabled=bool(progress),
                metrics_enabled=bool(self.metrics),
                checkpointing_enabled=checkpointing,
                continue_training=continue_training,
                num_workers=num_workers,
            )
        else:
            df_val, _, _, _ = df_utils.prep_or_copy_df(validation_df)
            df_val = self._check_dataframe(df_val, check_y=False, exogenous=False)
            df_val = self._handle_missing_data(df_val, freq=self.data_freq)
            metrics_df = self._train(
                df,
                df_val=df_val,
                progress_bar_enabled=bool(progress),
                metrics_enabled=bool(self.metrics),
                checkpointing_enabled=checkpointing,
                continue_training=continue_training,
                num_workers=num_workers,
            )

        # Show training plot
        if progress == "plot":
            if validation_df is None:
                fig = matplotlib.pyplot.plot(metrics_df[["Loss"]])
            else:
                fig = matplotlib.pyplot.plot(metrics_df[["Loss", "Loss_val"]])
            # Only display the plot if the session is interactive, eg. do not show in github actions since it
            # causes an error in the Windows and MacOS environment
            if matplotlib.is_interactive():
                fig.show()

        self.fitted = True
        return metrics_df

    def predict(self, df, decompose=True, raw=False):
        """Runs the model to make predictions.

        Expects all data needed to be present in dataframe.
        If you are predicting into the unknown future and need to add future regressors or events,
        please prepare data with make_future_dataframe.

        Parameters
        ----------
            df : pd.DataFrame
                dataframe containing column ``ds``, ``y``, and optionally``ID`` with data
            decompose : bool
                whether to add individual components of forecast to the dataframe
            raw : bool
                specifies raw data

                Options
                    * (default) ``False``: returns forecasts sorted by target (highlighting forecast age)
                    * ``True``: return the raw forecasts sorted by forecast start date

        Returns
        -------
            pd.DataFrame
                dependent on ``raw``

                Note
                ----

                ``raw == True``: columns ``ds``, ``y``, and [``step<i>``] where step<i> refers to the i-step-ahead
                prediction *made at* this row's datetime, e.g. step3 is the prediction for 3 steps into the future,
                predicted using information up to (excluding) this datetime.

                ``raw == False``: columns ``ds``, ``y``, ``trend`` and [``yhat<i>``] where yhat<i> refers to
                the i-step-ahead prediction for this row's datetime,
                e.g. yhat3 is the prediction for this datetime, predicted 3 steps ago, "3 steps old".
        """
        if raw:
            log.warning("Raw forecasts are incompatible with plotting utilities")
        if self.fitted is False:
            raise ValueError("Model has not been fitted. Predictions will be random.")
        df, received_ID_col, received_single_time_series, _ = df_utils.prep_or_copy_df(df)
        # to get all forecasteable values with df given, maybe extend into future:
        df, periods_added = self._maybe_extend_df(df)
        df = self._prepare_dataframe_to_predict(df)
        # normalize
        df = self._normalize(df)
        forecast = pd.DataFrame()
        for df_name, df_i in df.groupby("ID"):
            dates, predicted, components = self._predict_raw(df_i, df_name, include_components=decompose)
            df_i = df_utils.drop_missing_from_df(
                df_i, self.config_missing.drop_missing, self.predict_steps, self.n_lags
            )
            if raw:
                fcst = self._convert_raw_predictions_to_raw_df(dates, predicted, components)
                if periods_added[df_name] > 0:
                    fcst = fcst[:-1]
            else:
                fcst = self._reshape_raw_predictions_to_forecst_df(df_i, predicted, components)
                if periods_added[df_name] > 0:
                    fcst = fcst[: -periods_added[df_name]]
            forecast = pd.concat((forecast, fcst), ignore_index=True)
        df = df_utils.return_df_in_original_format(forecast, received_ID_col, received_single_time_series)
        self.predict_steps = self.n_forecasts
        return df

    def test(self, df):
        """Evaluate model on holdout data.

        Parameters
        ----------
            df : pd.DataFrame
                dataframe containing column ``ds``, ``y``, and optionally``ID`` with with holdout data
        Returns
        -------
            pd.DataFrame
                evaluation metrics
        """
        df, _, _, _ = df_utils.prep_or_copy_df(df)
        if self.fitted is False:
            log.warning("Model has not been fitted. Test results will be random.")
        df = self._check_dataframe(df, check_y=True, exogenous=True)
        _ = df_utils.infer_frequency(df, n_lags=self.max_lags, freq=self.data_freq)
        df = self._handle_missing_data(df, freq=self.data_freq)
        loader = self._init_val_loader(df)
        # Use Lightning to calculate metrics
        val_metrics = self.trainer.test(self.model, dataloaders=loader)
        val_metrics_df = pd.DataFrame(val_metrics)
        # TODO Check whether supported by Lightning
        if not self.config_normalization.global_normalization:
            log.warning("Note that the metrics are displayed in normalized scale because of local normalization.")
        return val_metrics_df

    def split_df(self, df, freq="auto", valid_p=0.2, local_split=False):
        """Splits timeseries df into train and validation sets.
        Prevents leakage of targets. Sharing/Overbleed of inputs can be configured.
        Also performs basic data checks and fills in missing data, unless impute_missing is set to ``False``.

        Parameters
        ----------
            df : pd.DataFrame
                dataframe containing column ``ds``, ``y``, and optionally``ID`` with all data
            freq : str
                data step sizes. Frequency of data recording,

                Note
                ----
                Any valid frequency for pd.date_range, such as ``5min``, ``D``, ``MS`` or ``auto`` (default) to automatically set frequency.
            valid_p : float
                fraction of data to use for holdout validation set, targets will still never be shared.
            local_split : bool
                Each dataframe will be split according to valid_p locally (in case of dict of dataframes

        Returns
        -------
            tuple of two pd.DataFrames

                training data

                validation data

        See Also
        --------
            crossvalidation_split_df : Splits timeseries data in k folds for crossvalidation.
            double_crossvalidation_split_df : Splits timeseries data in two sets of k folds for crossvalidation on training and testing data.

        Examples
        --------
            >>> df1 = pd.DataFrame({'ds': pd.date_range(start = '2022-12-01', periods = 5,
            ...                     freq='D'), 'y': [9.59, 8.52, 8.18, 8.07, 7.89]})
            >>> df2 = pd.DataFrame({'ds': pd.date_range(start = '2022-12-09', periods = 5,
            ...                     freq='D'), 'y': [8.71, 8.09, 7.84, 7.65, 8.02]})
            >>> df3 = pd.DataFrame({'ds': pd.date_range(start = '2022-12-09', periods = 5,
            ...                     freq='D'), 'y': [7.67, 7.64, 7.55, 8.25, 8.3]})
            >>> df3
                ds	        y
            0	2022-12-09	7.67
            1	2022-12-10	7.64
            2	2022-12-11	7.55
            3	2022-12-12	8.25
            4	2022-12-13	8.30

        You can split a single dataframe, which also may contain NaN values.
        Please be aware this may affect training/validation performance.
            >>> (df_train, df_val) = m.split_df(df3, valid_p = 0.2)
            >>> df_train
                ds	        y
            0	2022-12-09	7.67
            1	2022-12-10	7.64
            2	2022-12-11	7.55
            3	2022-12-12	8.25
            >>> df_val
                ds	        y
            0	2022-12-13	8.3

        One can define a single df with many time series identified by an 'ID' column.
            >>> df1['ID'] = 'data1'
            >>> df2['ID'] = 'data2'
            >>> df3['ID'] = 'data3'
            >>> df = pd.concat((df1, df2, df3))

        You can use a df with many IDs (especially useful for global modeling), which will account for the time range of the whole group of time series as default.
            >>> (df_train, df_val) = m.split_df(df, valid_p = 0.2)
            >>> df_train
                ds	y	ID
            0	2022-12-01	9.59	data1
            1	2022-12-02	8.52	data1
            2	2022-12-03	8.18	data1
            3	2022-12-04	8.07	data1
            4	2022-12-05	7.89	data1
            5	2022-12-09	8.71	data2
            6	2022-12-10	8.09	data2
            7	2022-12-11	7.84	data2
            8	2022-12-09	7.67	data3
            9	2022-12-10	7.64	data3
            10	2022-12-11	7.55	data3
            >>> df_val
                ds	y	ID
            0	2022-12-12	7.65	data2
            1	2022-12-13	8.02	data2
            2	2022-12-12	8.25	data3
            3	2022-12-13	8.30	data3

        In some applications, splitting locally each time series may be helpful. In this case, one should set `local_split` to True.
            >>> (df_train, df_val) = m.split_df(df, valid_p = 0.2, local_split = True)
            >>> df_train
                ds	y	ID
            0	2022-12-01	9.59	data1
            1	2022-12-02	8.52	data1
            2	2022-12-03	8.18	data1
            3	2022-12-04	8.07	data1
            4	2022-12-09	8.71	data2
            5	2022-12-10	8.09	data2
            6	2022-12-11	7.84	data2
            7	2022-12-12	7.65	data2
            8	2022-12-09	7.67	data3
            9	2022-12-10	7.64	data3
            10	2022-12-11	7.55	data3
            11	2022-12-12	8.25	data3
            >>> df_val
                ds	y	ID
            0	2022-12-05	7.89	data1
            1	2022-12-13	8.02	data2
            2	2022-12-13	8.30	data3
        """
        df, received_ID_col, received_single_time_series, _ = df_utils.prep_or_copy_df(df)
        df = self._check_dataframe(df, check_y=False, exogenous=False)
        freq = df_utils.infer_frequency(df, n_lags=self.max_lags, freq=freq)
        df = self._handle_missing_data(df, freq=freq, predicting=False)
        df_train, df_val = df_utils.split_df(
            df,
            n_lags=self.max_lags,
            n_forecasts=self.n_forecasts,
            valid_p=valid_p,
            inputs_overbleed=True,
            local_split=local_split,
        )
        df_train = df_utils.return_df_in_original_format(df_train, received_ID_col, received_single_time_series)
        df_val = df_utils.return_df_in_original_format(df_val, received_ID_col, received_single_time_series)
        return df_train, df_val

    def crossvalidation_split_df(
        self, df, freq="auto", k=5, fold_pct=0.1, fold_overlap_pct=0.5, global_model_cv_type="global-time"
    ):
        """Splits timeseries data in k folds for crossvalidation.

        Parameters
        ----------
            df : pd.DataFrame
                dataframe containing column ``ds``, ``y``, and optionally``ID`` with all data
            freq : str
                data step sizes. Frequency of data recording,

                Note
                ----
                Any valid frequency for pd.date_range, such as ``5min``, ``D``, ``MS`` or ``auto`` (default) to automatically set frequency.
            k : int
                number of CV folds
            fold_pct : float
                percentage of overall samples to be in each fold
            fold_overlap_pct : float
                percentage of overlap between the validation folds.
            global_model_cv_type : str
                Type of crossvalidation to apply to the dict of time series.

                    options:

                        ``global-time`` (default) crossvalidation is performed according to a timestamp threshold.

                        ``local`` each episode will be crossvalidated locally (may cause time leakage among different episodes)

                        ``intersect`` only the time intersection of all the episodes will be considered. A considerable amount of data may not be used. However, this approach guarantees an equal number of train/test samples for each episode.

        Returns
        -------
            list of k tuples [(df_train, df_val), ...]

                training data

                validation data
        See Also
        --------
            split_df : Splits timeseries df into train and validation sets.
            double_crossvalidation_split_df : Splits timeseries data in two sets of k folds for crossvalidation on training and testing data.

        Examples
        --------
            >>> df1 = pd.DataFrame({'ds': pd.date_range(start = '2022-12-01', periods = 10, freq = 'D'),
            ...                     'y': [9.59, 8.52, 8.18, 8.07, 7.89, 8.09, 7.84, 7.65, 8.71, 8.09]})
            >>> df2 = pd.DataFrame({'ds': pd.date_range(start = '2022-12-02', periods = 10, freq = 'D'),
            ...                     'y': [8.71, 8.09, 7.84, 7.65, 8.02, 8.52, 8.18, 8.07, 8.25, 8.30]})
            >>> df3 = pd.DataFrame({'ds': pd.date_range(start = '2022-12-03', periods = 10, freq = 'D'),
            ...                     'y': [7.67, 7.64, 7.55, 8.25, 8.32, 9.59, 8.52, 7.55, 8.25, 8.09]})
            >>> df3
                ds	        y
            0	2022-12-03	7.67
            1	2022-12-04	7.64
            2	2022-12-05	7.55
            3	2022-12-06	8.25
            4	2022-12-07	8.32
            5	2022-12-08	9.59
            6	2022-12-09	8.52
            7	2022-12-10	7.55
            8	2022-12-11	8.25
            9	2022-12-12	8.09

        You can create folds for a single dataframe.
            >>> folds = m.crossvalidation_split_df(df3, k = 2, fold_pct = 0.2)
            >>> folds
            [(  ds            y
                0 2022-12-03  7.67
                1 2022-12-04  7.64
                2 2022-12-05  7.55
                3 2022-12-06  8.25
                4 2022-12-07  8.32
                5 2022-12-08  9.59
                6 2022-12-09  8.52,
                ds            y
                0 2022-12-10  7.55
                1 2022-12-11  8.25),
            (   ds            y
                0 2022-12-03  7.67
                1 2022-12-04  7.64
                2 2022-12-05  7.55
                3 2022-12-06  8.25
                4 2022-12-07  8.32
                5 2022-12-08  9.59
                6 2022-12-09  8.52
                7 2022-12-10  7.55,
                ds            y
                0 2022-12-11  8.25
                1 2022-12-12  8.09)]

        We can also create a df with many IDs.
            >>> df1['ID'] = 'data1'
            >>> df2['ID'] = 'data2'
            >>> df3['ID'] = 'data3'
            >>> df = pd.concat((df1, df2, df3))

        When using the df with many IDs, there are three types of possible crossvalidation. The default crossvalidation is performed according to a timestamp threshold. In this case, we can have a different number of samples for each time series per fold. This approach prevents time leakage.
            >>> folds = m.crossvalidation_split_df(df, k = 2, fold_pct = 0.2)
        One can notice how each of the folds has a different number of samples for the validation set. Nonetheless, time leakage does not occur.
            >>> folds[0][1]
                ds	y	ID
            0	2022-12-10	8.09	data1
            1	2022-12-10	8.25	data2
            2	2022-12-11	8.30	data2
            3	2022-12-10	7.55	data3
            4	2022-12-11	8.25	data3
            >>> folds[1][1]
                ds	y	ID
            0	2022-12-11	8.30	data2
            1	2022-12-11	8.25	data3
            2	2022-12-12	8.09	data3
        In some applications, crossvalidating each of the time series locally may be more adequate.
            >>> folds = m.crossvalidation_split_df(df, k = 2, fold_pct = 0.2, global_model_cv_type = 'local')
        In this way, we prevent a different number of validation samples in each fold.
            >>> folds[0][1]
                ds	y	ID
            0	2022-12-08	7.65	data1
            1	2022-12-09	8.71	data1
            2	2022-12-09	8.07	data2
            3	2022-12-10	8.25	data2
            4	2022-12-10	7.55	data3
            5	2022-12-11	8.25	data3
            >>> folds[1][1]
                ds	y	ID
            0	2022-12-09	8.71	data1
            1	2022-12-10	8.09	data1
            2	2022-12-10	8.25	data2
            3	2022-12-11	8.30	data2
            4	2022-12-11	8.25	data3
            5	2022-12-12	8.09	data3
        The last type of global model crossvalidation gets the time intersection among all the time series used. There is no time leakage in this case, and we preserve the same number of samples per fold. The only drawback of this approach is that some of the samples may not be used (those not in the time intersection).
            >>> folds = m.crossvalidation_split_df(df, k = 2, fold_pct = 0.2, global_model_cv_type = 'intersect')
            >>> folds[0][1]
                ds	y	ID
            0	2022-12-09	8.71	data1
            1	2022-12-09	8.07	data2
            2	2022-12-09	8.52	data3
            0 2022-12-09  8.52}
            >>> folds[1][1]
                ds	y	ID
            0	2022-12-10	8.09	data1
            1	2022-12-10	8.25	data2
            2	2022-12-10	7.55	data3
        """
        df, received_ID_col, received_single_time_series, _ = df_utils.prep_or_copy_df(df)
        df = self._check_dataframe(df, check_y=False, exogenous=False)
        freq = df_utils.infer_frequency(df, n_lags=self.max_lags, freq=freq)
        df = self._handle_missing_data(df, freq=freq, predicting=False)
        folds = df_utils.crossvalidation_split_df(
            df,
            n_lags=self.max_lags,
            n_forecasts=self.n_forecasts,
            k=k,
            fold_pct=fold_pct,
            fold_overlap_pct=fold_overlap_pct,
            global_model_cv_type=global_model_cv_type,
        )
        if not received_ID_col and received_single_time_series:
            # Delete ID column (__df__) of df_train and df_val of all folds in case ID was not previously provided
            for i in range(len(folds)):
                del folds[i][0]["ID"]
                del folds[i][1]["ID"]
        return folds

    def double_crossvalidation_split_df(self, df, freq="auto", k=5, valid_pct=0.10, test_pct=0.10):
        """Splits timeseries data in two sets of k folds for crossvalidation on training and testing data.

        Parameters
        ----------
            df : pd.DataFrame
                dataframe containing column ``ds``, ``y``, and optionally``ID`` with all data
            freq : str
                data step sizes. Frequency of data recording,

                Note
                ----
                Any valid frequency for pd.date_range, such as ``5min``, ``D``, ``MS`` or ``auto`` (default) to automatically set frequency.
            k : int
                number of CV folds
            valid_pct : float
                percentage of overall samples to be in validation
            test_pct : float
                percentage of overall samples to be in test

        Returns
        -------
            tuple of k tuples [(folds_val, folds_test), …]
                elements same as :meth:`crossvalidation_split_df` returns
        """
        df, _, _, _ = df_utils.prep_or_copy_df(df)
        df = self._check_dataframe(df, check_y=False, exogenous=False)
        freq = df_utils.infer_frequency(df, n_lags=self.max_lags, freq=freq)
        df = self._handle_missing_data(df, freq=freq, predicting=False)
        folds_val, folds_test = df_utils.double_crossvalidation_split_df(
            df,
            n_lags=self.max_lags,
            n_forecasts=self.n_forecasts,
            k=k,
            valid_pct=valid_pct,
            test_pct=test_pct,
        )
        return folds_val, folds_test

    def create_df_with_events(self, df, events_df):
        """
        Create a concatenated dataframe with the time series data along with the events data expanded.

        Parameters
        ----------
            df : pd.DataFrame
                dataframe containing column ``ds``, ``y``, and optionally``ID`` with all data
            events_df : dict, pd.DataFrame
                containing column ``ds`` and ``event``

        Returns
        -------
            dict, pd.DataFrame
                columns ``y``, ``ds`` and other user specified events
        """
        if self.config_events is None:
            raise Exception(
                "The events configs should be added to the NeuralProphet object (add_events fn)"
                "before creating the data with events features"
            )
        df, received_ID_col, received_single_time_series, _ = df_utils.prep_or_copy_df(df)
        df = self._check_dataframe(df, check_y=True, exogenous=False)
        df_dict_events = df_utils.create_dict_for_events_or_regressors(df, events_df, "events")
        df_created = pd.DataFrame()
        for df_name, df_i in df.groupby("ID"):
            for name in df_dict_events[df_name]["event"].unique():
                assert name in self.config_events
            df_aux = df_utils.convert_events_to_features(
                df_i,
                config_events=self.config_events,
                events_df=df_dict_events[df_name],
            )
            df_aux["ID"] = df_name
            df_created = pd.concat((df_created, df_aux), ignore_index=True)
        df = df_utils.return_df_in_original_format(df_created, received_ID_col, received_single_time_series)
        return df

    def make_future_dataframe(self, df, events_df=None, regressors_df=None, periods=None, n_historic_predictions=False):
        """
        Extends dataframe a number of periods (time steps) into the future.

        Only use if you predict into the *unknown* future.
        New timestamps are added to the historic dataframe, with the 'y' column being NaN, as it remains to be predicted.
        Further, the given future events and regressors are added to the periods new timestamps.
        The returned dataframe will include historic data needed to additionally produce `n_historic_predictions`,
        for which there are historic observances of the series 'y'.

        Parameters
        ----------
            df: pd.DataFrame
                History to date. DataFrame containing all columns up to present
            events_df : pd.DataFrame
                Future event occurrences corresponding to `periods` steps into future.
                Contains columns ``ds`` and ``event``. The event column contains the name of the event.
            regressor_df : pd.DataFrame
                Future regressor values corresponding to `periods` steps into future.
                Contains column ``ds`` and one column for each of the external regressors.
            periods : int
                number of steps to extend the DataFrame into the future
            n_historic_predictions : bool, int
                Includes historic data needed to predict `n_historic_predictions` timesteps,
                for which there are historic observances of the series 'y'.
                False: drop historic data except for needed inputs to predict future.
                True: include entire history.

        Returns
        -------
            pd.DataFrame
                input df with ``ds`` extended into future, ``y`` set to None,
                with future events and regressors added.

        Examples
        --------
            >>> from neuralprophet import NeuralProphet
            >>> m = NeuralProphet()
            >>> # set the model to expect these events
            >>> m = m.add_events(["playoff", "superbowl"])
            >>> # create the data df with events
            >>> history_df = m.create_df_with_events(df, events_df)
            >>> metrics = m.fit(history_df, freq="D")
            >>> # forecast with events known ahead
            >>> future = m.make_future_dataframe(
            >>>     history_df, events_df, periods=365, n_historic_predictions=180
            >>> )
            >>> # get 180 past and 365 future predictions.
            >>> forecast = m.predict(df=future)

        """
        df, received_ID_col, received_single_time_series, _ = df_utils.prep_or_copy_df(df)
        events_dict = df_utils.create_dict_for_events_or_regressors(df, events_df, "events")
        regressors_dict = df_utils.create_dict_for_events_or_regressors(df, regressors_df, "regressors")

        df_future_dataframe = pd.DataFrame()
        for df_name, df_i in df.groupby("ID"):
            df_aux = self._make_future_dataframe(
                df=df_i,
                events_df=events_dict[df_name],
                regressors_df=regressors_dict[df_name],
                periods=periods,
                n_historic_predictions=n_historic_predictions,
            )
            df_aux["ID"] = df_name
            df_future_dataframe = pd.concat((df_future_dataframe, df_aux), ignore_index=True)

        df_future = df_utils.return_df_in_original_format(
            df_future_dataframe, received_ID_col, received_single_time_series
        )
        return df_future

    def handle_negative_values(self, df, handle="remove", columns=None):
        """
        Handle negative values in the given columns.
        If no column or handling are provided, negative values in all numeric columns are removed.

        Parameters
        ----------
            df : pd.DataFrame
                dataframe containing column ``ds``, ``y`` with all data
            handling : {str, int, float}, optional
                specified handling of negative values in the regressor column. Can be one of the following options:

                Options
                        * (default) ``remove``: Remove all negative values in the specified columns.
                        * ``error``: Raise an error in case of a negative value.
                        * ``float`` or ``int``: Replace negative values with the provided value.
            columns : list of str, optional
                names of the columns to process

        Returns
        -------
            pd.DataFrame
                input df with negative values handled
        """
        # Identify the columns to process
        # Either process the provided columns or default to all columns
        if columns:
            cols = columns
        else:
            cols = list(df.select_dtypes(include=np.number).columns)
        # Handle the negative values
        for col in cols:
            df = df_utils.handle_negative_values(df, col=col, handle_negatives=handle)
        return df

    def predict_trend(self, df, quantile=0.5):
        """Predict only trend component of the model.

        Parameters
        ----------
            df : pd.DataFrame
                dataframe containing column ``ds``, ``y``, and optionally``ID`` with all data
            quantile : float
                the quantile in (0, 1) that needs to be predicted

        Returns
        -------
            pd.DataFrame, dict
                trend on prediction dates.
        """
        if quantile is not None and not (0 < quantile < 1):
            raise ValueError("The quantile specified need to be a float in-between (0,1)")

        df, received_ID_col, received_single_time_series, _ = df_utils.prep_or_copy_df(df)
        df = self._check_dataframe(df, check_y=False, exogenous=False)
        df = self._normalize(df)
        df_trend = pd.DataFrame()
        for df_name, df_i in df.groupby("ID"):
            t = torch.from_numpy(np.expand_dims(df_i["t"].values, 1))

            # Creating and passing meta, in this case the meta['df_name'] is the ID of the dataframe
            # Note: meta is only used on the trend method if trend_global_local is not "global"
            meta = OrderedDict()
            meta["df_name"] = [df_name for _ in range(t.shape[0])]
            if self.meta_used_in_model:
                meta_name_tensor = torch.tensor([self.model.id_dict[i] for i in meta["df_name"]])
            else:
                meta_name_tensor = None

            quantile_index = self.config_train.quantiles.index(quantile)
            trend = self.model.trend(t, meta_name_tensor).detach().numpy()[:, :, quantile_index].squeeze()

            data_params = self.config_normalization.get_data_params(df_name)
            trend = trend * data_params["y"].scale + data_params["y"].shift
            df_aux = pd.DataFrame({"ds": df_i["ds"], "trend": trend, "ID": df_name})
            df_trend = pd.concat((df_trend, df_aux), ignore_index=True)
        df = df_utils.return_df_in_original_format(df_trend, received_ID_col, received_single_time_series)
        return df

    def predict_seasonal_components(self, df, quantile=0.5):
        """Predict seasonality components

        Parameters
        ----------
            df : pd.DataFrame
                dataframe containing columns ``ds``, ``y``, and optionally``ID`` with all data
            quantile : float
                the quantile in (0, 1) that needs to be predicted

        Returns
        -------
            pd.DataFrame, dict
                seasonal components with columns of name <seasonality component name>
        """
        if quantile is not None and not (0 < quantile < 1):
            raise ValueError("The quantile specified need to be a float in-between (0,1)")

        df, received_ID_col, received_single_time_series, _ = df_utils.prep_or_copy_df(df)
        df = self._check_dataframe(df, check_y=False, exogenous=False)
        df = self._normalize(df)
        df_seasonal = pd.DataFrame()
        for df_name, df_i in df.groupby("ID"):
            dataset = time_dataset.TimeDataset(
                df_i,
                name=df_name,
                config_seasonality=self.config_seasonality,
                # n_lags=0,
                # n_forecasts=1,
                predict_steps=self.predict_steps,
                predict_mode=True,
                config_missing=self.config_missing,
            )
            loader = DataLoader(dataset, batch_size=min(4096, len(df)), shuffle=False, drop_last=False)
            predicted = {}
            for name in self.config_seasonality.periods:
                predicted[name] = list()
            for inputs, _, meta in loader:
                # Meta as a tensor for prediction
                if self.model.config_seasonality is None:
                    meta_name_tensor = None
                elif self.model.config_seasonality.global_local == "local":
                    meta = OrderedDict()
                    meta["df_name"] = [df_name for _ in range(inputs["time"].shape[0])]
                    meta_name_tensor = torch.tensor([self.model.id_dict[i] for i in meta["df_name"]])
                else:
                    meta_name_tensor = None

                for name in self.config_seasonality.periods:
                    features = inputs["seasonalities"][name]
                    quantile_index = self.config_train.quantiles.index(quantile)
                    y_season = torch.squeeze(
                        self.model.seasonality(features=features, name=name, meta=meta_name_tensor)[
                            :, :, quantile_index
                        ]
                    )
                    predicted[name].append(y_season.data.numpy())

            for name in self.config_seasonality.periods:
                predicted[name] = np.concatenate(predicted[name])
                if self.config_seasonality.mode == "additive":
                    data_params = self.config_normalization.get_data_params(df_name)
                    predicted[name] = predicted[name] * data_params["y"].scale
            df_aux = pd.DataFrame({"ds": df_i["ds"], "ID": df_i["ID"], **predicted})
            df_seasonal = pd.concat((df_seasonal, df_aux), ignore_index=True)
        df = df_utils.return_df_in_original_format(df_seasonal, received_ID_col, received_single_time_series)
        return df

    def set_true_ar_for_eval(self, true_ar_weights):
        """Configures model to evaluate closeness of AR weights to true weights.

        Parameters
        ----------
            true_ar_weights : np.array
                true AR-parameters, if known.
        """
        self.true_ar_weights = true_ar_weights

    def set_plotting_backend(self, plotting_backend):
        """Set plotting backend.

        Parameters
        ----------
            plotting_backend : str
            Specifies plotting backend to use for all plots. Can be configured individually for each plot.

            Options
                * ``plotly``: Use the plotly backend for plotting
                * (default) ``matplotlib``: use matplotlib for plotting
        """
        if plotting_backend in ["plotly", "matplotlib"]:
            self.plotting_backend = plotting_backend
            log_warning_deprecation_plotly(self.plotting_backend)
        else:
            raise ValueError("The parameter `plotting_backend` must be either 'plotly' or 'matplotlib'.")

    def highlight_nth_step_ahead_of_each_forecast(self, step_number=None):
        """Set which forecast step to focus on for metrics evaluation and plotting.

        Parameters
        ----------
            step_number : int
                i-th step ahead forecast to use for statistics and plotting.

                Note
                ----
                Set to None to reset.
        """
        if step_number is not None:
            assert step_number <= self.n_forecasts
        self.highlight_forecast_step_n = step_number
        return self

    def plot(
        self,
        fcst,
        df_name=None,
        ax=None,
        xlabel="ds",
        ylabel="y",
        figsize=(10, 6),
        plotting_backend="default",
        forecast_in_focus=None,
    ):
        """Plot the NeuralProphet forecast, including history.

        Parameters
        ----------
            fcst : pd.DataFrame
                output of self.predict.
            df_name : str
                ID from time series that should be plotted
            ax : matplotlib axes
                optional, matplotlib axes on which to plot.
            xlabel : string
                label name on X-axis
            ylabel : string
                label name on Y-axis
            figsize : tuple
                width, height in inches. default: (10, 6)
            plotting_backend : str
                optional, overwrites the default plotting backend.

                Options
                * ``plotly``: Use plotly for plotting
                * ``matplotlib``: use matplotlib for plotting
                * (default) ``default``: use the global default for plotting
            forecast_in_focus: int
                optinal, i-th step ahead forecast to plot

                Note
                ----
                None (default): plot self.highlight_forecast_step_n by default
        """
        fcst, received_ID_col, received_single_time_series, _ = df_utils.prep_or_copy_df(fcst)
        if not received_single_time_series:
            if df_name not in fcst["ID"].unique():
                assert len(fcst["ID"].unique()) > 1
                raise Exception(
                    "Many time series are present in the pd.DataFrame (more than one ID). Please, especify ID to be plotted."
                )
            else:
                fcst = fcst[fcst["ID"] == df_name].copy(deep=True)
                log.info(f"Plotting data from ID {df_name}")
        if forecast_in_focus is None:
            forecast_in_focus = self.highlight_forecast_step_n
        if len(self.config_train.quantiles) > 1:
            if (self.highlight_forecast_step_n) is None and (
                self.n_forecasts > 1 or self.n_lags > 0
            ):  # rather query if n_forecasts >1 than n_lags>1
                raise ValueError(
                    "Please specify step_number using the highlight_nth_step_ahead_of_each_forecast function"
                    " for quantiles plotting when auto-regression enabled."
                )
            if (self.highlight_forecast_step_n or forecast_in_focus) is not None and self.n_lags == 0:
                log.warning("highlight_forecast_step_n is ignored since auto-regression not enabled.")
                self.highlight_forecast_step_n = None
        if forecast_in_focus is not None and forecast_in_focus > self.n_forecasts:
            raise ValueError(
                "Forecast_in_focus is out of range. Specify a number smaller or equal to the steps ahead of "
                "prediction time step to forecast "
            )

        if self.max_lags > 0:
            num_forecasts = sum(fcst["yhat1"].notna())
            if num_forecasts < self.n_forecasts:
                log.warning(
                    "Too few forecasts to plot a line per forecast step." "Plotting a line per forecast origin instead."
                )
                return self.plot_latest_forecast(
                    fcst,
                    ax=ax,
                    df_name=df_name,
                    xlabel=xlabel,
                    ylabel=ylabel,
                    figsize=figsize,
                    include_previous_forecasts=num_forecasts - 1,
                    plot_history_data=True,
                )

        # Check whether the default plotting backend is overwritten
        plotting_backend = (
            plotting_backend
            if plotting_backend != "default"
            else (self.plotting_backend if hasattr(self, "plotting_backend") else "matplotlib")
        )
        log_warning_deprecation_plotly(plotting_backend)

        if plotting_backend == "plotly":
            return plot_plotly(
                fcst=fcst,
                quantiles=self.config_train.quantiles,
                xlabel=xlabel,
                ylabel=ylabel,
                figsize=tuple(x * 70 for x in figsize),
                highlight_forecast=forecast_in_focus,
            )
        else:
            return plot(
                fcst=fcst,
                quantiles=self.config_train.quantiles,
                ax=ax,
                xlabel=xlabel,
                ylabel=ylabel,
                figsize=figsize,
                highlight_forecast=forecast_in_focus,
            )

    def get_latest_forecast(
        self,
        fcst,
        df_name=None,
        include_history_data=False,
        include_previous_forecasts=0,
    ):
        """Get the latest NeuralProphet forecast, optional including historical data.

        Parameters
        ----------
            fcst : pd.DataFrame, dict
                output of self.predict.
            df_name : str
                ID from time series that should forecast
            include_history_data : bool
                specifies whether to include historical data
            include_previous_forecasts : int
                specifies how many forecasts before latest forecast to include
        Returns
        -------
            pd.DataFrame
                columns ``ds``, ``y``, and [``origin-<i>``]

                Note
                ----
                where origin-<i> refers to the (i+1)-th latest prediction for this row's datetime.
                e.g. origin-3 is the prediction for this datetime, predicted 4 steps before the last step.
                The very latest predcition is origin-0.
        Examples
        --------
        We may get the df of the latest forecast:
            >>> forecast = m.predict(df)
            >>> df_forecast = m.get_latest_forecast(forecast)

        Number of steps before latest forecast could be included:
            >>> df_forecast = m.get_latest_forecast(forecast, include_previous_forecast=3)

        Historical data could be included, however be aware that the df could be large:
            >>> df_forecast = m.get_latest_forecast(forecast, include_history_data=True)
        """
        if self.max_lags == 0:
            raise ValueError("Use the standard plot function for models without lags.")
        fcst, received_ID_col, received_single_time_series, _ = df_utils.prep_or_copy_df(fcst)
        if not received_single_time_series:
            if df_name not in fcst["ID"].unique():
                assert len(fcst["ID"].unique()) > 1
                raise Exception(
                    "Many time series are present in the pd.DataFrame (more than one ID). Please specify ID to be "
                    "forecasted. "
                )
            else:
                fcst = fcst[fcst["ID"] == df_name].copy(deep=True)
                log.info(f"Getting data from ID {df_name}")
        if include_history_data is None:
            fcst = fcst[-(include_previous_forecasts + self.n_forecasts + self.max_lags) :]
        elif include_history_data is False:
            fcst = fcst[-(include_previous_forecasts + self.n_forecasts) :]
        elif include_history_data is True:
            fcst = fcst
        fcst = utils.fcst_df_to_latest_forecast(
            fcst, self.config_train.quantiles, n_last=1 + include_previous_forecasts
        )
        return fcst

    def plot_latest_forecast(
        self,
        fcst,
        df_name=None,
        ax=None,
        xlabel="ds",
        ylabel="y",
        figsize=(10, 6),
        include_previous_forecasts=0,
        plot_history_data=None,
        plotting_backend="default",
    ):
        """Plot the latest NeuralProphet forecast(s), including history.

        Parameters
        ----------
            fcst : pd.DataFrame
                output of self.predict.
            df_name : str
                ID from time series that should be plotted
            ax : matplotlib axes
                Optional, matplotlib axes on which to plot.
            xlabel : str
                label name on X-axis
            ylabel : str
                abel name on Y-axis
            figsize : tuple
                 width, height in inches. default: (10, 6)
            include_previous_forecasts : int
                number of previous forecasts to include in plot
            plot_history_data : bool
                specifies plot of historical data
            plotting_backend : str
                optional, overwrites the default plotting backend.

                Options
                * ``plotly``: Use plotly for plotting
                * ``matplotlib``: use matplotlib for plotting
                * (default) ``default``: use the global default for plotting
        Returns
        -------
            matplotlib.axes.Axes
                plot of NeuralProphet forecasting
        """
        if self.max_lags == 0:
            raise ValueError("Use the standard plot function for models without lags.")
        fcst, received_ID_col, received_single_time_series, _ = df_utils.prep_or_copy_df(fcst)
        if not received_single_time_series:
            if df_name not in fcst["ID"].unique():
                assert len(fcst["ID"].unique()) > 1
                raise Exception(
                    "Many time series are present in the pd.DataFrame (more than one ID). Please, especify ID to be plotted."
                )
            else:
                fcst = fcst[fcst["ID"] == df_name].copy(deep=True)
                log.info(f"Plotting data from ID {df_name}")
        if len(self.config_train.quantiles) > 1:
            log.warning(
                "Plotting latest forecasts when uncertainty estimation enabled"
                " plots the forecasts only for the median quantile."
            )
        if plot_history_data is None:
            fcst = fcst[-(include_previous_forecasts + self.n_forecasts + self.max_lags) :]
        elif plot_history_data is False:
            fcst = fcst[-(include_previous_forecasts + self.n_forecasts) :]
        elif plot_history_data is True:
            fcst = fcst
        fcst = utils.fcst_df_to_latest_forecast(
            fcst, self.config_train.quantiles, n_last=1 + include_previous_forecasts
        )

        # Check whether the default plotting backend is overwritten
        plotting_backend = (
            plotting_backend
            if plotting_backend != "default"
            else (self.plotting_backend if hasattr(self, "plotting_backend") else "matplotlib")
        )
        log_warning_deprecation_plotly(plotting_backend)
        if plotting_backend == "plotly":
            return plot_plotly(
                fcst=fcst,
                quantiles=self.config_train.quantiles,
                xlabel=xlabel,
                ylabel=ylabel,
                figsize=tuple(x * 70 for x in figsize),
                highlight_forecast=self.highlight_forecast_step_n,
                line_per_origin=True,
            )
        else:
            return plot(
                fcst=fcst,
                quantiles=self.config_train.quantiles,
                ax=ax,
                xlabel=xlabel,
                ylabel=ylabel,
                figsize=figsize,
                highlight_forecast=self.highlight_forecast_step_n,
                line_per_origin=True,
            )

    def plot_last_forecast(
        self,
        fcst,
        df_name=None,
        ax=None,
        xlabel="ds",
        ylabel="y",
        figsize=(10, 6),
        include_previous_forecasts=0,
        plot_history_data=None,
        plotting_backend="default",
    ):
        args = locals()
        log.warning(
            "plot_last_forecast() has been renamed to plot_latest_forecast() and is therefore deprecated. "
            "Please use plot_latst_forecast() in the future"
        )

        return NeuralProphet.plot_latest_forecast(**args)

    def plot_components(
        self,
        fcst,
        df_name="__df__",
        figsize=None,
        forecast_in_focus=None,
        plotting_backend="default",
        components=None,
        one_period_per_season=False,
    ):
        """Plot the NeuralProphet forecast components.

        Parameters
        ----------
            fcst : pd.DataFrame
                output of self.predict
            df_name : str
                ID from time series that should be plotted
            figsize : tuple
                width, height in inches.

                Note
                ----
                None (default):  automatic (10, 3 * npanel)
            forecast_in_focus: int
                optinal, i-th step ahead forecast to plot

                Note
                ----
                None (default): plot self.highlight_forecast_step_n by default
            plotting_backend : str
                optional, overwrites the default plotting backend.

                Options
                * ``plotly``: Use plotly for plotting
                * ``matplotlib``: use matplotlib for plotting
                * (default) ``default``: use the global default for plotting

            components: str or list, optional
                name or list of names of components to plot

                Options
                ----
                * (default)``None``:  All components the user set in the model configuration are plotted.
                * ``trend``
                * ``seasonality``: select all seasonalities
                * ``autoregression``
                * ``lagged_regressors``: select all lagged regressors
                * ``future_regressors``: select all future regressors
                * ``events``: select all events and country holidays
                * ``uncertainty``
            one_period_per_season : bool
                Plot one period per season, instead of the true seasonal components of the forecast.

        Returns
        -------
            matplotlib.axes.Axes
                plot of NeuralProphet components
        """
        fcst, received_ID_col, received_single_time_series, _ = df_utils.prep_or_copy_df(fcst)
        if not received_single_time_series:
            if df_name not in fcst["ID"].unique():
                assert len(fcst["ID"].unique()) > 1
                raise Exception(
                    "Many time series are present in the pd.DataFrame (more than one ID). Please, especify ID to be plotted."
                )
            else:
                fcst = fcst[fcst["ID"] == df_name].copy(deep=True)
                log.info(f"Plotting data from ID {df_name}")
        else:
            if df_name is None:
                df_name = "__df__"

        # Check if highlighted forecast step is overwritten
        if forecast_in_focus is None:
            forecast_in_focus = self.highlight_forecast_step_n
        if (self.highlight_forecast_step_n or forecast_in_focus) is not None and self.config_ar.n_lags == 0:
            log.warning("highlight_forecast_step_n is ignored since autoregression not enabled.")
            # self.highlight_forecast_step_n = None
            forecast_in_focus = None
        if forecast_in_focus is not None and forecast_in_focus > self.n_forecasts:
            raise ValueError(
                "Forecast_in_focus is out of range. Specify a number smaller or equal to the steps ahead of "
                "prediction time step to forecast "
            )

        # Error if local modelling of season and df_name not provided
        if self.model.config_seasonality is not None:
            if self.model.config_seasonality.global_local == "local" and df_name is None:
                raise Exception(
                    "df_name parameter is required for multiple time series and local modeling of at least one component."
                )

        # Validate components to be plotted
        valid_components_set = [
            "trend",
            "seasonality",
            "autoregression",
            "lagged_regressors",
            "events",
            "future_regressors",
            "uncertainty",
        ]
        valid_plot_configuration = get_valid_configuration(
            m=self,
            components=components,
            df_name=df_name,
            valid_set=valid_components_set,
            validator="plot_components",
            forecast_in_focus=forecast_in_focus,
        )

        # Check whether the default plotting backend is overwritten
        plotting_backend = (
            plotting_backend
            if plotting_backend != "default"
            else (self.plotting_backend if hasattr(self, "plotting_backend") else "matplotlib")
        )
        log_warning_deprecation_plotly(plotting_backend)

        if plotting_backend == "plotly":
            return plot_components_plotly(
                m=self,
                fcst=fcst,
                plot_configuration=valid_plot_configuration,
                figsize=tuple(x * 70 for x in figsize) if figsize else (700, 210),
                df_name=df_name,
                one_period_per_season=one_period_per_season,
            )
        else:
            return plot_components(
                m=self,
                fcst=fcst,
                plot_configuration=valid_plot_configuration,
                quantile=self.config_train.quantiles[0],  # plot components only for median quantile
                figsize=figsize,
                df_name=df_name,
                one_period_per_season=one_period_per_season,
            )

    def plot_parameters(
        self,
        weekly_start=0,
        yearly_start=0,
        figsize=None,
        forecast_in_focus=None,
        df_name=None,
        plotting_backend="default",
        quantile=None,
        components=None,
    ):
        """Plot the NeuralProphet forecast components.

        Parameters
        ----------
            weekly_start : int
                specifying the start day of the weekly seasonality plot.

                Note
                ----
                0 (default) starts the week on Sunday. 1 shifts by 1 day to Monday, and so on.
            yearly_start : int
                specifying the start day of the yearly seasonality plot.

                Note
                ----
                0 (default) starts the year on Jan 1. 1 shifts by 1 day to Jan 2, and so on.
            df_name : str
                name of dataframe to refer to data params from original keys of train dataframes (used for local normalization in global modeling)
            figsize : tuple
                width, height in inches.

                Note
                ----
                None (default):  automatic (10, 3 * npanel)
            forecast_in_focus: int
                optinal, i-th step ahead forecast to plot

                Note
                ----
                None (default): plot self.highlight_forecast_step_n by default
            plotting_backend : str
                optional, overwrites the default plotting backend.

                Options
                * ``plotly``: Use plotly for plotting
                * ``matplotlib``: use matplotlib for plotting
                * (default) ``default``: use the global default for plotting


                Note
                ----
                For multiple time series and local modeling of at least one component, the df_name parameter is required.

            quantile : float
                The quantile for which the model parameters are to be plotted

                Note
                ----
                None (default):  Parameters will be plotted for the median quantile.

            components: str or list, optional
                name or list of names of parameters to plot

               Options
                ----
                * (default) ``None``:  All parameter the user set in the model configuration are plotted.
                * ``trend``
                * ``trend_rate_change``
                * ``seasonality``: : select all seasonalities
                * ``autoregression``
                * ``lagged_regressors``: select all lagged regressors
                * ``events``: select all events and country holidays
                * ``future_regressors``: select all future regressors

        Returns
        -------
            matplotlib.axes.Axes
                plot of NeuralProphet forecasting
        """
        # Check if highlighted forecast step is overwritten
        if forecast_in_focus is None:
            forecast_in_focus = self.highlight_forecast_step_n
        if (self.highlight_forecast_step_n or forecast_in_focus) is not None and self.config_ar.n_lags == 0:
            log.warning("highlight_forecast_step_n is ignored since autoregression not enabled.")
            forecast_in_focus = None
        if forecast_in_focus is not None and forecast_in_focus > self.n_forecasts:
            raise ValueError(
                "Forecast_in_focus is out of range. Specify a number smaller or equal to the steps ahead of "
                "prediction time step to forecast "
            )
        if quantile is not None:
            # ValueError if model was not trained or predicted with selected quantile for plotting
            if not (0 < quantile < 1):
                raise ValueError("The quantile selected needs to be a float in-between (0,1)")
            # ValueError if selected quantile is out of range
            if quantile not in self.config_train.quantiles:
                raise ValueError("Selected quantile is not specified in the model configuration.")
        else:
            # plot parameters for median quantile if not specified
            quantile = self.config_train.quantiles[0]

        # Validate components to be plotted
        valid_parameters_set = [
            "trend",
            "trend_rate_change",
            "seasonality",
            "autoregression",
            "lagged_regressors",
            "events",
            "future_regressors",
        ]
        valid_plot_configuration = get_valid_configuration(
            m=self,
            components=components,
            df_name=df_name,
            forecast_in_focus=forecast_in_focus,
            valid_set=valid_parameters_set,
            validator="plot_parameters",
            quantile=quantile,
        )

        # Check whether the default plotting backend is overwritten
        plotting_backend = (
            plotting_backend
            if plotting_backend != "default"
            else (self.plotting_backend if hasattr(self, "plotting_backend") else "matplotlib")
        )
        log_warning_deprecation_plotly(plotting_backend)
        if plotting_backend == "plotly":
            return plot_parameters_plotly(
                m=self,
                quantile=quantile,
                weekly_start=weekly_start,
                yearly_start=yearly_start,
                figsize=tuple(x * 70 for x in figsize) if figsize else (700, 210),
                df_name=valid_plot_configuration["df_name"],
                plot_configuration=valid_plot_configuration,
                forecast_in_focus=forecast_in_focus,
            )
        else:
            return plot_parameters(
                m=self,
                quantile=quantile,
                weekly_start=weekly_start,
                yearly_start=yearly_start,
                figsize=figsize,
                df_name=valid_plot_configuration["df_name"],
                plot_configuration=valid_plot_configuration,
                forecast_in_focus=forecast_in_focus,
            )

    def _init_model(self):
        """Build Pytorch model with configured hyperparamters.

        Returns
        -------
            TimeNet model
        """
        self.model = time_net.TimeNet(
            config_train=self.config_train,
            config_trend=self.config_trend,
            config_ar=self.config_ar,
            config_seasonality=self.config_seasonality,
            config_lagged_regressors=self.config_lagged_regressors,
            config_regressors=self.config_regressors,
            config_events=self.config_events,
            config_holidays=self.config_country_holidays,
            config_normalization=self.config_normalization,
            n_forecasts=self.n_forecasts,
            n_lags=self.n_lags,
            max_lags=self.max_lags,
            num_hidden_layers=self.config_model.num_hidden_layers,
            d_hidden=self.config_model.d_hidden,
            metrics=self.metrics,
            id_list=self.id_list,
            num_trends_modelled=self.num_trends_modelled,
            num_seasonalities_modelled=self.num_seasonalities_modelled,
<<<<<<< HEAD
            num_seasonalities_modelled_dict=self.num_seasonalities_modelled_dict,
=======
            meta_used_in_model=self.meta_used_in_model,
>>>>>>> 10379907
        )
        log.debug(self.model)
        return self.model

    def _create_dataset(self, df, predict_mode):
        """Construct dataset from dataframe.

        (Configured Hyperparameters can be overridden by explicitly supplying them.
        Useful to predict a single model component.)

        Parameters
        ----------
            df : pd.DataFrame
                dataframe containing column ``ds``, ``y``, and optionally``ID`` and
                normalized columns normalized columns ``ds``, ``y``, ``t``, ``y_scaled``
            predict_mode : bool
                specifies predict mode

                Options
                    * ``False``: includes target values.
                    * ``True``: does not include targets but includes entire dataset as input

        Returns
        -------
            TimeDataset
        """
        df, _, _, _ = df_utils.prep_or_copy_df(df)
        return time_dataset.GlobalTimeDataset(
            df,
            predict_mode=predict_mode,
            n_lags=self.n_lags,
            n_forecasts=self.n_forecasts,
            predict_steps=self.predict_steps,
            config_seasonality=self.config_seasonality,
            config_events=self.config_events,
            config_country_holidays=self.config_country_holidays,
            config_lagged_regressors=self.config_lagged_regressors,
            config_regressors=self.config_regressors,
            config_missing=self.config_missing,
        )

    def __handle_missing_data(self, df, freq, predicting):
        """Checks and normalizes new data

        Data is also auto-imputed, unless impute_missing is set to ``False``.

        Parameters
        ----------
            df : pd.DataFrame
                dataframe containing column ``ds``, ``y`` with all data
            freq : str
                data step sizes. Frequency of data recording,

                Note
                ----
                Any valid frequency for pd.date_range, such as ``5min``, ``D``, ``MS`` or ``auto`` (default) to automatically set frequency.
            predicting : bool
                when no lags, allow NA values in ``y`` of forecast series or ``y`` to miss completely

        Returns
        -------
            pd.DataFrame
                preprocessed dataframe
        """
        # Receives df with single ID column
        assert len(df["ID"].unique()) == 1
        if self.n_lags == 0 and not predicting:
            # we can drop rows with NA in y
            sum_na = sum(df["y"].isna())
            if sum_na > 0:
                df = df[df["y"].notna()]
                log.info(f"dropped {sum_na} NAN row in 'y'")

        # add missing dates for autoregression modelling
        if self.n_lags > 0:
            df, missing_dates = df_utils.add_missing_dates_nan(df, freq=freq)
            if missing_dates > 0:
                if self.config_missing.impute_missing:
                    log.info(f"{missing_dates} missing dates added.")
                # FIX Issue#52
                # Comment error raising to allow missing data for autoregression flow.
                # else:
                #     raise ValueError(f"{missing_dates} missing dates found. Please preprocess data manually or set impute_missing to True.")
                # END FIX

        if self.config_regressors is not None:
            # if future regressors, check that they are not nan at end, else drop
            # we ignore missing events, as those will be filled in with zeros.
            reg_nan_at_end = 0
            for col, regressor in self.config_regressors.items():
                # check for completeness of the regressor values
                col_nan_at_end = 0
                while len(df) > col_nan_at_end and df[col].isnull().iloc[-(1 + col_nan_at_end)]:
                    col_nan_at_end += 1
                reg_nan_at_end = max(reg_nan_at_end, col_nan_at_end)
            if reg_nan_at_end > 0:
                # drop rows at end due to missing future regressors
                df = df[:-reg_nan_at_end]
                log.info(f"Dropped {reg_nan_at_end} rows at end due to missing future regressor values.")

        df_end_to_append = None
        nan_at_end = 0
        while len(df) > nan_at_end and df["y"].isnull().iloc[-(1 + nan_at_end)]:
            nan_at_end += 1
        if nan_at_end > 0:
            if predicting:
                # allow nans at end - will re-add at end
                if self.n_forecasts > 1 and self.n_forecasts < nan_at_end:
                    # check that not more than n_forecasts nans, else drop surplus
                    df = df[: -(nan_at_end - self.n_forecasts)]
                    # correct new length:
                    nan_at_end = self.n_forecasts
                    log.info(
                        "Detected y to have more NaN values than n_forecast can predict. "
                        f"Dropped {nan_at_end - self.n_forecasts} rows at end."
                    )
                df_end_to_append = df[-nan_at_end:]
                df = df[:-nan_at_end]
            else:
                # training - drop nans at end
                df = df[:-nan_at_end]
                log.info(
                    f"Dropped {nan_at_end} consecutive nans at end. "
                    "Training data can only be imputed up to last observation."
                )

        # impute missing values
        data_columns = []
        if self.n_lags > 0:
            data_columns.append("y")
        if self.config_lagged_regressors is not None:
            data_columns.extend(self.config_lagged_regressors.keys())
        if self.config_regressors is not None:
            data_columns.extend(self.config_regressors.keys())
        if self.config_events is not None:
            data_columns.extend(self.config_events.keys())
        for column in data_columns:
            sum_na = sum(df[column].isnull())
            if sum_na > 0:
                log.warning(f"{sum_na} missing values in column {column} were detected in total. ")
                if self.config_missing.impute_missing:
                    # use 0 substitution for holidays and events missing values
                    if self.config_events is not None and column in self.config_events.keys():
                        df[column].fillna(0, inplace=True)
                        remaining_na = 0
                    else:
                        df.loc[:, column], remaining_na = df_utils.fill_linear_then_rolling_avg(
                            df[column],
                            limit_linear=self.config_missing.impute_linear,
                            rolling=self.config_missing.impute_rolling,
                        )
                    log.info(f"{sum_na - remaining_na} NaN values in column {column} were auto-imputed.")
                    if remaining_na > 0:
                        log.warning(
                            f"More than {2 * self.config_missing.impute_linear + self.config_missing.impute_rolling} consecutive missing values encountered in column {column}. "
                            f"{remaining_na} NA remain after auto-imputation. "
                        )
                # FIX Issue#52
                # Comment error raising to allow missing data for autoregression flow.
                # else:  # fail because set to not impute missing
                #    raise ValueError(
                #        "Missing values found. " "Please preprocess data manually or set impute_missing to True."
                #    )
                # END FIX
        if df_end_to_append is not None:
            df = pd.concat([df, df_end_to_append])
        return df

    def _handle_missing_data(self, df, freq, predicting=False):
        """Checks and normalizes new data

        Data is also auto-imputed, unless impute_missing is set to ``False``.

        Parameters
        ----------
            df : pd.DataFrame
                dataframe containing column ``ds``, ``y``, and optionally``ID`` with all data
            freq : str
                data step sizes. Frequency of data recording,

                Note
                ----
                Any valid frequency for pd.date_range, such as ``5min``, ``D``, ``MS`` or ``auto`` (default) to automatically set frequency.
            predicting (bool): when no lags, allow NA values in ``y`` of forecast series or ``y`` to miss completely

        Returns
        -------
            pre-processed df
        """
        df, _, _, _ = df_utils.prep_or_copy_df(df)
        df_handled_missing = pd.DataFrame()
        for df_name, df_i in df.groupby("ID"):
            df_handled_missing_aux = self.__handle_missing_data(df_i, freq, predicting).copy(deep=True)
            df_handled_missing_aux["ID"] = df_name
            df_handled_missing = pd.concat((df_handled_missing, df_handled_missing_aux), ignore_index=True)
        return df_handled_missing

    def _check_dataframe(self, df, check_y=True, exogenous=True):
        """Performs basic data sanity checks and ordering

        Prepare dataframe for fitting or predicting.

        Parameters
        ----------
            df : pd.DataFrame
                dataframe containing column ``ds``, ``y``, and optionally``ID`` with all data
            check_y : bool
                if df must have series values

                Note
                ----
                set to True if training or predicting with autoregression
            exogenous : bool
                whether to check covariates, regressors and events column names

        Returns
        -------
            pd.DataFrame
                checked dataframe
        """
        df, _, _, _ = df_utils.prep_or_copy_df(df)
        df, regressors_to_remove = df_utils.check_dataframe(
            df=df,
            check_y=check_y,
            covariates=self.config_lagged_regressors if exogenous else None,
            regressors=self.config_regressors if exogenous else None,
            events=self.config_events if exogenous else None,
        )
        for reg in regressors_to_remove:
            log.warning(f"Removing regressor {reg} because it is not present in the data.")
            self.config_regressors.pop(reg)
        return df

    def _validate_column_name(self, name, events=True, seasons=True, regressors=True, covariates=True):
        """Validates the name of a seasonality, event, or regressor.

        Parameters
        ----------
            name : str
                name of seasonality, event or regressor
            events : bool
                check if name already used for event
            seasons : bool
                check if name already used for seasonality
            regressors : bool
                check if name already used for regressor
        """
        reserved_names = [
            "trend",
            "additive_terms",
            "daily",
            "weekly",
            "yearly",
            "events",
            "holidays",
            "zeros",
            "extra_regressors_additive",
            "yhat",
            "extra_regressors_multiplicative",
            "multiplicative_terms",
            "ID",
        ]
        rn_l = [n + "_lower" for n in reserved_names]
        rn_u = [n + "_upper" for n in reserved_names]
        reserved_names.extend(rn_l)
        reserved_names.extend(rn_u)
        reserved_names.extend(["ds", "y", "cap", "floor", "y_scaled", "cap_scaled"])
        if name in reserved_names:
            raise ValueError(f"Name {name!r} is reserved.")
        if events and self.config_events is not None:
            if name in self.config_events.keys():
                raise ValueError(f"Name {name!r} already used for an event.")
        if events and self.config_country_holidays is not None:
            if name in self.config_country_holidays.holiday_names:
                raise ValueError(f"Name {name!r} is a holiday name in {self.config_country_holidays.country}.")
        if seasons and self.config_seasonality is not None:
            if name in self.config_seasonality.periods:
                raise ValueError(f"Name {name!r} already used for a seasonality.")
        if covariates and self.config_lagged_regressors is not None:
            if name in self.config_lagged_regressors:
                raise ValueError(f"Name {name!r} already used for an added covariate.")
        if regressors and self.config_regressors is not None:
            if name in self.config_regressors.keys():
                raise ValueError(f"Name {name!r} already used for an added regressor.")

    def _normalize(self, df):
        """Apply data scales.

        Applies data scaling factors to df using data_params.

        Parameters
        ----------
            df : pd.DataFrame
                dataframe containing column ``ds``, ``y``, and optionally``ID`` with all data

        Returns
        -------
            df: pd.DataFrame, normalized
        """
        df, _, _, _ = df_utils.prep_or_copy_df(df)
        df_norm = pd.DataFrame()
        for df_name, df_i in df.groupby("ID"):
            data_params = self.config_normalization.get_data_params(df_name)
            df_i.drop("ID", axis=1, inplace=True)
            df_aux = df_utils.normalize(df_i, data_params).copy(deep=True)
            df_aux["ID"] = df_name
            df_norm = pd.concat((df_norm, df_aux), ignore_index=True)
        return df_norm

    def _init_train_loader(self, df, num_workers=0):
        """Executes data preparation steps and initiates training procedure.

        Parameters
        ----------
            df : pd.DataFrame
                dataframe containing column ``ds``, ``y``, and optionally``ID`` with all data
            num_workers : int
                number of workers for data loading

        Returns
        -------
            torch DataLoader
        """
        df, _, _, _ = df_utils.prep_or_copy_df(df)
        # if not self.fitted:
        self.config_normalization.init_data_params(
            df=df,
            config_lagged_regressors=self.config_lagged_regressors,
            config_regressors=self.config_regressors,
            config_events=self.config_events,
        )

        df = self._normalize(df)
        # if not self.fitted:
        if self.config_trend.changepoints is not None:
            # scale user-specified changepoint times
            df_aux = pd.DataFrame({"ds": pd.Series(self.config_trend.changepoints)})
            self.config_trend.changepoints = self._normalize(df_aux)["t"].values

        # df_merged, _ = df_utils.join_dataframes(df)
        # df_merged = df_merged.sort_values("ds")
        # df_merged.drop_duplicates(inplace=True, keep="first", subset=["ds"])
        df_merged = df_utils.merge_dataframes(df)
        self.config_seasonality = utils.set_auto_seasonalities(df_merged, config_seasonality=self.config_seasonality)
        if self.config_country_holidays is not None:
            self.config_country_holidays.init_holidays(df_merged)

        dataset = self._create_dataset(df, predict_mode=False)  # needs to be called after set_auto_seasonalities

        # Determine the max_number of epochs
        self.config_train.set_auto_batch_epoch(n_data=len(dataset))

        loader = DataLoader(dataset, batch_size=self.config_train.batch_size, shuffle=True, num_workers=num_workers)

        return loader

    def _init_val_loader(self, df):
        """Executes data preparation steps and initiates evaluation procedure.

        Parameters
        ----------
            df : pd.DataFrame
                dataframe containing column ``ds``, ``y``, and optionally``ID`` with all data

        Returns
        -------
            torch DataLoader
        """
        df, _, _, _ = df_utils.prep_or_copy_df(df)
        df = self._normalize(df)
        dataset = self._create_dataset(df, predict_mode=False)
        loader = DataLoader(dataset, batch_size=min(1024, len(dataset)), shuffle=False, drop_last=False)
        return loader

    def _train(
        self,
        df,
        df_val=None,
        progress_bar_enabled: bool = True,
        metrics_enabled: bool = False,
        checkpointing_enabled: bool = False,
        continue_training=False,
        num_workers=0,
    ):
        """
        Execute model training procedure for a configured number of epochs.

        Parameters
        ----------
            df : pd.DataFrame
                dataframe containing column ``ds``, ``y``, and optionally``ID`` with all data
            df_val : pd.DataFrame
                dataframe containing column ``ds``, ``y``, and optionally``ID`` with validation data
            progress_bar_enabled : bool
                whether to show a progress bar during training
            metrics_enabled : bool
                whether to collect metrics during training
            checkpointing_enabled : bool
                whether to save checkpoints during training
            continue_training : bool
                whether to continue training from the last checkpoint
            num_workers : int
                number of workers for data loading

        Returns
        -------
            pd.DataFrame
                metrics
        """
        # Set up data the training dataloader
        df, _, _, _ = df_utils.prep_or_copy_df(df)
        train_loader = self._init_train_loader(df, num_workers)

        # Set up data the validation dataloader
        if df_val is not None:
            df_val, _, _, _ = df_utils.prep_or_copy_df(df_val)
            val_loader = self._init_val_loader(df_val)

        # Init the model, if not continue from checkpoint
        if continue_training:
            raise NotImplementedError(
                "Continuing training from checkpoint is not implemented yet. This feature is planned for one of the upcoming releases."
            )
        else:
            self.model = self._init_model()

        # Init the Trainer
        self.trainer, checkpoint_callback = utils.configure_trainer(
            config_train=self.config_train,
            config=self.trainer_config,
            metrics_logger=self.metrics_logger,
            early_stopping=self.early_stopping,
            early_stopping_target="Loss_val" if df_val is not None else "Loss",
            accelerator=self.accelerator,
            progress_bar_enabled=progress_bar_enabled,
            metrics_enabled=metrics_enabled,
            checkpointing_enabled=checkpointing_enabled,
            num_batches_per_epoch=len(train_loader),
        )

        # Tune hyperparams and train
        if df_val is not None:
            if not continue_training and not self.config_train.learning_rate:
                # Set parameters for the learning rate finder
                self.config_train.set_lr_finder_args(
                    dataset_size=len(train_loader.dataset), num_batches=len(train_loader)
                )
                # Find suitable learning rate
                lr_finder = self.trainer.tuner.lr_find(
                    self.model,
                    train_dataloaders=train_loader,
                    val_dataloaders=val_loader,
                    **self.config_train.lr_finder_args,
                )
                # Estimate the optimat learning rate from the loss curve
                _, _, lr_suggestion = utils.smooth_loss_and_suggest(lr_finder.results)
                self.model.learning_rate = lr_suggestion
            start = time.time()
            self.trainer.fit(
                self.model,
                train_loader,
                val_loader,
                ckpt_path=self.metrics_logger.checkpoint_path if continue_training else None,
            )
        else:
            if not continue_training and not self.config_train.learning_rate:
                # Set parameters for the learning rate finder
                self.config_train.set_lr_finder_args(
                    dataset_size=len(train_loader.dataset), num_batches=len(train_loader)
                )
                # Find suitable learning rate
                lr_finder = self.trainer.tuner.lr_find(
                    self.model,
                    train_dataloaders=train_loader,
                    **self.config_train.lr_finder_args,
                )
                # Estimate the optimat learning rate from the loss curve
                _, _, lr_suggestion = utils.smooth_loss_and_suggest(lr_finder.results)
                self.model.learning_rate = lr_suggestion
            start = time.time()
            self.trainer.fit(
                self.model,
                train_loader,
                ckpt_path=self.metrics_logger.checkpoint_path if continue_training else None,
            )

        log.debug("Train Time: {:8.3f}".format(time.time() - start))

        # Load best model from training
        if checkpoint_callback is not None:
            if checkpoint_callback.best_model_score < checkpoint_callback.current_score:
                log.info(
                    f"Loading best model with score {checkpoint_callback.best_model_score} from checkpoint (latest score is {checkpoint_callback.current_score})"
                )
                self.model = time_net.TimeNet.load_from_checkpoint(checkpoint_callback.best_model_path)

        if not metrics_enabled:
            return None

        # Return metrics collected in logger as dataframe
        metrics_df = pd.DataFrame(self.metrics_logger.history)
        return metrics_df

    def restore_trainer(self):
        """
        Restore the trainer based on the forecaster configuration.
        """
        self.trainer, _ = utils.configure_trainer(
            config_train=self.config_train,
            config=self.trainer_config,
            metrics_logger=self.metrics_logger,
            early_stopping=self.early_stopping,
            accelerator=self.accelerator,
            metrics_enabled=bool(self.metrics),
        )

    def _eval_true_ar(self):
        assert self.max_lags > 0
        if self.highlight_forecast_step_n is None:
            if self.max_lags > 1:
                raise ValueError("Please define forecast_lag for sTPE computation")
            forecast_pos = 1
        else:
            forecast_pos = self.highlight_forecast_step_n
        weights = self.model.ar_weights.detach().numpy()
        weights = weights[forecast_pos - 1, :][::-1]
        sTPE = utils.symmetric_total_percentage_error(self.true_ar_weights, weights)
        log.info("AR parameters: ", self.true_ar_weights, "\n", "Model weights: ", weights)
        return sTPE

    def _make_future_dataframe(self, df, events_df, regressors_df, periods, n_historic_predictions):
        # Receives df with single ID column
        assert len(df["ID"].unique()) == 1
        if periods == 0 and n_historic_predictions is True:
            log.warning(
                "Not extending df into future as no periods specified." "You can call predict directly instead."
            )
        df = df.copy(deep=True)
        _ = df_utils.infer_frequency(df, n_lags=self.max_lags, freq=self.data_freq)
        last_date = pd.to_datetime(df["ds"].copy(deep=True).dropna()).sort_values().max()
        if events_df is not None:
            events_df = events_df.copy(deep=True).reset_index(drop=True)
        if regressors_df is not None:
            regressors_df = regressors_df.copy(deep=True).reset_index(drop=True)
        if periods is None:
            periods = 1 if self.max_lags == 0 else self.n_forecasts
        else:
            assert periods >= 0

        if isinstance(n_historic_predictions, bool):
            if n_historic_predictions:
                n_historic_predictions = len(df) - self.max_lags
            else:
                n_historic_predictions = 0
        elif not isinstance(n_historic_predictions, int):
            log.error("non-integer value for n_historic_predictions set to zero.")
            n_historic_predictions = 0

        if periods == 0 and n_historic_predictions == 0:
            raise ValueError("Set either history or future to contain more than zero values.")

        # check for external regressors known in future
        if self.config_regressors is not None and periods > 0:
            if regressors_df is None:
                raise ValueError("Future values of all user specified regressors not provided")
            else:
                for regressor in self.config_regressors.keys():
                    if regressor not in regressors_df.columns:
                        raise ValueError(f"Future values of user specified regressor {regressor} not provided")

        if len(df) < self.max_lags:
            raise ValueError(
                "Insufficient input data for a prediction."
                "Please supply historic observations (number of rows) of at least max_lags (max of number of n_lags)."
            )
        elif len(df) < self.max_lags + n_historic_predictions:
            log.warning(
                f"Insufficient data for {n_historic_predictions} historic forecasts, reduced to {len(df) - self.max_lags}."
            )
            n_historic_predictions = len(df) - self.max_lags
        if (n_historic_predictions + self.max_lags) == 0:
            df = pd.DataFrame(columns=df.columns)
        else:
            df = df[-(self.max_lags + n_historic_predictions) :]
            nan_at_end = 0
            while len(df) > nan_at_end and df["y"].isnull().iloc[-(1 + nan_at_end)]:
                nan_at_end += 1
            if nan_at_end > 0:
                if self.max_lags > 0 and (nan_at_end + 1) >= self.max_lags:
                    raise ValueError(
                        f"{nan_at_end + 1} missing values were detected at the end of df before df was extended into the future. "
                        "Please make sure there are no NaN values at the end of df."
                    )
                df["y"].iloc[-(nan_at_end + 1) :].ffill(inplace=True)
                log.warning(
                    f"{nan_at_end + 1} missing values were forward-filled at the end of df before df was extended into the future. "
                    "Please make sure there are no NaN values at the end of df."
                )

        if len(df) > 0:
            if len(df.columns) == 1 and "ds" in df:
                assert self.max_lags == 0
                df = self._check_dataframe(df, check_y=False, exogenous=False)
            else:
                df = self._check_dataframe(df, check_y=self.max_lags > 0, exogenous=True)
        # future data
        # check for external events known in future
        if self.config_events is not None and periods > 0 and events_df is None:
            log.warning(
                "Future values not supplied for user specified events. "
                "All events being treated as not occurring in future"
            )

        if self.max_lags > 0:
            if periods > 0 and periods != self.n_forecasts:
                periods = self.n_forecasts
                log.warning(f"Number of forecast steps is defined by n_forecasts. Adjusted to {self.n_forecasts}.")

        if periods > 0:
            future_df = df_utils.make_future_df(
                df_columns=df.columns,
                last_date=last_date,
                periods=periods,
                freq=self.data_freq,
                config_events=self.config_events,
                events_df=events_df,
                config_regressors=self.config_regressors,
                regressors_df=regressors_df,
            )
            if len(df) > 0:
                df = pd.concat([df, future_df])
            else:
                df = future_df
        df = df.reset_index(drop=True)
        self.predict_steps = periods
        return df

    def _get_maybe_extend_periods(self, df):
        # Receives df with single ID column
        assert len(df["ID"].unique()) == 1
        periods_add = 0
        nan_at_end = 0
        while len(df) > nan_at_end and df["y"].isnull().iloc[-(1 + nan_at_end)]:
            nan_at_end += 1
        if self.max_lags > 0:
            if self.config_regressors is None:
                # if dataframe has already been extended into future,
                # don't extend beyond n_forecasts.
                periods_add = max(0, self.n_forecasts - nan_at_end)
            else:
                # can not extend as we lack future regressor values.
                periods_add = 0
        return periods_add

    def _maybe_extend_df(self, df):
        # Receives df with ID column
        periods_add = {}
        extended_df = pd.DataFrame()
        for df_name, df_i in df.groupby("ID"):
            _ = df_utils.infer_frequency(df_i, n_lags=self.max_lags, freq=self.data_freq)
            # to get all forecasteable values with df given, maybe extend into future:
            periods_add[df_name] = self._get_maybe_extend_periods(df_i)
            if periods_add[df_name] > 0:
                # This does not include future regressors or events.
                # periods should be 0 if those are configured.
                last_date = pd.to_datetime(df_i["ds"].copy(deep=True)).sort_values().max()
                future_df = df_utils.make_future_df(
                    df_columns=df_i.columns,
                    last_date=last_date,
                    periods=periods_add[df_name],
                    freq=self.data_freq,
                    config_events=self.config_events,
                )
                future_df["ID"] = df_name
                df_i = pd.concat([df_i, future_df])
                df_i.reset_index(drop=True, inplace=True)
            extended_df = pd.concat((extended_df, df_i.copy(deep=True)), ignore_index=True)
        return extended_df, periods_add

    def _prepare_dataframe_to_predict(self, df):
        # Receives df with ID column
        df_prepared = pd.DataFrame()
        for df_name, df_i in df.groupby("ID"):
            df_i = df_i.copy(deep=True)
            _ = df_utils.infer_frequency(df_i, n_lags=self.max_lags, freq=self.data_freq)
            # check if received pre-processed df
            if "y_scaled" in df_i.columns or "t" in df_i.columns:
                raise ValueError(
                    "DataFrame has already been normalized. " "Please provide raw dataframe or future dataframe."
                )
            # Checks
            if len(df_i) == 0 or len(df_i) < self.max_lags:
                raise ValueError(
                    "Insufficient input data for a prediction."
                    "Please supply historic observations (number of rows) of at least max_lags (max of number of n_lags)."
                )
            if len(df_i.columns) == 1 and "ds" in df_i:
                if self.max_lags != 0:
                    raise ValueError("only datestamps provided but y values needed for auto-regression.")
                df_i = self._check_dataframe(df_i, check_y=False, exogenous=False)
            else:
                df_i = self._check_dataframe(df_i, check_y=self.max_lags > 0, exogenous=False)
                # fill in missing nans except for nans at end
                df_i = self._handle_missing_data(df_i, freq=self.data_freq, predicting=True)
            df_prepared = pd.concat((df_prepared, df_i.copy(deep=True).reset_index(drop=True)), ignore_index=True)
        return df_prepared

    def _predict_raw(self, df, df_name, include_components=False):
        """Runs the model to make predictions.

        Predictions are returned in raw vector format without decomposition.
        Predictions are given on a forecast origin basis, not on a target basis.

        Parameters
        ----------
            df : pd.DataFrame
                dataframe containing column ``ds``, ``y``, and optionally``ID`` with all data
            df_name : str
                name of the data params from which the current dataframe refers to (only in case of local_normalization)
            include_components : bool
                whether to return individual components of forecast

        Returns
        -------
            pd.Series
                timestamps referring to the start of the predictions.
            np.array
                array containing the forecasts
            dict[np.array]
                Dictionary of components containing an array of each components contribution to the forecast
        """
        # Receives df with single ID column
        assert len(df["ID"].unique()) == 1
        if "y_scaled" not in df.columns or "t" not in df.columns:
            raise ValueError("Received unprepared dataframe to predict. " "Please call predict_dataframe_to_predict.")
        dataset = self._create_dataset(df, predict_mode=True)
        loader = DataLoader(dataset, batch_size=min(1024, len(df)), shuffle=False, drop_last=False)
        if self.n_forecasts > 1:
            dates = df["ds"].iloc[self.max_lags : -self.n_forecasts + 1]
        else:
            dates = df["ds"].iloc[self.max_lags :]

        # Pass the include_components flag to the model
        self.model.set_compute_components(include_components)
        # Compute the predictions and components (if requested)
        result = self.trainer.predict(self.model, loader)
        # Extract the prediction and components
        predicted, component_vectors = zip(*result)
        predicted = np.concatenate(predicted)

        # Post-process and normalize the predictions
        data_params = self.config_normalization.get_data_params(df_name)
        scale_y, shift_y = data_params["y"].scale, data_params["y"].shift
        predicted = predicted * scale_y + shift_y

        if include_components:
            component_keys = component_vectors[0].keys()
            components = {key: None for key in component_keys}
            # Transform the components list into a dictionary
            for batch in component_vectors:
                for key in component_keys:
                    components[key] = (
                        np.concatenate([components[key], batch[key]]) if (components[key] is not None) else batch[key]
                    )
            for name, value in components.items():
                multiplicative = False  # Flag for multiplicative components
                if "trend" in name:
                    trend = value
                elif "event_" in name or "events_" in name:  # accounts for events and holidays
                    event_name = name.split("_")[1]
                    if self.config_events is not None and event_name in self.config_events:
                        if self.config_events[event_name].mode == "multiplicative":
                            multiplicative = True
                    elif (
                        self.config_country_holidays is not None
                        and event_name in self.config_country_holidays.holiday_names
                    ):
                        if self.config_country_holidays.mode == "multiplicative":
                            multiplicative = True
                    elif "multiplicative" in name:
                        multiplicative = True
                elif "season" in name and self.config_seasonality.mode == "multiplicative":
                    multiplicative = True
                elif (
                    "future_regressor_" in name or "future_regressors_" in name
                ) and self.config_regressors is not None:
                    regressor_name = name.split("_")[2]
                    if self.config_regressors is not None and regressor_name in self.config_regressors:
                        if self.config_regressors[regressor_name].mode == "multiplicative":
                            multiplicative = True
                    elif "multiplicative" in regressor_name:
                        multiplicative = True

                # scale additive components
                if not multiplicative:
                    components[name] = value * scale_y
                    if "trend" in name:
                        components[name] += shift_y
                # scale multiplicative components
                elif multiplicative:
                    components[name] = value * trend * scale_y  # output absolute value of respective additive component

        else:
            components = None

        return dates, predicted, components

    def _convert_raw_predictions_to_raw_df(self, dates, predicted, components=None):
        """Turns forecast-origin-wise predictions into forecast-target-wise predictions.

        Parameters
        ----------
            dates : pd.Series
                timestamps referring to the start of the predictions.
            predicted : np.array
                Array containing the forecasts
            components : dict[np.array]
                Dictionary of components containing an array of each components' contribution to the forecast

        Returns
        -------
            pd. DataFrame
                columns ``ds``, ``y``, and [``step<i>``]

                Note
                ----
                where step<i> refers to the i-step-ahead prediction *made at* this row's datetime.
                e.g. the first forecast step0 is the prediction for this timestamp,
                the step1 is for the timestamp after, ...
                ... step3 is the prediction for 3 steps into the future,
                predicted using information up to (excluding) this datetime.
        """
        all_data = predicted
        df_raw = pd.DataFrame()
        df_raw.insert(0, "ds", dates.values)
        df_raw.insert(1, "ID", "__df__")
        for forecast_lag in range(self.n_forecasts):
            for quantile_idx in range(len(self.config_train.quantiles)):
                # 0 is the median quantile index
                if quantile_idx == 0:
                    step_name = f"step{forecast_lag}"
                else:
                    step_name = f"step{forecast_lag} {self.config_train.quantiles[quantile_idx] * 100}%"
                data = all_data[:, forecast_lag, quantile_idx]
                ser = pd.Series(data=data, name=step_name)
                df_raw = df_raw.merge(ser, left_index=True, right_index=True)
            if components is not None:
                for comp_name, comp_data in components.items():
                    comp_name_ = f"{comp_name}{forecast_lag}"
                    data = comp_data[:, forecast_lag, 0]  # for components the quantiles are ignored for now
                    ser = pd.Series(data=data, name=comp_name_)
                    df_raw = df_raw.merge(ser, left_index=True, right_index=True)
        return df_raw

    def _reshape_raw_predictions_to_forecst_df(self, df, predicted, components):
        """Turns forecast-origin-wise predictions into forecast-target-wise predictions.

        Parameters
        ----------
            df : pd.DataFrame
                input dataframe
            predicted : np.array
                Array containing the forecasts
            components : dict[np.array]
                Dictionary of components containing an array of each components' contribution to the forecast

        Returns
        -------
            pd.DataFrame
                columns ``ds``, ``y``, ``trend`` and [``yhat<i>``]

                Note
                ----
                where yhat<i> refers to the i-step-ahead prediction for this row's datetime.
                e.g. yhat3 is the prediction for this datetime, predicted 3 steps ago, "3 steps old".
        """
        # Receives df with single ID column
        assert len(df["ID"].unique()) == 1
        cols = ["ds", "y", "ID"]  # cols to keep from df
        df_forecast = pd.concat((df[cols],), axis=1)
        # create a line for each forecast_lag
        # 'yhat<i>' is the forecast for 'y' at 'ds' from i steps ago.
        for j in range(len(self.config_train.quantiles)):
            for forecast_lag in range(1, self.n_forecasts + 1):
                forecast = predicted[:, forecast_lag - 1, j]
                pad_before = self.max_lags + forecast_lag - 1
                pad_after = self.n_forecasts - forecast_lag
                yhat = np.concatenate(([np.NaN] * pad_before, forecast, [np.NaN] * pad_after))
                # 0 is the median quantile index
                if j == 0:
                    name = f"yhat{forecast_lag}"
                else:
                    name = f"yhat{forecast_lag} {round(self.config_train.quantiles[j] * 100, 1)}%"
                df_forecast[name] = yhat

        if components is None:
            return df_forecast

        # else add components
        lagged_components = [
            "ar",
        ]
        if self.config_lagged_regressors is not None:
            for name in self.config_lagged_regressors.keys():
                lagged_components.append(f"lagged_regressor_{name}")
        for comp in lagged_components:
            if comp in components:
                for j in range(len(self.config_train.quantiles)):
                    for forecast_lag in range(1, self.n_forecasts + 1):
                        forecast = components[comp][:, forecast_lag - 1, j]  # 0 is the median quantile
                        pad_before = self.max_lags + forecast_lag - 1
                        pad_after = self.n_forecasts - forecast_lag
                        yhat = np.concatenate(([np.NaN] * pad_before, forecast, [np.NaN] * pad_after))
                        if j == 0:  # temporary condition to add only the median component
                            name = f"{comp}{forecast_lag}"
                            df_forecast[name] = yhat

        # only for non-lagged components
        for comp in components:
            if comp not in lagged_components:
                for j in range(len(self.config_train.quantiles)):
                    forecast_0 = components[comp][0, :, j]
                    forecast_rest = components[comp][1:, self.n_forecasts - 1, j]
                    yhat = np.concatenate(([np.NaN] * self.max_lags, forecast_0, forecast_rest))
                    if j == 0:  # temporary condition to add only the median component
                        # add yhat into dataframe, using df_forecast indexing
                        yhat_df = pd.Series(yhat, name=comp).set_axis(df_forecast.index)
                        df_forecast = pd.concat([df_forecast, yhat_df], axis=1, ignore_index=False)
        return df_forecast

    def conformal_predict(
        self, df, calibration_df=None, alpha=0.1, method="naive", plotting_backend="default", **kwargs
    ):
        """Apply a given conformal prediction technique to get the uncertainty prediction intervals (or q-hats). Then predict.

        Parameters
        ----------
            df : pd.DataFrame
                test dataframe containing column ``ds``, ``y``, and optionally ``ID`` with data
            calibration_df : pd.DataFrame
                optional, holdout calibration dataframe for split conformal prediction
            alpha : float
                user-specified significance level of the prediction interval
            method : str
                name of conformal prediction technique used

                Options
                    * (default) ``naive``: Naive or Absolute Residual
                    * ``cqr``: Conformalized Quantile Regression
            plotting_backend : str
                specifies the plotting backend for the nonconformity scores plot, if any

                Options
                    * ``None``: No plotting is shown
                    * ``plotly``: Use the plotly backend for plotting
                    * ``matplotlib``: Use matplotlib backend for plotting
                    * ``default`` (default): Use matplotlib backend for plotting
            kwargs : dict
                additional predict parameters for test df
        """
        # conformalize
        df_cal = self.predict(calibration_df)
        if isinstance(plotting_backend, str) and plotting_backend == "default":
            plotting_backend = "matplotlib"
        q_hats = conformalize(df_cal, alpha, method, self.config_train.quantiles, plotting_backend)
        # predict
        df = self.predict(df, **kwargs)
        df["qhat1"] = q_hats[0]
        if method == "naive":
            df["yhat1 - qhat1"] = df["yhat1"] - q_hats[0]
            df["yhat1 + qhat1"] = df["yhat1"] + q_hats[0]
        elif method == "cqr":
            quantile_hi = str(max(self.config_train.quantiles) * 100)
            quantile_lo = str(min(self.config_train.quantiles) * 100)
            df[f"yhat1 {quantile_hi}% - qhat1"] = df[f"yhat1 {quantile_hi}%"] - q_hats[0]
            df[f"yhat1 {quantile_hi}% + qhat1"] = df[f"yhat1 {quantile_hi}%"] + q_hats[0]
            df[f"yhat1 {quantile_lo}% - qhat1"] = df[f"yhat1 {quantile_lo}%"] - q_hats[0]
            df[f"yhat1 {quantile_lo}% + qhat1"] = df[f"yhat1 {quantile_lo}%"] + q_hats[0]
        else:
            raise ValueError(f"Unknown conformal prediction method '{method}'. Please input either 'naive' or 'cqr'.")
        return df<|MERGE_RESOLUTION|>--- conflicted
+++ resolved
@@ -679,13 +679,9 @@
         self._validate_column_name(name, seasons=True)
         if fourier_order <= 0:
             raise ValueError("Fourier Order must be > 0")
-<<<<<<< HEAD
-        self.config_season.append(
+        self.config_seasonality.append(
             name=name, period=period, resolution=fourier_order, arg="custom", global_local=global_local
         )
-=======
-        self.config_seasonality.append(name=name, period=period, resolution=fourier_order, arg="custom")
->>>>>>> 10379907
         return self
 
     def fit(
@@ -805,17 +801,13 @@
 
         # When only one time series is input, self.id_list = ['__df__']
         self.num_trends_modelled = len(self.id_list) if self.config_trend.trend_global_local == "local" else 1
-<<<<<<< HEAD
-        self.num_seasonalities_modelled = len(self.id_list) if self.config_season.global_local == "local" else 1
+        self.num_seasonalities_modelled = len(self.id_list) if self.config_seasonality.global_local == "local" else 1
         self.num_seasonalities_modelled_dict = OrderedDict()
-        for seas in self.config_season.periods:
-            self.num_seasonalities_modelled_dict[seas] = (
-                len(self.id_list) if self.config_season.periods[seas].global_local == "local" else 1
-            )
-=======
-        self.num_seasonalities_modelled = len(self.id_list) if self.config_seasonality.global_local == "local" else 1
+        for season_i in self.config_seasonality.periods:
+            self.num_seasonalities_modelled_dict[season_i] = (
+                len(self.id_list) if self.config_seasonality.periods[season_i].global_local == "local" else 1
+            )
         self.meta_used_in_model = self.num_trends_modelled != 1 or self.num_seasonalities_modelled != 1
->>>>>>> 10379907
 
         if self.fitted is True and not continue_training:
             log.error("Model has already been fitted. Re-fitting may break or produce different results.")
@@ -2217,11 +2209,8 @@
             id_list=self.id_list,
             num_trends_modelled=self.num_trends_modelled,
             num_seasonalities_modelled=self.num_seasonalities_modelled,
-<<<<<<< HEAD
             num_seasonalities_modelled_dict=self.num_seasonalities_modelled_dict,
-=======
             meta_used_in_model=self.meta_used_in_model,
->>>>>>> 10379907
         )
         log.debug(self.model)
         return self.model
