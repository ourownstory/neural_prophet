import time
from collections import OrderedDict
import numpy as np
import pandas as pd

import torch
from torch.utils.data import DataLoader
import logging
from tqdm import tqdm

from neuralprophet import configure
from neuralprophet import time_net
from neuralprophet import time_dataset
from neuralprophet import df_utils
from neuralprophet import utils
from neuralprophet.plot_forecast import plot, plot_components
from neuralprophet.plot_forecast_plotly import plot as plot_plotly, plot_components as plot_components_plotly
from neuralprophet.plot_model_parameters_plotly import plot_parameters as plot_parameters_plotly
from neuralprophet.plot_model_parameters import plot_parameters
from neuralprophet import metrics

log = logging.getLogger("NP.forecaster")


METRICS = {
    "mae": metrics.MAE,
    "mse": metrics.MSE,
    "rmse": metrics.RMSE,
}


class NeuralProphet:
    """NeuralProphet forecaster.

    A simple yet powerful forecaster that models:
    Trend, seasonality, events, holidays, auto-regression, lagged covariates, and future-known regressors.
    Can be regularized and configured to model nonlinear relationships.

    Parameters
    ----------
        COMMENT
        Trend Config
        COMMENT
        growth : {'off' or 'linear'}, default 'linear'
            Set use of trend growth type.

            Options:
                * ``off``: no trend.
                * (default) ``linear``: fits a piece-wise linear trend with ``n_changepoints + 1`` segments
                * ``discontinuous``: For advanced users only - not a conventional trend,
                allows arbitrary jumps at each trend changepoint

        changepoints : {list of str, list of np.datetimes or np.array of np.datetimes}, optional
            Manually set dates at which to include potential changepoints.

            Note
            ----
            Does not accept ``np.array`` of ``np.str``. If not specified, potential changepoints are selected automatically.

        n_changepoints : int
            Number of potential trend changepoints to include.

            Note
            ----
            Changepoints are selected uniformly from the first ``changepoint_range`` proportion of the history.
            Ignored if manual ``changepoints`` list is supplied.
        changepoints_range : float
            Proportion of history in which trend changepoints will be estimated.

            e.g. set to 0.8 to allow changepoints only in the first 80% of training data.
            Ignored if  manual ``changepoints`` list is supplied.
        trend_reg : float, optional
            Parameter modulating the flexibility of the automatic changepoint selection.

            Note
            ----
            Large values (~1-100) will limit the variability of changepoints.
            Small values (~0.001-1.0) will allow changepoints to change faster.
            default: 0 will fully fit a trend to each segment.

        trend_reg_threshold : bool, optional
            Allowance for trend to change without regularization.

            Options
                * ``True``: Automatically set to a value that leads to a smooth trend.
                * (default) ``False``: All changes in changepoints are regularized

        COMMENT
        Seasonality Config
        COMMENT
        yearly_seasonality : bool, int
            Fit yearly seasonality.

            Options
                * ``True`` or ``False``
                * ``auto``: set automatically
                * ``value``: number of Fourier/linear terms to generate
        weekly_seasonality : bool, int
            Fit monthly seasonality.

            Options
                * ``True`` or ``False``
                * ``auto``: set automatically
                * ``value``: number of Fourier/linear terms to generate
        daily_seasonality : bool, int
            Fit daily seasonality.

            Options
                * ``True`` or ``False``
                * ``auto``: set automatically
                * ``value``: number of Fourier/linear terms to generate
        seasonality_mode : str
            Specifies mode of seasonality

            Options
                * (default) ``additive``
                * ``multiplicative``
        seasonality_reg : float, optional
            Parameter modulating the strength of the seasonality model.

            Note
            ----
            Smaller values (~0.1-1) allow the model to fit larger seasonal fluctuations,
            larger values (~1-100) dampen the seasonality.
            default: None, no regularization

        COMMENT
        AR Config
        COMMENT
        n_lags : int
            Previous time series steps to include in auto-regression. Aka AR-order
        ar_reg : float, optional
            how much sparsity to induce in the AR-coefficients

            Note
            ----
            Large values (~1-100) will limit the number of nonzero coefficients dramatically.
            Small values (~0.001-1.0) will allow more non-zero coefficients.
            default: 0 no regularization of coefficients.

        COMMENT
        Model Config
        COMMENT
        n_forecasts : int
            Number of steps ahead of prediction time step to forecast.
        num_hidden_layers : int, optional
            number of hidden layer to include in AR-Net (defaults to 0)
        d_hidden : int, optional
            dimension of hidden layers of the AR-Net. Ignored if ``num_hidden_layers`` == 0.

        COMMENT
        Train Config
        COMMENT
        learning_rate : float
            Maximum learning rate setting for 1cycle policy scheduler.

            Note
            ----
            Default ``None``: Automatically sets the ``learning_rate`` based on a learning rate range test.
            For manual user input, (try values ~0.001-10).
        epochs : int
            Number of epochs (complete iterations over dataset) to train model.

            Note
            ----
            Default ``None``: Automatically sets the number of epochs based on dataset size.
            For best results also leave batch_size to None. For manual values, try ~5-500.
        batch_size : int
            Number of samples per mini-batch.

            If not provided, ``batch_size`` is approximated based on dataset size.
            For manual values, try ~8-1024.
            For best results also leave ``epochs`` to ``None``.
        newer_samples_weight: float, default 2.0
            Sets factor by which the model fit is skewed towards more recent observations.

            Controls the factor by which final samples are weighted more compared to initial samples.
            Applies a positional weighting to each sample's loss value.

            e.g. ``newer_samples_weight = 2``: final samples are weighted twice as much as initial samples.
        newer_samples_start: float, default 0.0
            Sets beginning of 'newer' samples as fraction of training data.

            Throughout the range of 'newer' samples, the weight is increased
            from ``1.0/newer_samples_weight`` initially to 1.0 at the end,
            in a monotonously increasing function (cosine from pi to 2*pi).
        loss_func : str, torch.nn.functional.loss
            Type of loss to use:

            Options
                * (default) ``Huber``: Huber loss function
                * ``MSE``: Mean Squared Error loss function
                * ``MAE``: Mean Absolute Error loss function
                * ``torch.nn.functional.loss.``: loss or callable for custom loss, eg. L1-Loss

            Examples
            --------
            >>> from neuralprophet import NeuralProphet
            >>> import torch
            >>> import torch.nn as nn
            >>> m = NeuralProphet(loss_func=torch.nn.L1Loss)

        collect_metrics : list of str, bool
            Set metrics to compute.

            Valid: [``mae``, ``rmse``, ``mse``]

            Options
                * (default) ``True``: [``mae``, ``rmse``]
                * ``False``: No metrics

        COMMENT
        Uncertainty Estimation
        COMMENT
        quantiles: list, default [0.5]
            A list of float values in (0, 1) which indicate the set of quantiles to be estimated.

        COMMENT
        Missing Data
        COMMENT
        impute_missing : bool
            whether to automatically impute missing dates/values

            Note
            ----
            imputation follows a linear method up to 20 missing values, more are filled with trend.
        impute_linear : int
            maximal number of missing dates/values to be imputed linearly (default: ``10``)
        impute_rolling : int
            maximal number of missing dates/values to be imputed
            using rolling average (default: ``10``)
        drop_missing : bool
            whether to automatically drop missing samples from the data

            Options
                * (default) ``False``: Samples containing NaN values are not dropped.
                * ``True``: Any sample containing at least one NaN value will be dropped.

        COMMENT
        Data Normalization
        COMMENT
        normalize : str
            Type of normalization to apply to the time series.

            Options
                * ``off`` bypasses data normalization
                * (default, binary timeseries) ``minmax`` scales the minimum value to 0.0 and the maximum value to 1.0
                * ``standardize`` zero-centers and divides by the standard deviation
                * (default) ``soft`` scales the minimum value to 0.0 and the 95th quantile to 1.0
                * ``soft1`` scales the minimum value to 0.1 and the 90th quantile to 0.9
        global_normalization : bool
            Activation of global normalization

            Options
                * ``True``: dict of dataframes is used as global_time_normalization
                * (default) ``False``: local normalization
        global_time_normalization (bool):
            Specifies global time normalization

            Options
                * (default) ``True``: only valid in case of global modeling local normalization
                * ``False``: set time data_params locally
        unknown_data_normalization : bool
            Specifies unknown data normalization

            Options
                * ``True``: test data is normalized with global data params even if trained with local data params (global modeling with local normalization)
                * (default) ``False``: no global modeling with local normalization
    """

    def __init__(
        self,
        growth="linear",
        changepoints=None,
        n_changepoints=10,
        changepoints_range=0.9,
        trend_reg=0,
        trend_reg_threshold=False,
        yearly_seasonality="auto",
        weekly_seasonality="auto",
        daily_seasonality="auto",
        seasonality_mode="additive",
        seasonality_reg=0,
        n_forecasts=1,
        n_lags=0,
        num_hidden_layers=0,
        d_hidden=None,
        ar_reg=None,
        learning_rate=None,
        epochs=None,
        batch_size=None,
        loss_func="Huber",
        optimizer="AdamW",
        newer_samples_weight=2,
        newer_samples_start=0.0,
        quantiles=[0.5],
        impute_missing=True,
        impute_linear=10,
        impute_rolling=10,
        drop_missing=False,
        collect_metrics=True,
        normalize="auto",
        global_normalization=False,
        global_time_normalization=True,
        unknown_data_normalization=False,
    ):
        kwargs = locals()

        # General
        self.name = "NeuralProphet"
        self.n_forecasts = n_forecasts

        # Data Normalization settings
        self.config_normalization = configure.Normalization(
            normalize=normalize,
            global_normalization=global_normalization,
            global_time_normalization=global_time_normalization,
            unknown_data_normalization=unknown_data_normalization,
        )

        # Missing Data Preprocessing
        self.config_missing = configure.from_kwargs(configure.MissingDataHandling, kwargs)

        # Training
        self.config_train = configure.from_kwargs(configure.Train, kwargs)

        if len(self.config_train.quantiles) > 1:
            loss = metrics.LossMetric(self.config_train.loss_func.loss_func)
        else:
            loss = metrics.LossMetric(self.config_train.loss_func)

        if collect_metrics is None:
            collect_metrics = []
        elif collect_metrics is True:
            collect_metrics = ["mae", "rmse"]
        elif isinstance(collect_metrics, str):
            if not collect_metrics.lower() in METRICS.keys():
                raise ValueError("Received unsupported argument for collect_metrics.")
            collect_metrics = [collect_metrics]
        elif isinstance(collect_metrics, list):
            if not all([m.lower() in METRICS.keys() for m in collect_metrics]):
                raise ValueError("Received unsupported argument for collect_metrics.")
        elif collect_metrics is not False:
            raise ValueError("Received unsupported argument for collect_metrics.")

        self.metrics = None
        if isinstance(collect_metrics, list):
            self.metrics = metrics.MetricsCollection(
                metrics=[loss] + [METRICS[m.lower()]() for m in collect_metrics],
                value_metrics=[metrics.ValueMetric("Loss"), metrics.ValueMetric("RegLoss")],
            )

        # AR
        self.config_ar = configure.from_kwargs(configure.AR, kwargs)
        self.n_lags = self.config_ar.n_lags
        self.max_lags = self.n_lags

        # Model
        self.config_model = configure.from_kwargs(configure.Model, kwargs)

        # Trend
        self.config_trend = configure.from_kwargs(configure.Trend, kwargs)

        # Seasonality
        self.season_config = configure.AllSeason(
            mode=seasonality_mode,
            reg_lambda=seasonality_reg,
            yearly_arg=yearly_seasonality,
            weekly_arg=weekly_seasonality,
            daily_arg=daily_seasonality,
        )
        self.config_train.reg_lambda_season = self.season_config.reg_lambda

        # Events
        self.events_config = None
        self.country_holidays_config = None

        # Extra Regressors
        self.config_covar = None
        self.regressors_config = None

        # set during fit()
        self.data_freq = None

        # Set during _train()
        self.fitted = False
        self.data_params = None
        self.optimizer = None
        self.scheduler = None
        self.model = None

        # set during prediction
        self.future_periods = None
        # later set by user (optional)
        self.highlight_forecast_step_n = None
        self.true_ar_weights = None

    def add_lagged_regressor(self, names, n_lags="auto", regularization=None, normalize="auto"):
        """Add a covariate or list of covariate time series as additional lagged regressors to be used for fitting and predicting.
        The dataframe passed to ``fit`` and ``predict`` will have the column with the specified name to be used as
        lagged regressor. When normalize=True, the covariate will be normalized unless it is binary.

        Parameters
        ----------
            names : string or list
                name of the regressor/list of regressors.
            n_lags : int
                previous regressors time steps to use as input in the predictor (covar order)
                if ``auto``, time steps will be equivalent to the AR order (default)
                if ``scalar``, all the regressors will only use last known value as input
            regularization : float
                optional  scale for regularization strength
            normalize : bool
                optional, specify whether this regressor will benormalized prior to fitting.
                if ``auto``, binary regressors will not be normalized.
        """
        if n_lags == 0 or n_lags is None:
            n_lags = 0
            log.warning(
                "Please, set n_lags to a value greater than 0 or to the options 'scalar' or 'auto'. No lags will be added to regressors when n_lags = 0 or n_lags is None"
            )
        if n_lags == "auto":
            if self.n_lags is not None and self.n_lags > 0:
                n_lags = self.n_lags
                log.info(
                    "n_lags = 'auto', number of lags for regressor is set to Autoregression number of lags ({})".format(
                        self.n_lags
                    )
                )
            else:
                n_lags = 1
                log.info(
                    "n_lags = 'auto', but there is no lags for Autoregression. Number of lags for regressor is automatically set to 1"
                )
        if n_lags == "scalar":
            n_lags = 1
            log.info("n_lags = 'scalar', number of lags for regressor is set to 1")
        only_last_value = False if n_lags > 1 else True
        if self.fitted:
            raise Exception("Regressors must be added prior to model fitting.")
        if not isinstance(names, list):
            names = [names]
        for name in names:
            self._validate_column_name(name)
            if self.config_covar is None:
                self.config_covar = OrderedDict({})
            self.config_covar[name] = configure.Covar(
                reg_lambda=regularization,
                normalize=normalize,
                as_scalar=only_last_value,
                n_lags=n_lags,
            )
        return self

    def add_future_regressor(self, name, regularization=None, normalize="auto", mode="additive"):
        """Add a regressor as lagged covariate with order 1 (scalar) or as known in advance (also scalar).
        The dataframe passed to :meth:`fit`  and :meth:`predict` will have a column with the specified name to be used as
        a regressor. When normalize=True, the regressor will be normalized unless it is binary.

        Note
        ----
        Future Regressors have to be known for the entire forecast horizon, e.g. ``n_forecasts`` into the future.

        Parameters
        ----------
            name : string
                name of the regressor.
            regularization : float
                optional  scale for regularization strength
            normalize : bool
                optional, specify whether this regressor will be normalized prior to fitting.

                Note
                ----
                if ``auto``, binary regressors will not be normalized.
            mode : str
                ``additive`` (default) or ``multiplicative``.
        """
        if self.fitted:
            raise Exception("Regressors must be added prior to model fitting.")
        if regularization is not None:
            if regularization < 0:
                raise ValueError("regularization must be >= 0")
            if regularization == 0:
                regularization = None
        self._validate_column_name(name)

        if self.regressors_config is None:
            self.regressors_config = {}
        self.regressors_config[name] = configure.Regressor(reg_lambda=regularization, normalize=normalize, mode=mode)
        return self

    def add_events(self, events, lower_window=0, upper_window=0, regularization=None, mode="additive"):
        """
        Add user specified events and their corresponding lower, upper windows and the
        regularization parameters into the NeuralProphet object

        Parameters
        ----------
            events : str, list
                name or list of names of user specified events
            lower_window : int
                the lower window for the events in the list of events
            upper_window : int
                the upper window for the events in the list of events
            regularization : float
                optional  scale for regularization strength
            mode : str
                ``additive`` (default) or ``multiplicative``.

        """
        if self.fitted:
            raise Exception("Events must be added prior to model fitting.")

        if self.events_config is None:
            self.events_config = OrderedDict({})

        if regularization is not None:
            if regularization < 0:
                raise ValueError("regularization must be >= 0")
            if regularization == 0:
                regularization = None

        if not isinstance(events, list):
            events = [events]

        for event_name in events:
            self._validate_column_name(event_name)
            self.events_config[event_name] = configure.Event(
                lower_window=lower_window, upper_window=upper_window, reg_lambda=regularization, mode=mode
            )
        return self

    def add_country_holidays(self, country_name, lower_window=0, upper_window=0, regularization=None, mode="additive"):
        """
        Add a country into the NeuralProphet object to include country specific holidays
        and create the corresponding configs such as lower, upper windows and the regularization
        parameters

        Parameters
        ----------
            country_name : string
                name of the country
            lower_window : int
                the lower window for all the country holidays
            upper_window : int
                the upper window for all the country holidays
            regularization : float
                optional  scale for regularization strength
            mode : str
                ``additive`` (default) or ``multiplicative``.
        """
        if self.fitted:
            raise Exception("Country must be specified prior to model fitting.")

        if regularization is not None:
            if regularization < 0:
                raise ValueError("regularization must be >= 0")
            if regularization == 0:
                regularization = None
        self.country_holidays_config = configure.Holidays(
            country=country_name,
            lower_window=lower_window,
            upper_window=upper_window,
            reg_lambda=regularization,
            mode=mode,
        )
        self.country_holidays_config.init_holidays()
        return self

    def add_seasonality(self, name, period, fourier_order):
        """Add a seasonal component with specified period, number of Fourier components, and regularization.

        Increasing the number of Fourier components allows the seasonality to change more quickly
        (at risk of overfitting).
        Note: regularization and mode (additive/multiplicative) are set in the main init.

        Parameters
        ----------
            name : string
                name of the seasonality component.
            period : float
                number of days in one period.
            fourier_order : int
                number of Fourier components to use.

        """
        if self.fitted:
            raise Exception("Seasonality must be added prior to model fitting.")
        if name in ["daily", "weekly", "yearly"]:
            log.error("Please use inbuilt daily, weekly, or yearly seasonality or set another name.")
        # Do not Allow overwriting built-in seasonalities
        self._validate_column_name(name, seasons=True)
        if fourier_order <= 0:
            raise ValueError("Fourier Order must be > 0")
        self.season_config.append(name=name, period=period, resolution=fourier_order, arg="custom")
        return self

    def fit(self, df, freq="auto", validation_df=None, progress="bar", minimal=False):
        """Train, and potentially evaluate model.

        Training/validation metrics may be distorted in case of auto-regression,
        if a large number of NaN values are present in df and/or validation_df.

        Parameters
        ----------
            df : pd.DataFrame, dict (deprecated)
                containing column ``ds``, ``y`` with all data
            freq : str
                Data step sizes. Frequency of data recording,

                Note
                ----
                Any valid frequency for pd.date_range, such as ``5min``, ``D``, ``MS`` or ``auto`` (default) to automatically set frequency.
            validation_df : pd.DataFrame, dict
                if provided, model with performance  will be evaluated after each training epoch over this data.
            epochs : int
                number of epochs to train (overrides default setting).
                default: if not specified, uses self.epochs
            progress : str
                Method of progress display

                Options
                    * (default) ``bar`` display updating progress bar (tqdm)
                    * ``print`` print out progress (fallback option)
                    * ``plot`` plot a live updating graph of the training loss, requires [live] install or livelossplot package installed.
                    * ``plot-all`` extended to all recorded metrics.
            minimal : bool
                whether to train without any printouts or metrics collection

        Returns
        -------
            pd.DataFrame
                metrics with training and potentially evaluation metrics
        """
        df, _, _, _ = df_utils.prep_or_copy_df(df)
        if self.fitted is True:
            log.error("Model has already been fitted. Re-fitting may break or produce different results.")
        self.max_lags = df_utils.get_max_num_lags(self.config_covar, self.n_lags)
        if self.max_lags == 0 and self.n_forecasts > 1:
            self.n_forecasts = 1
            log.warning(
                "Changing n_forecasts to 1. Without lags, the forecast can be "
                "computed for any future time, independent of lagged values"
            )
        df = self._check_dataframe(df, check_y=True, exogenous=True)
        self.data_freq = df_utils.infer_frequency(df, n_lags=self.max_lags, freq=freq)
        df = self._handle_missing_data(df, freq=self.data_freq)
        if validation_df is not None and (self.metrics is None or minimal):
            log.warning("Ignoring validation_df because no metrics set or minimal training set.")
            validation_df = None
        if validation_df is None:
            if minimal:
                self._train_minimal(df, progress_bar=progress == "bar")
                metrics_df = None
            else:
                metrics_df = self._train(df, progress=progress)
        else:
            df_val, _, _, _ = df_utils.prep_or_copy_df(validation_df)
            df_val = self._check_dataframe(df_val, check_y=False, exogenous=False)
            df_val = self._handle_missing_data(df_val, freq=self.data_freq)
            metrics_df = self._train(df, df_val=df_val, progress=progress)

        self.fitted = True
        return metrics_df

    def predict(self, df, decompose=True, raw=False):
        """Runs the model to make predictions.

        Expects all data needed to be present in dataframe.
        If you are predicting into the unknown future and need to add future regressors or events,
        please prepare data with make_future_dataframe.

        Parameters
        ----------
            df : pd.DataFrame, dict (deprecated)
                dataframe or dict of dataframes containing column ``ds``, ``y`` with data
            decompose : bool
                whether to add individual components of forecast to the dataframe
            raw : bool
                specifies raw data

                Options
                    * (default) ``False``: returns forecasts sorted by target (highlighting forecast age)
                    * ``True``: return the raw forecasts sorted by forecast start date

        Returns
        -------
            pd.DataFrame
                dependent on ``raw``

                Note
                ----

                ``raw == True``: columns ``ds``, ``y``, and [``step<i>``] where step<i> refers to the i-step-ahead
                prediction *made at* this row's datetime, e.g. step3 is the prediction for 3 steps into the future,
                predicted using information up to (excluding) this datetime.

                ``raw == False``: columns ``ds``, ``y``, ``trend`` and [``yhat<i>``] where yhat<i> refers to
                the i-step-ahead prediction for this row's datetime,
                e.g. yhat3 is the prediction for this datetime, predicted 3 steps ago, "3 steps old".
        """
        if raw:
            log.warning("Raw forecasts are incompatible with plotting utilities")
        if self.fitted is False:
            raise ValueError("Model has not been fitted. Predictions will be random.")
        df, received_ID_col, received_single_time_series, received_dict = df_utils.prep_or_copy_df(df)
        # to get all forecasteable values with df given, maybe extend into future:
        df, periods_added = self._maybe_extend_df(df)
        df = self._prepare_dataframe_to_predict(df)
        # normalize
        df = self._normalize(df)
        forecast = pd.DataFrame()
        for df_name, df_i in df.groupby("ID"):
            dates, predicted, components = self._predict_raw(df_i, df_name, include_components=decompose)
            if raw:
                fcst = self._convert_raw_predictions_to_raw_df(dates, predicted, components)
                if periods_added[df_name] > 0:
                    fcst = fcst[:-1]
            else:
                fcst = self._reshape_raw_predictions_to_forecst_df(df_i, predicted, components)
                if periods_added[df_name] > 0:
                    fcst = fcst[: -periods_added[df_name]]
            forecast = pd.concat((forecast, fcst), ignore_index=True)
        df = df_utils.return_df_in_original_format(
            forecast, received_ID_col, received_single_time_series, received_dict
        )
        return df

    def test(self, df):
        """Evaluate model on holdout data.

        Parameters
        ----------
            df : pd.DataFrame, dict (deprecated)
                dataframe or dict of dataframes containing column ``ds``, ``y`` with with holdout data
        Returns
        -------
            pd.DataFrame
                evaluation metrics
        """
        df, _, _, _ = df_utils.prep_or_copy_df(df)
        if self.fitted is False:
            log.warning("Model has not been fitted. Test results will be random.")
        df = self._check_dataframe(df, check_y=True, exogenous=True)
        _ = df_utils.infer_frequency(df, n_lags=self.max_lags, freq=self.data_freq)
        df = self._handle_missing_data(df, freq=self.data_freq)
        loader = self._init_val_loader(df)
        val_metrics_df = self._evaluate(loader)
        if not self.config_normalization.global_normalization:
            log.warning("Note that the metrics are displayed in normalized scale because of local normalization.")
        return val_metrics_df

    def split_df(self, df, freq="auto", valid_p=0.2, local_split=False):
        """Splits timeseries df into train and validation sets.
        Prevents leakage of targets. Sharing/Overbleed of inputs can be configured.
        Also performs basic data checks and fills in missing data, unless impute_missing is set to ``False``.

        Parameters
        ----------
            df : pd.DataFrame, dict (deprecated)
                dataframe or dict of dataframes containing column ``ds``, ``y`` with all data
            freq : str
                data step sizes. Frequency of data recording,

                Note
                ----
                Any valid frequency for pd.date_range, such as ``5min``, ``D``, ``MS`` or ``auto`` (default) to automatically set frequency.
            valid_p : float
                fraction of data to use for holdout validation set, targets will still never be shared.
            local_split : bool
                Each dataframe will be split according to valid_p locally (in case of dict of dataframes

        Returns
        -------
            tuple of two pd.DataFrames

                training data

                validation data

        See Also
        --------
            crossvalidation_split_df : Splits timeseries data in k folds for crossvalidation.
            double_crossvalidation_split_df : Splits timeseries data in two sets of k folds for crossvalidation on training and testing data.

        Examples
        --------
            >>> df1 = pd.DataFrame({'ds': pd.date_range(start = '2022-12-01', periods = 5,
            ...                     freq='D'), 'y': [9.59, 8.52, 8.18, 8.07, 7.89]})
            >>> df2 = pd.DataFrame({'ds': pd.date_range(start = '2022-12-09', periods = 5,
            ...                     freq='D'), 'y': [8.71, 8.09, 7.84, 7.65, 8.02]})
            >>> df3 = pd.DataFrame({'ds': pd.date_range(start = '2022-12-09', periods = 5,
            ...                     freq='D'), 'y': [7.67, 7.64, 7.55, 8.25, 8.3]})
            >>> df3
                ds	        y
            0	2022-12-09	7.67
            1	2022-12-10	7.64
            2	2022-12-11	7.55
            3	2022-12-12	8.25
            4	2022-12-13	8.30

        One can define a dict with many time series.
            >>> df_dict = {'data1': df1, 'data2': df2, 'data3': df3}

        You can split a single dataframe, which also may contain NaN values.
        Please be aware this may affect training/validation performance.
            >>> (df_train, df_val) = m.split_df(df3, valid_p=0.2)
            >>> df_train
                ds	        y
            0	2022-12-09	7.67
            1	2022-12-10	7.64
            2	2022-12-11	7.55
            3	2022-12-12	8.25
            >>> df_val
                ds	        y
            0	2022-12-13	8.3

        You can also use a dict of dataframes (especially useful for global modeling), which will account for the time range of the whole group of time series as default.
            >>> (df_dict_train, df_dict_val) = m.split_df(df_dict, valid_p = 0.2)
            >>> df_dict_train
            {'data1':           ds     y
            0 2022-12-01  9.59
            1 2022-12-02  8.52
            2 2022-12-03  8.18
            3 2022-12-04  8.07
            4 2022-12-05  7.89,
            'data2':           ds     y
            0 2022-12-09  8.71
            1 2022-12-10  8.09
            2 2022-12-11  7.84,
            'data3':           ds     y
            0 2022-12-09  7.67
            1 2022-12-10  7.64
            2 2022-12-11  7.55}
            >>> df_dict_val
            {'data2':           ds     y
            0 2022-12-12  7.65
            1 2022-12-13  8.02,
            'data3':           ds     y
            0 2022-12-12  8.25
            1 2022-12-13  8.30}

        In some applications, splitting locally each time series may be helpful. In this case, one should set `local_split` to True.
            >>> (df_dict_train, df_dict_val) = m.split_df(df_dict, valid_p = 0.2,
            ... local_split = True)
            >>> df_dict_train
            {'data1':           ds     y
            0 2022-12-01  9.59
            1 2022-12-02  8.52
            2 2022-12-03  8.18
            3 2022-12-04  8.07,
            'data2':           ds     y
            0 2022-12-09  8.71
            1 2022-12-10  8.09
            2 2022-12-11  7.84
            3 2022-12-12  7.65,
            'data3':           ds     y
            0 2022-12-09  7.67
            1 2022-12-10  7.64
            2 2022-12-11  7.55
            3 2022-12-12  8.25}
            >>> df_dict_val
            {'data1':           ds     y
            0 2022-12-05  7.89,
            'data2':           ds     y
            0 2022-12-13  8.02,
            'data3':           ds    y
            0 2022-12-13  8.3}
        """
        df, received_ID_col, received_single_time_series, received_dict = df_utils.prep_or_copy_df(df)
        df = self._check_dataframe(df, check_y=False, exogenous=False)
        freq = df_utils.infer_frequency(df, n_lags=self.max_lags, freq=freq)
        df = self._handle_missing_data(df, freq=freq, predicting=False)
        df_train, df_val = df_utils.split_df(
            df,
            n_lags=self.max_lags,
            n_forecasts=self.n_forecasts,
            valid_p=valid_p,
            inputs_overbleed=True,
            local_split=local_split,
        )
        df_train = df_utils.return_df_in_original_format(
            df_train, received_ID_col, received_single_time_series, received_dict
        )
        df_val = df_utils.return_df_in_original_format(
            df_val, received_ID_col, received_single_time_series, received_dict
        )
        return df_train, df_val

    def crossvalidation_split_df(
        self, df, freq="auto", k=5, fold_pct=0.1, fold_overlap_pct=0.5, global_model_cv_type="global-time"
    ):
        """Splits timeseries data in k folds for crossvalidation.

        Parameters
        ----------
            df : pd.DataFrame, dict (deprecated)
                dataframe or dict of dataframes containing column ``ds``, ``y`` with all data
            freq : str
                data step sizes. Frequency of data recording,

                Note
                ----
                Any valid frequency for pd.date_range, such as ``5min``, ``D``, ``MS`` or ``auto`` (default) to automatically set frequency.
            k : int
                number of CV folds
            fold_pct : float
                percentage of overall samples to be in each fold
            fold_overlap_pct : float
                percentage of overlap between the validation folds.
            global_model_cv_type : str
                Type of crossvalidation to apply to the dict of time series.

                    options:

                        ``global-time`` (default) crossvalidation is performed according to a timestamp threshold.

                        ``local`` each episode will be crossvalidated locally (may cause time leakage among different episodes)

                        ``intersect`` only the time intersection of all the episodes will be considered. A considerable amount of data may not be used. However, this approach guarantees an equal number of train/test samples for each episode.

        Returns
        -------
            list of k tuples [(df_train, df_val), ...]

                training data

                validation data
        See Also
        --------
            split_df : Splits timeseries df into train and validation sets.
            double_crossvalidation_split_df : Splits timeseries data in two sets of k folds for crossvalidation on training and testing data.

        Examples
        --------
            >>> df1 = pd.DataFrame({'ds': pd.date_range(start = '2022-12-01', periods = 10, freq = 'D'),
            ...                     'y': [9.59, 8.52, 8.18, 8.07, 7.89, 8.09, 7.84, 7.65, 8.71, 8.09]})
            >>> df2 = pd.DataFrame({'ds': pd.date_range(start = '2022-12-02', periods = 10, freq = 'D'),
            ...                     'y': [8.71, 8.09, 7.84, 7.65, 8.02, 8.52, 8.18, 8.07, 8.25, 8.30]})
            >>> df3 = pd.DataFrame({'ds': pd.date_range(start = '2022-12-03', periods = 10, freq = 'D'),
            ...                     'y': [7.67, 7.64, 7.55, 8.25, 8.32, 9.59, 8.52, 7.55, 8.25, 8.09]})
            >>> df3
                ds	        y
            0	2022-12-03	7.67
            1	2022-12-04	7.64
            2	2022-12-05	7.55
            3	2022-12-06	8.25
            4	2022-12-07	8.32
            5	2022-12-08	9.59
            6	2022-12-09	8.52
            7	2022-12-10	7.55
            8	2022-12-11	8.25
            9	2022-12-12	8.09
        One can define a dict with many time series.
            >>> df_dict = {'data1': df1, 'data2': df2, 'data3': df3}
        You can create a fold for a single dataframe.
            >>> fold = m.crossvalidation_split_df(df3, k = 2, fold_pct = 0.2)
            >>> fold
            [(  ds            y
                0 2022-12-03  7.67
                1 2022-12-04  7.64
                2 2022-12-05  7.55
                3 2022-12-06  8.25
                4 2022-12-07  8.32
                5 2022-12-08  9.59
                6 2022-12-09  8.52,
                ds            y
                0 2022-12-10  7.55
                1 2022-12-11  8.25),
            (   ds            y
                0 2022-12-03  7.67
                1 2022-12-04  7.64
                2 2022-12-05  7.55
                3 2022-12-06  8.25
                4 2022-12-07  8.32
                5 2022-12-08  9.59
                6 2022-12-09  8.52
                7 2022-12-10  7.55,
                ds            y
                0 2022-12-11  8.25
                1 2022-12-12  8.09)]
        You can also use a dict of dataframes when using global modeling. In this case, there are three types of possible crossvalidation. The default crossvalidation is performed according to a timestamp threshold. In this case, we can have a different number of samples for each time series per fold. This approach prevents time leakage.
            >>> fold = m.crossvalidation_split_df(df_dict, k = 2, fold_pct = 0.2)
        One can notice how each of the folds has a different number of samples for the validation set. Nonetheless, time leakage does not occur.
            >>> fold[0][1]
            {'data1':           ds     y
            0 2022-12-10  8.09,
            'data2':           ds     y
            0 2022-12-10  8.25
            1 2022-12-11  8.30,
            'data3':           ds     y
            0 2022-12-10  7.55
            1 2022-12-11  8.25}
            >>> fold[1][1]
            {'data2':           ds    y
            0 2022-12-11  8.3,
            'data3':           ds     y
            0 2022-12-11  8.25
            1 2022-12-12  8.09}
        In some applications, crossvalidating each of the time series locally may be more adequate.
            >>> fold = m.crossvalidation_split_df(df_dict, k = 2, fold_pct = 0.2, global_model_cv_type = 'local')
        In this way, we prevent a different number of validation samples in each fold.
            >>> fold[0][1]
            {'data1':           ds     y
            0 2022-12-08  7.65
            1 2022-12-09  8.71,
            'data2':           ds     y
            0 2022-12-09  8.07
            1 2022-12-10  8.25,
            'data3':           ds     y
            0 2022-12-10  7.55
            1 2022-12-11  8.25}
            >>> fold[1][1]
            {'data1':           ds     y
            0 2022-12-09  8.71
            1 2022-12-10  8.09,
            'data2':           ds     y
            0 2022-12-10  8.25
            1 2022-12-11  8.30,
            'data3':           ds     y
            0 2022-12-11  8.25
            1 2022-12-12  8.09}
        The last type of global model crossvalidation gets the time intersection among all the time series used. There is no time leakage in this case, and we preserve the same number of samples per fold. The only drawback of this approach is that some of the samples may not be used (those not in the time intersection).
            >>> fold=m.crossvalidation_split_df(df_dict, k = 2, fold_pct = 0.2, global_model_cv_type = 'intersect')
            >>> fold[0][1]
            {'data1':           ds     y
            0 2022-12-09  8.71,
            'data2':           ds     y
            0 2022-12-09  8.07,
            'data3':           ds     y
            0 2022-12-09  8.52}
            >>> fold[1][1]
            {'data1':           ds     y
            0 2022-12-10  8.09,
            'data2':           ds     y
            0 2022-12-10  8.25,
            'data3':           ds     y
            0 2022-12-10  7.55}

        """
        df, _, _, _ = df_utils.prep_or_copy_df(df)
        df = self._check_dataframe(df, check_y=False, exogenous=False)
        freq = df_utils.infer_frequency(df, n_lags=self.max_lags, freq=freq)
        df = self._handle_missing_data(df, freq=freq, predicting=False)
        folds = df_utils.crossvalidation_split_df(
            df,
            n_lags=self.max_lags,
            n_forecasts=self.n_forecasts,
            k=k,
            fold_pct=fold_pct,
            fold_overlap_pct=fold_overlap_pct,
            global_model_cv_type=global_model_cv_type,
        )
        return folds

    def double_crossvalidation_split_df(self, df, freq="auto", k=5, valid_pct=0.10, test_pct=0.10):
        """Splits timeseries data in two sets of k folds for crossvalidation on training and testing data.

        Parameters
        ----------
            df : pd.DataFrame, dict (deprecated)
                dataframe or dict of dataframes containing column ``ds``, ``y`` with all data
            freq : str
                data step sizes. Frequency of data recording,

                Note
                ----
                Any valid frequency for pd.date_range, such as ``5min``, ``D``, ``MS`` or ``auto`` (default) to automatically set frequency.
            k : int
                number of CV folds
            valid_pct : float
                percentage of overall samples to be in validation
            test_pct : float
                percentage of overall samples to be in test

        Returns
        -------
            tuple of k tuples [(folds_val, folds_test), …]
                elements same as :meth:`crossvalidation_split_df` returns
        """
        df, _, _, _ = df_utils.prep_or_copy_df(df)
        df = self._check_dataframe(df, check_y=False, exogenous=False)
        freq = df_utils.infer_frequency(df, n_lags=self.max_lags, freq=freq)
        df = self._handle_missing_data(df, freq=freq, predicting=False)
        folds_val, folds_test = df_utils.double_crossvalidation_split_df(
            df,
            n_lags=self.max_lags,
            n_forecasts=self.n_forecasts,
            k=k,
            valid_pct=valid_pct,
            test_pct=test_pct,
        )
        return folds_val, folds_test

    def create_df_with_events(self, df, events_df):
        """
        Create a concatenated dataframe with the time series data along with the events data expanded.

        Parameters
        ----------
            df : pd.DataFrame, dict (deprecated)
                dataframe or dict of dataframes containing column ``ds``, ``y`` with all data
            events_df : dict, pd.DataFrame
                containing column ``ds`` and ``event``

        Returns
        -------
            dict, pd.DataFrame
                columns ``y``, ``ds`` and other user specified events
        """
        if self.events_config is None:
            raise Exception(
                "The events configs should be added to the NeuralProphet object (add_events fn)"
                "before creating the data with events features"
            )
        df, received_ID_col, received_single_time_series, received_dict = df_utils.prep_or_copy_df(df)
        df = self._check_dataframe(df, check_y=True, exogenous=False)
        df_dict_events = df_utils.create_dict_for_events_or_regressors(df, events_df, "events")
        df_created = pd.DataFrame()
        for df_name, df_i in df.groupby("ID"):
            for name in df_dict_events[df_name]["event"].unique():
                assert name in self.events_config
            df_aux = df_utils.convert_events_to_features(
                df_i,
                events_config=self.events_config,
                events_df=df_dict_events[df_name],
            )
            df_aux["ID"] = df_name
            df_created = pd.concat((df_created, df_aux), ignore_index=True)
        df = df_utils.return_df_in_original_format(
            df_created, received_ID_col, received_single_time_series, received_dict
        )
        return df

    def make_future_dataframe(self, df, events_df=None, regressors_df=None, periods=None, n_historic_predictions=False):
        """
        Extends dataframe a number of periods (time steps) into the future.

        Only use if you predict into the *unknown* future.
        New timestamps are added to the historic dataframe, with the 'y' column being NaN, as it remains to be predicted.
        Further, the given future events and regressors are added to the periods new timestamps.
        The returned dataframe will include historic data needed to additionally produce `n_historic_predictions`,
        for which there are historic observances of the series 'y'.

        Parameters
        ----------
            df: pd.DataFrame, dict (deprecated)
                History to date. DataFrame containing all columns up to present
            events_df : pd.DataFrame
                Future event occurrences corresponding to `periods` steps into future.
                Contains columns ``ds`` and ``event``. The event column contains the name of the event.
            regressor_df : pd.DataFrame
                Future regressor values corresponding to `periods` steps into future.
                Contains column ``ds`` and one column for each of the external regressors.
            periods : int
                number of steps to extend the DataFrame into the future
            n_historic_predictions : bool, int
                Includes historic data needed to predict `n_historic_predictions` timesteps,
                for which there are historic observances of the series 'y'.
                False: drop historic data except for needed inputs to predict future.
                True: include entire history.

        Returns
        -------
            pd.DataFrame
                input df with ``ds`` extended into future, ``y`` set to None,
                with future events and regressors added.

        Examples
        --------
            >>> from neuralprophet import NeuralProphet
            >>> m = NeuralProphet()
            >>> # set the model to expect these events
            >>> m = m.add_events(["playoff", "superbowl"])
            >>> # create the data df with events
            >>> history_df = m.create_df_with_events(df, events_df)
            >>> metrics = m.fit(history_df, freq="D")
            >>> # forecast with events known ahead
            >>> future = m.make_future_dataframe(
            >>>     history_df, events_df, periods=365, n_historic_predictions=180
            >>> )
            >>> # get 180 past and 365 future predictions.
            >>> forecast = m.predict(df=future)

        """
        df, received_ID_col, received_single_time_series, received_dict = df_utils.prep_or_copy_df(df)
        events_dict = df_utils.create_dict_for_events_or_regressors(df, events_df, "events")
        regressors_dict = df_utils.create_dict_for_events_or_regressors(df, regressors_df, "regressors")

        df_future_dataframe = pd.DataFrame()
        for df_name, df_i in df.groupby("ID"):
            df_aux = self._make_future_dataframe(
                df=df_i,
                events_df=events_dict[df_name],
                regressors_df=regressors_dict[df_name],
                periods=periods,
                n_historic_predictions=n_historic_predictions,
            )
            df_aux["ID"] = df_name
            df_future_dataframe = pd.concat((df_future_dataframe, df_aux), ignore_index=True)

        df_future = df_utils.return_df_in_original_format(
            df_future_dataframe, received_ID_col, received_single_time_series, received_dict
        )
        return df_future

    def handle_negative_values(self, df, handle="remove", columns=None):
        """
        Handle negative values in the given columns.
        If no column or handling are provided, negative values in all numeric columns are removed.

        Parameters
        ----------
            df : pd.DataFrame
                dataframe containing column ``ds``, ``y`` with all data
            handling : {str, int, float}, optional
                specified handling of negative values in the regressor column. Can be one of the following options:

                Options
                        * (default) ``remove``: Remove all negative values in the specified columns.
                        * ``error``: Raise an error in case of a negative value.
                        * ``float`` or ``int``: Replace negative values with the provided value.
            columns : list of str, optional
                names of the columns to process

        Returns
        -------
            pd.DataFrame
                input df with negative values handled
        """
        # Identify the columns to process
        # Either process the provided columns or default to all columns
        if columns:
            cols = columns
        else:
            cols = list(df.select_dtypes(include=np.number).columns)
        # Handle the negative values
        for col in cols:
            df = df_utils.handle_negative_values(df, col=col, handle_negatives=handle)

        return df

    def predict_trend(self, df, quantile=0.5):
        """Predict only trend component of the model.

        Parameters
        ----------
            df : pd.DataFrame, dict (deprecated)
                dataframe or dict of dataframes containing column ``ds``, ``y`` with all data
            quantile : float
                the quantile in (0, 1) that needs to be predicted

        Returns
        -------
            pd.DataFrame, dict
                trend on prediction dates.
        """
        if quantile is not None and not (0 < quantile < 1):
            raise ValueError("The quantile specified need to be a float in-between (0,1)")

        df, received_ID_col, received_single_time_series, received_dict = df_utils.prep_or_copy_df(df)
        df = self._check_dataframe(df, check_y=False, exogenous=False)
        df = self._normalize(df)
        df_trend = pd.DataFrame()
        for df_name, df_i in df.groupby("ID"):
            t = torch.from_numpy(np.expand_dims(df_i["t"].values, 1))
            quantile_index = self.config_train.quantiles.index(quantile)
            trend = self.model.trend(t).detach().numpy()[:, :, quantile_index].squeeze()
            data_params = self.config_normalization.get_data_params(df_name)
            trend = trend * data_params["y"].scale + data_params["y"].shift
            df_aux = pd.DataFrame({"ds": df_i["ds"], "trend": trend, "ID": df_name})
            df_trend = pd.concat((df_trend, df_aux), ignore_index=True)
        df = df_utils.return_df_in_original_format(
            df_trend, received_ID_col, received_single_time_series, received_dict
        )
        return df

    def predict_seasonal_components(self, df, quantile=0.5):
        """Predict seasonality components

        Parameters
        ----------
            df : pd.DataFrame, dict (deprecated)
                dataframe or dict of dataframes containing columns ``ds``, ``y`` with all data
            quantile : float
                the quantile in (0, 1) that needs to be predicted

        Returns
        -------
            pd.DataFrame, dict
                seasonal components with columns of name <seasonality component name>
        """
        if quantile is not None and not (0 < quantile < 1):
            raise ValueError("The quantile specified need to be a float in-between (0,1)")

        df, received_ID_col, received_single_time_series, received_dict = df_utils.prep_or_copy_df(df)
        df = self._check_dataframe(df, check_y=False, exogenous=False)
        df = self._normalize(df)
        df_seasonal = pd.DataFrame()
        for df_name, df_i in df.groupby("ID"):
            dataset = time_dataset.TimeDataset(
                df_i,
                name=df_name,
                season_config=self.season_config,
                # n_lags=0,
                # n_forecasts=1,
                predict_mode=True,
                config_missing=self.config_missing,
            )
            loader = DataLoader(dataset, batch_size=min(4096, len(df)), shuffle=False, drop_last=False)
            predicted = {}
            for name in self.season_config.periods:
                predicted[name] = list()
            for inputs, _, _ in loader:
                for name in self.season_config.periods:
                    features = inputs["seasonalities"][name]
                    quantile_index = self.config_train.quantiles.index(quantile)
                    y_season = torch.squeeze(self.model.seasonality(features=features, name=name)[:, :, quantile_index])
                    predicted[name].append(y_season.data.numpy())

            for name in self.season_config.periods:
                predicted[name] = np.concatenate(predicted[name])
                if self.season_config.mode == "additive":
                    data_params = self.config_normalization.get_data_params(df_name)
                    predicted[name] = predicted[name] * data_params["y"].scale
            df_aux = pd.DataFrame({"ds": df_i["ds"], "ID": df_i["ID"], **predicted})
            df_seasonal = pd.concat((df_seasonal, df_aux), ignore_index=True)
        df = df_utils.return_df_in_original_format(
            df_seasonal, received_ID_col, received_single_time_series, received_dict
        )
        return df

    def set_true_ar_for_eval(self, true_ar_weights):
        """Configures model to evaluate closeness of AR weights to true weights.

        Parameters
        ----------
            true_ar_weights : np.array
                true AR-parameters, if known.
        """
        self.true_ar_weights = true_ar_weights

    def set_plotting_backend(self, plotting_backend):
        """Set plotting backend.

        Parameters
        ----------
            plotting_backend : str
            Specifies plotting backend to use for all plots. Can be configured individually for each plot.

            Options
                * ``plotly``: Use the plotly backend for plotting
                * (default) ``matplotlib``: use matplotlib for plotting
        """
        if plotting_backend in ["plotly", "matplotlib"]:
            self.plotting_backend = plotting_backend
            if self.plotting_backend == "matplotlib":
                log.warning(
                    "DeprecationWarning: matplotlib as plotting backend will be deprecated in a future version. Switch to plotly by calling `m.set_plotting_backend('plotly')`."
                )
        else:
            raise ValueError("The parameter `plotting_backend` must be either 'plotly' or 'matplotlib'.")

    def highlight_nth_step_ahead_of_each_forecast(self, step_number=None):
        """Set which forecast step to focus on for metrics evaluation and plotting.

        Parameters
        ----------
            step_number : int
                i-th step ahead forecast to use for statistics and plotting.
        """
        if step_number is not None:
            assert step_number <= self.n_forecasts
        self.highlight_forecast_step_n = step_number
        return self

    def plot(self, fcst, df_name=None, ax=None, xlabel="ds", ylabel="y", figsize=(10, 6), plotting_backend="default"):
        """Plot the NeuralProphet forecast, including history.

        Parameters
        ----------
            fcst : pd.DataFrame, dict (deprecated)
                output of self.predict.
            df_name : str
                ID from time series that should be plotted
            ax : matplotlib axes
                optional, matplotlib axes on which to plot.
            xlabel : string
                label name on X-axis
            ylabel : string
                label name on Y-axis
            figsize : tuple
                width, height in inches. default: (10, 6)
            plotting_backend : str
                optional, overwrites the default plotting backend.

                Options
                * ``plotly``: Use plotly for plotting
                * ``matplotlib``: use matplotlib for plotting
                * (default) ``default``: use the global default for plotting
        """
        fcst, received_ID_col, received_single_time_series, received_dict = df_utils.prep_or_copy_df(fcst)
        if not received_single_time_series:
            if df_name not in fcst["ID"].unique():
                assert len(fcst["ID"].unique()) > 1
                raise Exception(
                    "Many time series are present in the pd.DataFrame (more than one ID). Please, especify ID to be plotted."
                )
            else:
                fcst = fcst[fcst["ID"] == df_name].copy(deep=True)
                log.info("Plotting data from ID {}".format(df_name))
        if len(self.config_train.quantiles) > 1:
            if self.highlight_forecast_step_n is None and self.n_lags != 0:
                raise ValueError(
                    "Please specify step_number using the highlight_nth_step_ahead_of_each_forecast function"
                    " for quantiles plotting when auto-regression enabled."
                )
            if self.highlight_forecast_step_n is not None and self.n_lags == 0:
                log.warning("highlight_forecast_step_n is ignored since auto-regression not enabled.")
                self.highlight_forecast_step_n = None
        if self.max_lags > 0:
            num_forecasts = sum(fcst["yhat1"].notna())
            if num_forecasts < self.n_forecasts:
                log.warning(
                    "Too few forecasts to plot a line per forecast step." "Plotting a line per forecast origin instead."
                )
                return self.plot_last_forecast(
                    fcst,
                    ax=ax,
                    df_name=df_name,
                    xlabel=xlabel,
                    ylabel=ylabel,
                    figsize=figsize,
                    include_previous_forecasts=num_forecasts - 1,
                    plot_history_data=True,
                )

        # Check whether the default plotting backend is overwritten
        plotting_backend = (
            plotting_backend
            if plotting_backend != "default"
            else (self.plotting_backend if hasattr(self, "plotting_backend") else "matplotlib")
        )
        if plotting_backend == "plotly":
            log.info("Plotly does not support plotting of quantiles yet.")
            return plot_plotly(
                fcst=fcst,
                xlabel=xlabel,
                ylabel=ylabel,
                figsize=tuple(x * 70 for x in figsize),
                highlight_forecast=self.highlight_forecast_step_n,
            )
        else:
            return plot(
                fcst=fcst,
                quantiles=self.config_train.quantiles,
                ax=ax,
                xlabel=xlabel,
                ylabel=ylabel,
                figsize=figsize,
                highlight_forecast=self.highlight_forecast_step_n,
            )

    def get_latest_forecast(
        self,
        fcst,
        df_name=None,
        include_history_data=False,
        include_previous_forecasts=0,
    ):
        """Get the latest NeuralProphet forecast, optional including historical data.

        Parameters
        ----------
            fcst : pd.DataFrame, dict
                output of self.predict.
            df_name : str
                ID from time series that should forecast
            include_history_data : bool
                specifies whether to include historical data
            include_previous_forecasts : int
                specifies how many forecasts before latest forecast to include
<<<<<<< HEAD
=======

>>>>>>> 4f8e362e
        Returns
        -------
            pd.DataFrame
                columns ``ds``, ``y``, and [``yhat<i>``]

<<<<<<< HEAD
                Note
                ----
                where yhat<i> refers to the i-step-ahead prediction for this row's datetime.
                e.g. yhat3 is the prediction for this datetime, predicted 3 steps ago, "3 steps old".
=======
                 Note
                 ----
                 where yhat<i> refers to the i-step-ahead prediction for this row's datetime.
                 e.g. yhat3 is the prediction for this datetime, predicted 3 steps ago, "3 steps old".

>>>>>>> 4f8e362e
        Examples
        --------
        We may get the df of the latest forecast:
            >>> forecast = m.predict(df)
            >>> df_forecast = m.get_latest_forecast(forecast)
<<<<<<< HEAD
        Number of steps before latest forecast could be included:
            >>> df_forecast = m.get_latest_forecast(forecast, include_previous_forecast=3)
        Historical data could be included, however be aware that the df could be large:
            >>> df_forecast = m.get_latest_forecast(forecast, include_history_data=True)
        """

=======

        Number of steps before latest forecast could be included:
            >>> df_forecast = m.get_latest_forecast(forecast, include_previous_forecast=3)

        Historical data could be included, however be aware that the df could be large:
            >>> df_forecast = m.get_latest_forecast(forecast, include_history_data=True)
        """
>>>>>>> 4f8e362e
        if self.max_lags == 0:
            raise ValueError("Use the standard plot function for models without lags.")
        fcst, received_ID_col, received_single_time_series, received_dict = df_utils.prep_or_copy_df(fcst)
        if not received_single_time_series:
            if df_name not in fcst["ID"].unique():
                assert len(fcst["ID"].unique()) > 1
                raise Exception(
                    "Many time series are present in the pd.DataFrame (more than one ID). Please specify ID to be "
                    "forecasted. "
                )
            else:
                fcst = fcst[fcst["ID"] == df_name].copy(deep=True)
                log.info("Getting data from ID {}".format(df_name))
        if include_history_data is None:
            fcst = fcst[-(include_previous_forecasts + self.n_forecasts + self.max_lags) :]
        elif include_history_data is False:
            fcst = fcst[-(include_previous_forecasts + self.n_forecasts) :]
        elif include_history_data is True:
            fcst = fcst
        fcst = utils.fcst_df_to_last_forecast(fcst, n_last=1 + include_previous_forecasts)
        return fcst

    def plot_last_forecast(
        self,
        fcst,
        df_name=None,
        ax=None,
        xlabel="ds",
        ylabel="y",
        figsize=(10, 6),
        include_previous_forecasts=0,
        plot_history_data=None,
        plotting_backend="default",
    ):
        """Plot the NeuralProphet forecast, including history.

        Parameters
        ----------
            fcst : pd.DataFrame, dict (deprecated)
                output of self.predict.
            df_name : str
                ID from time series that should be plotted
            ax : matplotlib axes
                Optional, matplotlib axes on which to plot.
            xlabel : str
                label name on X-axis
            ylabel : str
                abel name on Y-axis
            figsize : tuple
                 width, height in inches. default: (10, 6)
            include_previous_forecasts : int
                number of previous forecasts to include in plot
            plot_history_data : bool
                specifies plot of historical data
            plotting_backend : str
                optional, overwrites the default plotting backend.

                Options
                * ``plotly``: Use plotly for plotting
                * ``matplotlib``: use matplotlib for plotting
                * (default) ``default``: use the global default for plotting
        Returns
        -------
            matplotlib.axes.Axes
                plot of NeuralProphet forecasting
        """
        if self.max_lags == 0:
            raise ValueError("Use the standard plot function for models without lags.")
        fcst, received_ID_col, received_single_time_series, received_dict = df_utils.prep_or_copy_df(fcst)
        if not received_single_time_series:
            if df_name not in fcst["ID"].unique():
                assert len(fcst["ID"].unique()) > 1
                raise Exception(
                    "Many time series are present in the pd.DataFrame (more than one ID). Please, especify ID to be plotted."
                )
            else:
                fcst = fcst[fcst["ID"] == df_name].copy(deep=True)
                log.info("Plotting data from ID {}".format(df_name))
        if len(self.config_train.quantiles) > 1:
            log.warning(
                "Plotting last forecasts when uncertainty estimation enabled"
                " plots the forecasts only for the median quantile."
            )
        if plot_history_data is None:
            fcst = fcst[-(include_previous_forecasts + self.n_forecasts + self.max_lags) :]
        elif plot_history_data is False:
            fcst = fcst[-(include_previous_forecasts + self.n_forecasts) :]
        elif plot_history_data is True:
            fcst = fcst
        fcst = utils.fcst_df_to_last_forecast(fcst, n_last=1 + include_previous_forecasts)

        # Check whether the default plotting backend is overwritten
        plotting_backend = (
            plotting_backend
            if plotting_backend != "default"
            else (self.plotting_backend if hasattr(self, "plotting_backend") else "matplotlib")
        )
        if plotting_backend == "plotly":
            log.info("Plotly does not support plotting of quantiles yet.")
            return plot_plotly(
                fcst=fcst,
                xlabel=xlabel,
                ylabel=ylabel,
                figsize=tuple(x * 70 for x in figsize),
                highlight_forecast=self.highlight_forecast_step_n,
                line_per_origin=True,
            )
        else:
            return plot(
                fcst=fcst,
                quantiles=self.config_train.quantiles,
                ax=ax,
                xlabel=xlabel,
                ylabel=ylabel,
                figsize=figsize,
                highlight_forecast=self.highlight_forecast_step_n,
                line_per_origin=True,
            )

    def plot_components(
        self, fcst, df_name=None, figsize=None, forecast_in_focus=None, residuals=False, plotting_backend="default"
    ):
        """Plot the NeuralProphet forecast components.

        Parameters
        ----------
            fcst : pd.DataFrame, dict (deprecated)
                output of self.predict
            df_name : str
                ID from time series that should be plotted
            figsize : tuple
                width, height in inches.

                Note
                ----
                None (default):  automatic (10, 3 * npanel)
            plotting_backend : str
                optional, overwrites the default plotting backend.

                Options
                * ``plotly``: Use plotly for plotting
                * ``matplotlib``: use matplotlib for plotting
                * (default) ``default``: use the global default for plotting

        Returns
        -------
            matplotlib.axes.Axes
                plot of NeuralProphet components
        """
        fcst, received_ID_col, received_single_time_series, received_dict = df_utils.prep_or_copy_df(fcst)
        if not received_single_time_series:
            if df_name not in fcst["ID"].unique():
                assert len(fcst["ID"].unique()) > 1
                raise Exception(
                    "Many time series are present in the pd.DataFrame (more than one ID). Please, especify ID to be plotted."
                )
            else:
                fcst = fcst[fcst["ID"] == df_name].copy(deep=True)
                log.info("Plotting data from ID {}".format(df_name))

        # Check whether the default plotting backend is overwritten
        plotting_backend = (
            plotting_backend
            if plotting_backend != "default"
            else (self.plotting_backend if hasattr(self, "plotting_backend") else "matplotlib")
        )
        if plotting_backend == "plotly":
            log.info("Plotly does not support plotting of quantiles yet.")
            return plot_components_plotly(
                m=self,
                fcst=fcst,
                figsize=tuple(x * 70 for x in figsize) if figsize else (700, 210),
                forecast_in_focus=forecast_in_focus if forecast_in_focus else self.highlight_forecast_step_n,
                residuals=residuals,
            )
        else:
            return plot_components(
                m=self,
                fcst=fcst,
                quantile=self.config_train.quantiles[0],  # plot components only for median quantile
                figsize=figsize,
                forecast_in_focus=forecast_in_focus if forecast_in_focus else self.highlight_forecast_step_n,
                residuals=residuals,
            )

    def plot_parameters(
        self,
        weekly_start=0,
        yearly_start=0,
        figsize=None,
        forecast_in_focus=None,
        df_name=None,
        plotting_backend="default",
    ):
        """Plot the NeuralProphet forecast components.

        Parameters
        ----------
            weekly_start : int
                specifying the start day of the weekly seasonality plot.

                Note
                ----
                0 (default) starts the week on Sunday. 1 shifts by 1 day to Monday, and so on.
            yearly_start : int
                specifying the start day of the yearly seasonality plot.

                Note
                ----
                0 (default) starts the year on Jan 1. 1 shifts by 1 day to Jan 2, and so on.
            df_name : str
                name of dataframe to refer to data params from original keys of train dataframes (used for local normalization in global modeling)
            figsize : tuple
                width, height in inches.

                Note
                ----
                None (default):  automatic (10, 3 * npanel)
            plotting_backend : str
                optional, overwrites the default plotting backend.

                Options
                * ``plotly``: Use plotly for plotting
                * ``matplotlib``: use matplotlib for plotting
                * (default) ``default``: use the global default for plotting

        Returns
        -------
            matplotlib.axes.Axes
                plot of NeuralProphet forecasting
        """

        # Check whether the default plotting backend is overwritten
        plotting_backend = (
            plotting_backend
            if plotting_backend != "default"
            else (self.plotting_backend if hasattr(self, "plotting_backend") else "matplotlib")
        )
        if plotting_backend == "plotly":
            log.info("Plotly does not support plotting of quantiles yet.")
            return plot_parameters_plotly(
                m=self,
                forecast_in_focus=forecast_in_focus if forecast_in_focus else self.highlight_forecast_step_n,
                weekly_start=weekly_start,
                yearly_start=yearly_start,
                figsize=tuple(x * 70 for x in figsize) if figsize else (700, 210),
                df_name=df_name,
            )
        else:
            return plot_parameters(
                m=self,
                quantile=self.config_train.quantiles[0],  # plot components only for median quantile
                forecast_in_focus=forecast_in_focus if forecast_in_focus else self.highlight_forecast_step_n,
                weekly_start=weekly_start,
                yearly_start=yearly_start,
                figsize=figsize,
                df_name=df_name,
            )

    def _init_model(self):
        """Build Pytorch model with configured hyperparamters.

        Returns
        -------
            TimeNet model
        """
        self.model = time_net.TimeNet(
            config_trend=self.config_trend,
            config_season=self.season_config,
            config_covar=self.config_covar,
            config_regressors=self.regressors_config,
            config_events=self.events_config,
            config_holidays=self.country_holidays_config,
            n_forecasts=self.n_forecasts,
            n_lags=self.n_lags,
            num_hidden_layers=self.config_model.num_hidden_layers,
            d_hidden=self.config_model.d_hidden,
            quantiles=self.config_train.quantiles,
        )
        log.debug(self.model)
        return self.model

    def _create_dataset(self, df, predict_mode):
        """Construct dataset from dataframe.

        (Configured Hyperparameters can be overridden by explicitly supplying them.
        Useful to predict a single model component.)

        Parameters
        ----------
            df : pd.DataFrame, dict (deprecated)
                dataframe or dict of dataframes containing column ``ds``, ``y`` and
                normalized columns normalized columns ``ds``, ``y``, ``t``, ``y_scaled``
            predict_mode : bool
                specifies predict mode

                Options
                    * ``False``: includes target values.
                    * ``True``: does not include targets but includes entire dataset as input

        Returns
        -------
            TimeDataset
        """
        df, _, _, _ = df_utils.prep_or_copy_df(df)
        return time_dataset.GlobalTimeDataset(
            df,
            predict_mode=predict_mode,
            n_lags=self.n_lags,
            n_forecasts=self.n_forecasts,
            season_config=self.season_config,
            events_config=self.events_config,
            country_holidays_config=self.country_holidays_config,
            covar_config=self.config_covar,
            regressors_config=self.regressors_config,
            config_missing=self.config_missing,
        )

    def __handle_missing_data(self, df, freq, predicting):
        """Checks and normalizes new data

        Data is also auto-imputed, unless impute_missing is set to ``False``.

        Parameters
        ----------
            df : pd.DataFrame
                dataframe containing column ``ds``, ``y`` with all data
            freq : str
                data step sizes. Frequency of data recording,

                Note
                ----
                Any valid frequency for pd.date_range, such as ``5min``, ``D``, ``MS`` or ``auto`` (default) to automatically set frequency.
            predicting : bool
                when no lags, allow NA values in ``y`` of forecast series or ``y`` to miss completely

        Returns
        -------
            pd.DataFrame
                preprocessed dataframe
        """
        # Receives df with single ID column
        assert len(df["ID"].unique()) == 1
        if self.max_lags == 0 and not predicting:
            # we can drop rows with NA in y
            sum_na = sum(df["y"].isna())
            if sum_na > 0:
                df = df[df["y"].notna()]
                log.info("dropped {} NAN row in 'y'".format(sum_na))

        # add missing dates for autoregression modelling
        if self.max_lags > 0:
            df, missing_dates = df_utils.add_missing_dates_nan(df, freq=freq)
            if missing_dates > 0:
                if self.config_missing.impute_missing:
                    log.info("{} missing dates added.".format(missing_dates))
                # FIX Issue#52
                # Comment error raising to allow missing data for autoregression flow.
                #    else:
                #        raise ValueError(
                #            "{} missing dates found. Please preprocess data manually or set impute_missing to True.".format(
                #                missing_dates
                #            )
                #        )
                # END FIX

        if self.regressors_config is not None:
            # if future regressors, check that they are not nan at end, else drop
            # we ignore missing events, as those will be filled in with zeros.
            reg_nan_at_end = 0
            for col, regressor in self.regressors_config.items():
                # check for completeness of the regressor values
                col_nan_at_end = 0
                while len(df) > col_nan_at_end and df[col].isnull().iloc[-(1 + col_nan_at_end)]:
                    col_nan_at_end += 1
                reg_nan_at_end = max(reg_nan_at_end, col_nan_at_end)
            if reg_nan_at_end > 0:
                # drop rows at end due to missing future regressors
                df = df[:-reg_nan_at_end]
                log.info("Dropped {} rows at end due to missing future regressor values.".format(reg_nan_at_end))

        df_end_to_append = None
        nan_at_end = 0
        while len(df) > nan_at_end and df["y"].isnull().iloc[-(1 + nan_at_end)]:
            nan_at_end += 1
        if nan_at_end > 0:
            if predicting:
                # allow nans at end - will re-add at end
                if self.n_forecasts > 1 and self.n_forecasts < nan_at_end:
                    # check that not more than n_forecasts nans, else drop surplus
                    df = df[: -(nan_at_end - self.n_forecasts)]
                    # correct new length:
                    nan_at_end = self.n_forecasts
                    log.info(
                        "Detected y to have more NaN values than n_forecast can predict. "
                        "Dropped {} rows at end.".format(nan_at_end - self.n_forecasts)
                    )
                df_end_to_append = df[-nan_at_end:]
                df = df[:-nan_at_end]
            else:
                # training - drop nans at end
                df = df[:-nan_at_end]
                log.info(
                    "Dropped {} consecutive nans at end. "
                    "Training data can only be imputed up to last observation.".format(nan_at_end)
                )

        # impute missing values
        data_columns = []
        if self.max_lags > 0:
            data_columns.append("y")
        if self.config_covar is not None:
            data_columns.extend(self.config_covar.keys())
        if self.regressors_config is not None:
            data_columns.extend(self.regressors_config.keys())
        if self.events_config is not None:
            data_columns.extend(self.events_config.keys())
        for column in data_columns:
            sum_na = sum(df[column].isnull())
            if sum_na > 0:
                log.warning("{} missing values in column {} were detected in total. ".format(sum_na, column))
                if self.config_missing.impute_missing:
                    # use 0 substitution for holidays and events missing values
                    if self.events_config is not None and column in self.events_config.keys():
                        df[column].fillna(0, inplace=True)
                        remaining_na = 0
                    else:
                        df.loc[:, column], remaining_na = df_utils.fill_linear_then_rolling_avg(
                            df[column],
                            limit_linear=self.config_missing.impute_linear,
                            rolling=self.config_missing.impute_rolling,
                        )
                    log.info("{} NaN values in column {} were auto-imputed.".format(sum_na - remaining_na, column))
                    if remaining_na > 0:
                        log.warning(
                            "More than {} consecutive missing values encountered in column {}. "
                            "{} NA remain after auto-imputation. ".format(
                                2 * self.config_missing.impute_linear + self.config_missing.impute_rolling,
                                column,
                                remaining_na,
                            )
                        )
                # FIX Issue#52
                # Comment error raising to allow missing data for autoregression flow.
                # else:  # fail because set to not impute missing
                #    raise ValueError(
                #        "Missing values found. " "Please preprocess data manually or set impute_missing to True."
                #    )
                # END FIX
        if df_end_to_append is not None:
            df = pd.concat([df, df_end_to_append])
        return df

    def _handle_missing_data(self, df, freq, predicting=False):
        """Checks and normalizes new data

        Data is also auto-imputed, unless impute_missing is set to ``False``.

        Parameters
        ----------
            df : pd.DataFrame, dict (deprecated)
                dataframe or dict of dataframes containing column ``ds``, ``y`` with all data
            freq : str
                data step sizes. Frequency of data recording,

                Note
                ----
                Any valid frequency for pd.date_range, such as ``5min``, ``D``, ``MS`` or ``auto`` (default) to automatically set frequency.
            predicting (bool): when no lags, allow NA values in ``y`` of forecast series or ``y`` to miss completely

        Returns
        -------
            pre-processed df
        """
        df, _, _, _ = df_utils.prep_or_copy_df(df)
        df_handled_missing = pd.DataFrame()
        for df_name, df_i in df.groupby("ID"):
            df_handled_missing_aux = self.__handle_missing_data(df_i, freq, predicting).copy(deep=True)
            df_handled_missing_aux["ID"] = df_name
            df_handled_missing = pd.concat((df_handled_missing, df_handled_missing_aux), ignore_index=True)
        return df_handled_missing

    def _check_dataframe(self, df, check_y=True, exogenous=True):
        """Performs basic data sanity checks and ordering

        Prepare dataframe for fitting or predicting.

        Parameters
        ----------
            df : pd.DataFrame, dict (deprecated)
                dataframe or dict of dataframes containing column ``ds``, ``y`` with all data
            check_y : bool
                if df must have series values

                Note
                ----
                set to True if training or predicting with autoregression
            exogenous : bool
                whether to check covariates, regressors and events column names

        Returns
        -------
            pd.DataFrame
                checked dataframe
        """
        df, _, _, _ = df_utils.prep_or_copy_df(df)
        return df_utils.check_dataframe(
            df=df,
            check_y=check_y,
            covariates=self.config_covar if exogenous else None,
            regressors=self.regressors_config if exogenous else None,
            events=self.events_config if exogenous else None,
        )

    def _validate_column_name(self, name, events=True, seasons=True, regressors=True, covariates=True):
        """Validates the name of a seasonality, event, or regressor.

        Parameters
        ----------
            name : str
                name of seasonality, event or regressor
            events : bool
                check if name already used for event
            seasons : bool
                check if name already used for seasonality
            regressors : bool
                check if name already used for regressor
        """
        reserved_names = [
            "trend",
            "additive_terms",
            "daily",
            "weekly",
            "yearly",
            "events",
            "holidays",
            "zeros",
            "extra_regressors_additive",
            "yhat",
            "extra_regressors_multiplicative",
            "multiplicative_terms",
            "ID",
        ]
        rn_l = [n + "_lower" for n in reserved_names]
        rn_u = [n + "_upper" for n in reserved_names]
        reserved_names.extend(rn_l)
        reserved_names.extend(rn_u)
        reserved_names.extend(["ds", "y", "cap", "floor", "y_scaled", "cap_scaled"])
        if name in reserved_names:
            raise ValueError("Name {name!r} is reserved.".format(name=name))
        if events and self.events_config is not None:
            if name in self.events_config.keys():
                raise ValueError("Name {name!r} already used for an event.".format(name=name))
        if events and self.country_holidays_config is not None:
            if name in self.country_holidays_config.holiday_names:
                raise ValueError(
                    "Name {name!r} is a holiday name in {country_holidays}.".format(
                        name=name, country_holidays=self.country_holidays_config.country
                    )
                )
        if seasons and self.season_config is not None:
            if name in self.season_config.periods:
                raise ValueError("Name {name!r} already used for a seasonality.".format(name=name))
        if covariates and self.config_covar is not None:
            if name in self.config_covar:
                raise ValueError("Name {name!r} already used for an added covariate.".format(name=name))
        if regressors and self.regressors_config is not None:
            if name in self.regressors_config.keys():
                raise ValueError("Name {name!r} already used for an added regressor.".format(name=name))

    def _normalize(self, df):
        """Apply data scales.

        Applies data scaling factors to df using data_params.

        Parameters
        ----------
            df : pd.DataFrame, dict (deprecated)
                dataframe or dict of dataframes containing column ``ds``, ``y`` with all data

        Returns
        -------
            df: pd.DataFrame, normalized
        """
        df, _, _, _ = df_utils.prep_or_copy_df(df)
        df_norm = pd.DataFrame()
        for df_name, df_i in df.groupby("ID"):
            data_params = self.config_normalization.get_data_params(df_name)
            df_i.drop("ID", axis=1, inplace=True)
            df_aux = df_utils.normalize(df_i, data_params).copy(deep=True)
            df_aux["ID"] = df_name
            df_norm = pd.concat((df_norm, df_aux), ignore_index=True)
        return df_norm

    def _init_train_loader(self, df):
        """Executes data preparation steps and initiates training procedure.

        Parameters
        ----------
            df : pd.DataFrame, dict (deprecated)
                dataframe or dict of dataframes containing column ``ds``, ``y`` with all data

        Returns
        -------
            torch DataLoader
        """
        df, _, _, _ = df_utils.prep_or_copy_df(df)
        # if not self.fitted:
        self.config_normalization.init_data_params(
            df=df,
            covariates_config=self.config_covar,
            regressor_config=self.regressors_config,
            events_config=self.events_config,
        )

        df = self._normalize(df)
        # if not self.fitted:
        if self.config_trend.changepoints is not None:
            # scale user-specified changepoint times
            df_aux = pd.DataFrame({"ds": pd.Series(self.config_trend.changepoints)})
            self.config_trend.changepoints = self._normalize(df_aux)["t"].values

        # df_merged, _ = df_utils.join_dataframes(df)
        # df_merged = df_merged.sort_values("ds")
        # df_merged.drop_duplicates(inplace=True, keep="first", subset=["ds"])
        df_merged = df_utils.merge_dataframes(df)
        self.season_config = utils.set_auto_seasonalities(df_merged, season_config=self.season_config)
        if self.country_holidays_config is not None:
            self.country_holidays_config.init_holidays(df_merged)

        dataset = self._create_dataset(df, predict_mode=False)  # needs to be called after set_auto_seasonalities
        self.config_train.set_auto_batch_epoch(n_data=len(dataset))

        loader = DataLoader(dataset, batch_size=self.config_train.batch_size, shuffle=True)

        # if not self.fitted:
        self.model = self._init_model()  # needs to be called after set_auto_seasonalities

        if self.config_train.learning_rate is None:
            self.config_train.learning_rate = self.config_train.find_learning_rate(self.model, dataset)
            log.info("lr-range-test selected learning rate: {:.2E}".format(self.config_train.learning_rate))
        self.optimizer = self.config_train.get_optimizer(self.model.parameters())
        self.scheduler = self.config_train.get_scheduler(self.optimizer, steps_per_epoch=len(loader))
        return loader

    def _init_val_loader(self, df):
        """Executes data preparation steps and initiates evaluation procedure.

        Parameters
        ----------
            df : pd.DataFrame, dict (deprecated)
                dataframe or dict of dataframes containing column ``ds``, ``y`` with all data

        Returns
        -------
            torch DataLoader
        """
        df, _, _, _ = df_utils.prep_or_copy_df(df)
        df = self._normalize(df)
        dataset = self._create_dataset(df, predict_mode=False)
        loader = DataLoader(dataset, batch_size=min(1024, len(dataset)), shuffle=False, drop_last=False)
        return loader

    def _get_time_based_sample_weight(self, t):
        weight = torch.ones_like(t)
        if self.config_train.newer_samples_weight > 1.0:
            end_w = self.config_train.newer_samples_weight
            start_t = self.config_train.newer_samples_start
            time = (t.detach() - start_t) / (1.0 - start_t)
            time = torch.maximum(torch.zeros_like(time), time)
            time = torch.minimum(torch.ones_like(time), time)  # time = 0 to 1
            time = np.pi * (time - 1.0)  # time =  -pi to 0
            time = 0.5 * torch.cos(time) + 0.5  # time =  0 to 1
            # scales end to be end weight times bigger than start weight
            # with end weight being 1.0
            weight = (1.0 + time * (end_w - 1.0)) / end_w
        return weight.unsqueeze(dim=2)  # add an extra dimension for the quantiles

    def _train_epoch(self, e, loader):
        """Make one complete iteration over all samples in dataloader and update model after each batch.

        Parameters
        ----------
            e : int
                current epoch number
            loader : torch DataLoader
                Training Dataloader
        """
        self.model.train()
        for i, (inputs, targets, meta) in enumerate(loader):
            # Run forward calculation
            predicted = self.model.forward(inputs)
            # store predictions in self for later network visualization
            self.train_epoch_prediction = predicted
            # Compute loss. no reduction.
            loss = self.config_train.loss_func(predicted, targets)
            # Weigh newer samples more.
            loss = loss * self._get_time_based_sample_weight(t=inputs["time"])
            loss = loss.sum(dim=2).mean()
            # Regularize.
            loss, reg_loss = self._add_batch_regularizations(loss, e, i / float(len(loader)))
            self.optimizer.zero_grad()
            loss.backward()
            self.optimizer.step()
            self.scheduler.step()
            if self.metrics is not None:
                self.metrics.update(
                    predicted=predicted.detach()[:, :, 0],
                    target=targets.detach().squeeze(dim=2),
                    values={"Loss": loss, "RegLoss": reg_loss},
                )  # compute metrics only for the median quantile (index 0)
        if self.metrics is not None:
            return self.metrics.compute(save=True)
        else:
            return None

    def _add_batch_regularizations(self, loss, e, iter_progress):
        """Add regularization terms to loss, if applicable

        Parameters
        ----------
            loss : torch.Tensor, scalar
                current batch loss
            e : int
                current epoch number
            iter_progress : float
                this epoch's progress of iterating over dataset [0, 1]

        Returns
        -------
            loss, reg_loss
        """
        delay_weight = self.config_train.get_reg_delay_weight(e, iter_progress)

        reg_loss = torch.zeros(1, dtype=torch.float, requires_grad=False)
        if delay_weight > 0:
            # Add regularization of AR weights - sparsify
            if self.max_lags > 0 and self.config_ar.reg_lambda is not None:
                reg_ar = self.config_ar.regularize(self.model.ar_weights)
                reg_ar = torch.sum(reg_ar).squeeze() / self.n_forecasts
                reg_loss += self.config_ar.reg_lambda * reg_ar

            # Regularize trend to be smoother/sparse
            l_trend = self.config_trend.trend_reg
            if self.config_trend.n_changepoints > 0 and l_trend is not None and l_trend > 0:
                reg_trend = utils.reg_func_trend(
                    weights=self.model.get_trend_deltas,
                    threshold=self.config_train.trend_reg_threshold,
                )
                reg_loss += l_trend * reg_trend

            # Regularize seasonality: sparsify fourier term coefficients
            l_season = self.config_train.reg_lambda_season
            if self.model.season_dims is not None and l_season is not None and l_season > 0:
                for name in self.model.season_params.keys():
                    reg_season = utils.reg_func_season(self.model.season_params[name])
                    reg_loss += l_season * reg_season

            # Regularize events: sparsify events features coefficients
            if self.events_config is not None or self.country_holidays_config is not None:
                reg_events_loss = utils.reg_func_events(self.events_config, self.country_holidays_config, self.model)
                reg_loss += reg_events_loss

            # Regularize regressors: sparsify regressor features coefficients
            if self.regressors_config is not None:
                reg_regressor_loss = utils.reg_func_regressors(self.regressors_config, self.model)
                reg_loss += reg_regressor_loss

        reg_loss = delay_weight * reg_loss
        loss = loss + reg_loss
        return loss, reg_loss

    def _evaluate_epoch(self, loader, val_metrics):
        """Evaluates model performance.

        Parameters
        ----------
            loader : torch DataLoader
                instantiated Validation Dataloader (with TimeDataset)
            val_metrics : MetricsCollection
                alidation metrics to be computed.

        Returns
        -------
            dict with evaluation metrics
        """
        with torch.no_grad():
            self.model.eval()
            for inputs, targets, meta in loader:
                predicted = self.model.forward(inputs)
                val_metrics.update(
                    predicted=predicted.detach()[:, :, 0], target=targets.detach().squeeze()
                )  # compute metrics only for the median quantile
            val_metrics = val_metrics.compute(save=True)
        return val_metrics

    def _train(self, df, df_val=None, progress="bar"):
        """Execute model training procedure for a configured number of epochs.

        Parameters
        ----------
            df : pd.DataFrame, dict (deprecated)
                dataframe or dict of dataframes containing column ``ds``, ``y`` with all data
            df_val : pd.DataFrame, dict (deprecated)
                dataframe or dict of dataframes containing column ``ds``, ``y`` with validation data
            progress : str
                Method of progress display.

                Options
                    * (default) ``bar`` display updating progress bar (tqdm)
                    * ``print`` print out progress (fallback option)
                    * ``plot`` plot a live updating graph of the training loss, requires [live] install or livelossplot package installed.
                    * ``plot-all`` "plot" extended to all recorded metrics.

        Returns
        -------
            pd.DataFrame
                metrics
        """
        df, _, _, _ = df_utils.prep_or_copy_df(df)
        if df_val is not None:
            df_val, _, _, _ = df_utils.prep_or_copy_df(df_val)
        # parse progress arg
        progress_bar = False
        progress_print = False
        plot_live_loss = False
        plot_live_all_metrics = False
        if progress.lower() == "bar":
            progress_bar = True
        elif progress.lower() == "print":
            progress_print = True
        elif progress.lower() == "plot":
            plot_live_loss = True
        elif progress.lower() in ["plot-all", "plotall", "plot all"]:
            plot_live_loss = True
            plot_live_all_metrics = True
        elif not progress.lower() == "none":
            raise ValueError("received unexpected value for progress {}".format(progress))

        if self.metrics is None:
            log.info("No progress prints or plots possible because metrics are deactivated.")
            if df_val is not None:
                log.warning("Ignoring supplied df_val as no metrics are specified.")
            if plot_live_loss or plot_live_all_metrics:
                log.warning("Can not plot live loss as no metrics are specified.")
                progress_bar = True
            if progress_print:
                log.warning("Can not print progress as no metrics are specified.")
            return self._train_minimal(df, progress_bar=progress_bar)

        # set up data loader
        loader = self._init_train_loader(df)
        # set up Metrics
        if self.highlight_forecast_step_n is not None:
            self.metrics.add_specific_target(target_pos=self.highlight_forecast_step_n - 1)
        if not self.config_normalization.global_normalization:
            log.warning("When Global modeling with local normalization, metrics are displayed in normalized scale.")
        else:
            if not self.config_normalization.normalize == "off":
                self.metrics.set_shift_scale(
                    (
                        self.config_normalization.global_data_params["y"].shift,
                        self.config_normalization.global_data_params["y"].scale,
                    )
                )

        validate = df_val is not None
        if validate:
            val_loader = self._init_val_loader(df_val)
            val_metrics = metrics.MetricsCollection([m.new() for m in self.metrics.batch_metrics])

        # set up printing and plotting
        if plot_live_loss:
            try:
                from livelossplot import PlotLosses

                live_out = ["MatplotlibPlot"]
                if not progress_bar:
                    live_out.append("ExtremaPrinter")
                live_loss = PlotLosses(outputs=live_out)
                plot_live_loss = True
            except:
                log.warning(
                    "To plot live loss, please install neuralprophet[live]."
                    "Using pip: 'pip install neuralprophet[live]'"
                    "Or install the missing package manually: 'pip install livelossplot'",
                    exc_info=True,
                )
                plot_live_loss = False
                progress_bar = True
        if progress_bar:
            training_loop = tqdm(
                range(self.config_train.epochs),
                total=self.config_train.epochs,
                leave=log.getEffectiveLevel() <= 20,
            )
        else:
            training_loop = range(self.config_train.epochs)

        start = time.time()
        # run training loop
        for e in training_loop:
            metrics_live = OrderedDict({})
            self.metrics.reset()
            if validate:
                val_metrics.reset()
            # run epoch
            epoch_metrics = self._train_epoch(e, loader)
            # collect metrics
            if validate:
                val_epoch_metrics = self._evaluate_epoch(val_loader, val_metrics)
                print_val_epoch_metrics = {k + "_val": v for k, v in val_epoch_metrics.items()}
            else:
                val_epoch_metrics = None
                print_val_epoch_metrics = OrderedDict({})
            # print metrics
            if progress_bar:
                training_loop.set_description(f"Epoch[{(e+1)}/{self.config_train.epochs}]")
                training_loop.set_postfix(ordered_dict=epoch_metrics, **print_val_epoch_metrics)
            elif progress_print:
                metrics_string = utils.print_epoch_metrics(epoch_metrics, e=e, val_metrics=val_epoch_metrics)
                if e == 0:
                    log.info(metrics_string.splitlines()[0])
                    log.info(metrics_string.splitlines()[1])
                else:
                    log.info(metrics_string.splitlines()[1])
            # plot metrics
            if plot_live_loss:
                metrics_train = list(epoch_metrics)
                metrics_live["log-{}".format(metrics_train[0])] = np.log(epoch_metrics[metrics_train[0]])
                if plot_live_all_metrics and len(metrics_train) > 1:
                    for i in range(1, len(metrics_train)):
                        metrics_live["{}".format(metrics_train[i])] = epoch_metrics[metrics_train[i]]
                if validate:
                    metrics_val = list(val_epoch_metrics)
                    metrics_live["val_log-{}".format(metrics_val[0])] = np.log(val_epoch_metrics[metrics_val[0]])
                    if plot_live_all_metrics and len(metrics_val) > 1:
                        for i in range(1, len(metrics_val)):
                            metrics_live["val_{}".format(metrics_val[i])] = val_epoch_metrics[metrics_val[i]]
                live_loss.update(metrics_live)
                if e % (1 + self.config_train.epochs // 20) == 0 or e + 1 == self.config_train.epochs:
                    live_loss.send()

        # return metrics as df
        log.debug("Train Time: {:8.3f}".format(time.time() - start))
        log.debug("Total Batches: {}".format(self.metrics.total_updates))
        metrics_df = self.metrics.get_stored_as_df()
        if validate:
            metrics_df_val = val_metrics.get_stored_as_df()
            for col in metrics_df_val.columns:
                metrics_df["{}_val".format(col)] = metrics_df_val[col]
        return metrics_df

    def _train_minimal(self, df, progress_bar=False):
        """Execute minimal model training procedure for a configured number of epochs.

        Parameters
        ----------
            df: pd.DataFrame, dict (deprecated)
                dataframe or dict of dataframes containing column ``ds``, ``y`` with all data

        Returns
        -------
            None
        """
        df, _, _, _ = df_utils.prep_or_copy_df(df)
        loader = self._init_train_loader(df)
        if progress_bar:
            training_loop = tqdm(
                range(self.config_train.epochs),
                total=self.config_train.epochs,
                leave=log.getEffectiveLevel() <= 20,
            )
        else:
            training_loop = range(self.config_train.epochs)
        for e in training_loop:
            if progress_bar:
                training_loop.set_description(f"Epoch[{(e+1)}/{self.config_train.epochs}]")
            _ = self._train_epoch(e, loader)

    def _eval_true_ar(self):
        assert self.max_lags > 0
        if self.highlight_forecast_step_n is None:
            if self.max_lags > 1:
                raise ValueError("Please define forecast_lag for sTPE computation")
            forecast_pos = 1
        else:
            forecast_pos = self.highlight_forecast_step_n
        weights = self.model.ar_weights.detach().numpy()
        weights = weights[forecast_pos - 1, :][::-1]
        sTPE = utils.symmetric_total_percentage_error(self.true_ar_weights, weights)
        log.info("AR parameters: ", self.true_ar_weights, "\n", "Model weights: ", weights)
        return sTPE

    def _evaluate(self, loader):
        """Evaluates model performance.

        Parameters
        ----------
            loader : torch DataLoader
                instantiated Validation Dataloader (with TimeDataset)

        Returns
        -------
            pd.DataFrame
                evaluation metrics
        """
        val_metrics = metrics.MetricsCollection([m.new() for m in self.metrics.batch_metrics])
        if self.highlight_forecast_step_n is not None:
            val_metrics.add_specific_target(target_pos=self.highlight_forecast_step_n - 1)
        ## Run
        val_metrics_dict = self._evaluate_epoch(loader, val_metrics)

        if self.true_ar_weights is not None:
            val_metrics_dict["sTPE"] = self._eval_true_ar()
        log.info("Validation metrics: {}".format(utils.print_epoch_metrics(val_metrics_dict)))
        val_metrics_df = val_metrics.get_stored_as_df()
        return val_metrics_df

    def _make_future_dataframe(self, df, events_df, regressors_df, periods, n_historic_predictions):
        # Receives df with single ID column
        assert len(df["ID"].unique()) == 1
        if periods == 0 and n_historic_predictions is True:
            log.warning(
                "Not extending df into future as no periods specified." "You can call predict directly instead."
            )
        df = df.copy(deep=True)
        _ = df_utils.infer_frequency(df, n_lags=self.max_lags, freq=self.data_freq)
        last_date = pd.to_datetime(df["ds"].copy(deep=True).dropna()).sort_values().max()
        if events_df is not None:
            events_df = events_df.copy(deep=True).reset_index(drop=True)
        if regressors_df is not None:
            regressors_df = regressors_df.copy(deep=True).reset_index(drop=True)
        if periods is None:
            periods = 1 if self.max_lags == 0 else self.n_forecasts
        else:
            assert periods >= 0

        if isinstance(n_historic_predictions, bool):
            if n_historic_predictions:
                n_historic_predictions = len(df) - self.max_lags
            else:
                n_historic_predictions = 0
        elif not isinstance(n_historic_predictions, int):
            log.error("non-integer value for n_historic_predictions set to zero.")
            n_historic_predictions = 0

        if periods == 0 and n_historic_predictions == 0:
            raise ValueError("Set either history or future to contain more than zero values.")

        # check for external regressors known in future
        if self.regressors_config is not None and periods > 0:
            if regressors_df is None:
                raise ValueError("Future values of all user specified regressors not provided")
            else:
                for regressor in self.regressors_config.keys():
                    if regressor not in regressors_df.columns:
                        raise ValueError("Future values of user specified regressor {} not provided".format(regressor))

        if len(df) < self.max_lags:
            raise ValueError("Insufficient data for a prediction")
        elif len(df) < self.max_lags + n_historic_predictions:
            log.warning(
                "Insufficient data for {} historic forecasts, reduced to {}.".format(
                    n_historic_predictions, len(df) - self.max_lags
                )
            )
            n_historic_predictions = len(df) - self.max_lags
        if (n_historic_predictions + self.max_lags) == 0:
            df = pd.DataFrame(columns=df.columns)
        else:
            df = df[-(self.max_lags + n_historic_predictions) :]
            nan_at_end = 0
            while len(df) > nan_at_end and df["y"].isnull().iloc[-(1 + nan_at_end)]:
                nan_at_end += 1
            if nan_at_end > 0:
                if self.max_lags > 0 and (nan_at_end + 1) >= self.max_lags:
                    raise ValueError(
                        "{} missing values were detected at the end of df before df was extended into the future. "
                        "Please make sure there are no NaN values at the end of df.".format(nan_at_end + 1)
                    )
                df["y"].iloc[-(nan_at_end + 1) :].ffill(inplace=True)
                log.warning(
                    "{} missing values were forward-filled at the end of df before df was extended into the future. "
                    "Please make sure there are no NaN values at the end of df.".format(nan_at_end + 1)
                )

        if len(df) > 0:
            if len(df.columns) == 1 and "ds" in df:
                assert self.max_lags == 0
                df = self._check_dataframe(df, check_y=False, exogenous=False)
            else:
                df = self._check_dataframe(df, check_y=self.max_lags > 0, exogenous=True)
        # future data
        # check for external events known in future
        if self.events_config is not None and periods > 0 and events_df is None:
            log.warning(
                "Future values not supplied for user specified events. "
                "All events being treated as not occurring in future"
            )

        if self.max_lags > 0:
            if periods > 0 and periods != self.n_forecasts:
                periods = self.n_forecasts
                log.warning(
                    "Number of forecast steps is defined by n_forecasts. " "Adjusted to {}.".format(self.n_forecasts)
                )

        if periods > 0:
            future_df = df_utils.make_future_df(
                df_columns=df.columns,
                last_date=last_date,
                periods=periods,
                freq=self.data_freq,
                events_config=self.events_config,
                events_df=events_df,
                regressor_config=self.regressors_config,
                regressors_df=regressors_df,
            )
            if len(df) > 0:
                df = pd.concat([df, future_df])
            else:
                df = future_df
        df = df.reset_index(drop=True)
        return df

    def _get_maybe_extend_periods(self, df):
        # Receives df with single ID column
        assert len(df["ID"].unique()) == 1
        periods_add = 0
        nan_at_end = 0
        while len(df) > nan_at_end and df["y"].isnull().iloc[-(1 + nan_at_end)]:
            nan_at_end += 1
        if self.max_lags > 0:
            if self.regressors_config is None:
                # if dataframe has already been extended into future,
                # don't extend beyond n_forecasts.
                periods_add = max(0, self.n_forecasts - nan_at_end)
            else:
                # can not extend as we lack future regressor values.
                periods_add = 0
        return periods_add

    def _maybe_extend_df(self, df):
        # Receives df with ID column
        periods_add = {}
        extended_df = pd.DataFrame()
        for df_name, df_i in df.groupby("ID"):
            _ = df_utils.infer_frequency(df_i, n_lags=self.max_lags, freq=self.data_freq)
            # to get all forecasteable values with df given, maybe extend into future:
            periods_add[df_name] = self._get_maybe_extend_periods(df_i)
            if periods_add[df_name] > 0:
                # This does not include future regressors or events.
                # periods should be 0 if those are configured.
                last_date = pd.to_datetime(df_i["ds"].copy(deep=True)).sort_values().max()
                future_df = df_utils.make_future_df(
                    df_columns=df_i.columns,
                    last_date=last_date,
                    periods=periods_add[df_name],
                    freq=self.data_freq,
                )
                future_df["ID"] = df_name
                df_i = pd.concat([df_i, future_df])
                df_i.reset_index(drop=True, inplace=True)
            extended_df = pd.concat((extended_df, df_i.copy(deep=True)), ignore_index=True)
        return extended_df, periods_add

    def _prepare_dataframe_to_predict(self, df):
        # Receives df with ID column
        df_prepared = pd.DataFrame()
        for df_name, df_i in df.groupby("ID"):
            df_i = df_i.copy(deep=True)
            _ = df_utils.infer_frequency(df_i, n_lags=self.max_lags, freq=self.data_freq)
            # check if received pre-processed df
            if "y_scaled" in df_i.columns or "t" in df_i.columns:
                raise ValueError(
                    "DataFrame has already been normalized. " "Please provide raw dataframe or future dataframe."
                )
            # Checks
            if len(df_i) == 0 or len(df_i) < self.max_lags:
                raise ValueError("Insufficient data to make predictions.")
            if len(df_i.columns) == 1 and "ds" in df_i:
                if self.max_lags != 0:
                    raise ValueError("only datestamps provided but y values needed for auto-regression.")
                df_i = self._check_dataframe(df_i, check_y=False, exogenous=False)
            else:
                df_i = self._check_dataframe(df_i, check_y=self.max_lags > 0, exogenous=False)
                # fill in missing nans except for nans at end
                df_i = self._handle_missing_data(df_i, freq=self.data_freq, predicting=True)
            df_prepared = pd.concat((df_prepared, df_i.copy(deep=True).reset_index(drop=True)), ignore_index=True)
        return df_prepared

    def _predict_raw(self, df, df_name, include_components=False):
        """Runs the model to make predictions.

        Predictions are returned in raw vector format without decomposition.
        Predictions are given on a forecast origin basis, not on a target basis.

        Parameters
        ----------
            df : pd.DataFrame
                dataframe or dict of dataframes containing column ``ds``, ``y`` with all data
            df_name : str
                name of the data params from which the current dataframe refers to (only in case of local_normalization)
            include_components : bool
                whether to return individual components of forecast

        Returns
        -------
            pd.Series
                timestamps referring to the start of the predictions.
            np.array
                array containing the forecasts
            dict[np.array]
                Dictionary of components containing an array of each components contribution to the forecast
        """
        # Receives df with single ID column
        assert len(df["ID"].unique()) == 1
        if "y_scaled" not in df.columns or "t" not in df.columns:
            raise ValueError("Received unprepared dataframe to predict. " "Please call predict_dataframe_to_predict.")
        dataset = self._create_dataset(df, predict_mode=True)
        loader = DataLoader(dataset, batch_size=min(1024, len(df)), shuffle=False, drop_last=False)
        if self.n_forecasts > 1:
            dates = df["ds"].iloc[self.max_lags : -self.n_forecasts + 1]
        else:
            dates = df["ds"].iloc[self.max_lags :]
        predicted_vectors = list()
        component_vectors = None

        with torch.no_grad():
            self.model.eval()
            for inputs, _, _ in loader:
                inputs["predict_mode"] = True
                predicted = self.model.forward(inputs)
                predicted_vectors.append(predicted.detach().numpy())

                if include_components:
                    components = self.model.compute_components(inputs)
                    if component_vectors is None:
                        component_vectors = {name: [value.detach().numpy()] for name, value in components.items()}
                    else:
                        for name, value in components.items():
                            component_vectors[name].append(value.detach().numpy())

        predicted = np.concatenate(predicted_vectors)
        data_params = self.config_normalization.get_data_params(df_name)
        scale_y, shift_y = data_params["y"].scale, data_params["y"].shift
        predicted = predicted * scale_y + shift_y

        if include_components:
            components = {name: np.concatenate(value) for name, value in component_vectors.items()}
            for name, value in components.items():
                if "multiplicative" in name:
                    continue
                elif "event_" in name:
                    event_name = name.split("_")[1]
                    if self.events_config is not None and event_name in self.events_config:
                        if self.events_config[event_name].mode == "multiplicative":
                            continue
                    elif (
                        self.country_holidays_config is not None
                        and event_name in self.country_holidays_config.holiday_names
                    ):
                        if self.country_holidays_config.mode == "multiplicative":
                            continue
                elif "season" in name and self.season_config.mode == "multiplicative":
                    continue

                # scale additive components
                components[name] = value * scale_y
                if "trend" in name:
                    components[name] += shift_y
        else:
            components = None
        return dates, predicted, components

    def _convert_raw_predictions_to_raw_df(self, dates, predicted, components=None):
        """Turns forecast-origin-wise predictions into forecast-target-wise predictions.

        Parameters
        ----------
            dates : pd.Series
                timestamps referring to the start of the predictions.
            predicted : np.array
                Array containing the forecasts
            components : dict[np.array]
                Dictionary of components containing an array of each components' contribution to the forecast

        Returns
        -------
            pd. DataFrame
                columns ``ds``, ``y``, and [``step<i>``]

                Note
                ----
                where step<i> refers to the i-step-ahead prediction *made at* this row's datetime.
                e.g. the first forecast step0 is the prediction for this timestamp,
                the step1 is for the timestamp after, ...
                ... step3 is the prediction for 3 steps into the future,
                predicted using information up to (excluding) this datetime.
        """
        predicted_names = ["step{}".format(i) for i in range(self.n_forecasts)]
        all_data = predicted
        all_names = predicted_names
        if components is not None:
            for comp_name, comp_data in components.items():
                all_data = np.concatenate((all_data, comp_data), 1)
                all_names += ["{}{}".format(comp_name, i) for i in range(self.n_forecasts)]

        df_raw = pd.DataFrame(data=all_data, columns=all_names)
        df_raw.insert(0, "ds", dates.values)
        return df_raw

    def _reshape_raw_predictions_to_forecst_df(self, df, predicted, components):
        """Turns forecast-origin-wise predictions into forecast-target-wise predictions.

        Parameters
        ----------
            df : pd.DataFrame
                input dataframe
            predicted : np.array
                Array containing the forecasts
            components : dict[np.array]
                Dictionary of components containing an array of each components' contribution to the forecast

        Returns
        -------
            pd.DataFrame
                columns ``ds``, ``y``, ``trend`` and [``yhat<i>``]

                Note
                ----
                where yhat<i> refers to the i-step-ahead prediction for this row's datetime.
                e.g. yhat3 is the prediction for this datetime, predicted 3 steps ago, "3 steps old".
        """
        # Receives df with single ID column
        assert len(df["ID"].unique()) == 1
        cols = ["ds", "y", "ID"]  # cols to keep from df
        df_forecast = pd.concat((df[cols],), axis=1)
        # create a line for each forecast_lag
        # 'yhat<i>' is the forecast for 'y' at 'ds' from i steps ago.
        for j in range(len(self.config_train.quantiles)):
            for forecast_lag in range(1, self.n_forecasts + 1):
                forecast = predicted[:, forecast_lag - 1, j]
                pad_before = self.max_lags + forecast_lag - 1
                pad_after = self.n_forecasts - forecast_lag
                yhat = np.concatenate(([None] * pad_before, forecast, [None] * pad_after))
                # 0 is the median quantile index
                if j == 0:
                    name = "yhat{}".format(forecast_lag)
                    df_forecast["residual{}".format(forecast_lag)] = yhat - df_forecast["y"]
                else:
                    name = "yhat{} {}%".format(forecast_lag, self.config_train.quantiles[j] * 100)
                df_forecast[name] = yhat

        if components is None:
            return df_forecast

        # else add components
        lagged_components = [
            "ar",
        ]
        if self.config_covar is not None:
            for name in self.config_covar.keys():
                lagged_components.append("lagged_regressor_{}".format(name))
        for comp in lagged_components:
            if comp in components:
                for j in range(len(self.config_train.quantiles)):
                    for forecast_lag in range(1, self.n_forecasts + 1):
                        forecast = components[comp][:, forecast_lag - 1, j]  # 0 is the median quantile
                        pad_before = self.max_lags + forecast_lag - 1
                        pad_after = self.n_forecasts - forecast_lag
                        yhat = np.concatenate(([None] * pad_before, forecast, [None] * pad_after))
                        if j == 0:  # temporary condition to add only the median component
                            name = "{}{}".format(comp, forecast_lag)
                            df_forecast[name] = yhat

        # only for non-lagged components
        for comp in components:
            if comp not in lagged_components:
                for j in range(len(self.config_train.quantiles)):
                    forecast_0 = components[comp][0, :, j]
                    forecast_rest = components[comp][1:, self.n_forecasts - 1, j]
                    yhat = np.concatenate(([None] * self.max_lags, forecast_0, forecast_rest))
                    if j == 0:  # temporary condition to add only the median component
                        df_forecast = pd.concat([df_forecast, pd.Series(yhat, name=comp)], axis=1, ignore_index=False)
        return df_forecast


def save(model, path):
    """save a fitted np model to a disk file.

    Parameters
    ----------
        model : np.forecaster.NeuralProphet
            input model that is fitted
        path : str
            path and filename to be saved. filename could be any but suggested to have extension .np.
    Examples
    --------
    After you fitted a model, you may save the model to save_test_model.np
        >>> forecaster.save(model, "test_save_model.np")
    """
    torch.save(model, path)


def load(path):
    """retrieve a fitted model from a .np file that was saved by save.

    Parameters
    ----------
        path : str
            path and filename to be saved. filename could be any but suggested to have extension .np.

    Returns
    -------
        np.forecaster.NeuralProphet
            a fitted model

    Examples
    --------
    Saved model could be loaded from disk file test_save_model.np
        >>> model = forecaster.load("test_save_model.np")
    """
    return torch.load(path)<|MERGE_RESOLUTION|>--- conflicted
+++ resolved
@@ -1481,48 +1481,29 @@
                 specifies whether to include historical data
             include_previous_forecasts : int
                 specifies how many forecasts before latest forecast to include
-<<<<<<< HEAD
-=======
-
->>>>>>> 4f8e362e
+
         Returns
         -------
             pd.DataFrame
                 columns ``ds``, ``y``, and [``yhat<i>``]
 
-<<<<<<< HEAD
                 Note
                 ----
                 where yhat<i> refers to the i-step-ahead prediction for this row's datetime.
                 e.g. yhat3 is the prediction for this datetime, predicted 3 steps ago, "3 steps old".
-=======
-                 Note
-                 ----
-                 where yhat<i> refers to the i-step-ahead prediction for this row's datetime.
-                 e.g. yhat3 is the prediction for this datetime, predicted 3 steps ago, "3 steps old".
-
->>>>>>> 4f8e362e
+
         Examples
         --------
         We may get the df of the latest forecast:
             >>> forecast = m.predict(df)
             >>> df_forecast = m.get_latest_forecast(forecast)
-<<<<<<< HEAD
+
         Number of steps before latest forecast could be included:
             >>> df_forecast = m.get_latest_forecast(forecast, include_previous_forecast=3)
+
         Historical data could be included, however be aware that the df could be large:
             >>> df_forecast = m.get_latest_forecast(forecast, include_history_data=True)
         """
-
-=======
-
-        Number of steps before latest forecast could be included:
-            >>> df_forecast = m.get_latest_forecast(forecast, include_previous_forecast=3)
-
-        Historical data could be included, however be aware that the df could be large:
-            >>> df_forecast = m.get_latest_forecast(forecast, include_history_data=True)
-        """
->>>>>>> 4f8e362e
         if self.max_lags == 0:
             raise ValueError("Use the standard plot function for models without lags.")
         fcst, received_ID_col, received_single_time_series, received_dict = df_utils.prep_or_copy_df(fcst)
