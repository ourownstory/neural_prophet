import logging
import os
import time
from collections import OrderedDict
from typing import Callable, List, Optional, Tuple, Type, Union

import matplotlib
import numpy as np
import pandas as pd
import pytorch_lightning as pl
import torch
from matplotlib import pyplot
from matplotlib.axes import Axes
from torch.utils.data import DataLoader

from neuralprophet import (
    configure,
    df_utils,
    np_types,
    time_dataset,
    time_net,
    utils,
    utils_lightning,
    utils_metrics,
    utils_time_dataset,
)
from neuralprophet.data.process import (
    _check_dataframe,
    _convert_raw_predictions_to_raw_df,
    _create_dataset,
    _handle_missing_data,
    _prepare_dataframe_to_predict,
    _reshape_raw_predictions_to_forecst_df,
    _validate_column_name,
)
from neuralprophet.data.split import _make_future_dataframe, _maybe_extend_df
from neuralprophet.data.transform import _normalize
from neuralprophet.logger import MetricsLogger
from neuralprophet.plot_forecast_matplotlib import plot, plot_components
from neuralprophet.plot_forecast_plotly import conformal_plot_plotly
from neuralprophet.plot_forecast_plotly import plot as plot_plotly
from neuralprophet.plot_forecast_plotly import plot_components as plot_components_plotly
from neuralprophet.plot_model_parameters_matplotlib import plot_parameters
from neuralprophet.plot_model_parameters_plotly import plot_parameters as plot_parameters_plotly
from neuralprophet.plot_utils import get_valid_configuration, log_warning_deprecation_plotly, select_plotting_backend
from neuralprophet.uncertainty import Conformal
<<<<<<< HEAD
from neuralprophet.utils_time_dataset import FeatureExtractor
=======
from neuralprophet.utils_time_dataset import ComponentStacker
>>>>>>> 9c4963ce

log = logging.getLogger("NP.forecaster")


class NeuralProphet:
    """NeuralProphet forecaster.

    A simple yet powerful forecaster that models:
    Trend, seasonality, events, holidays, auto-regression, lagged covariates, and future-known regressors.
    Can be regularized and configured to model nonlinear relationships.

    Parameters
    ----------
        COMMENT
        Trend Config
        COMMENT
        growth : {'off' or 'linear'}, default 'linear'
            Set use of trend growth type.

            Options:
                * ``off``: no trend.
                * (default) ``linear``: fits a piece-wise linear trend with ``n_changepoints + 1`` segments
                * ``discontinuous``: For advanced users only - not a conventional trend,
                allows arbitrary jumps at each trend changepoint

        changepoints : {list of str, list of np.datetimes or np.array of np.datetimes}, optional
            Manually set dates at which to include potential changepoints.

            Note
            ----
            Does not accept ``np.array`` of ``np.str``. If not specified, potential changepoints are selected
            automatically.

        n_changepoints : int
            Number of potential trend changepoints to include.

            Note
            ----
            Changepoints are selected uniformly from the first ``changepoint_range`` proportion of the history.
            Ignored if manual ``changepoints`` list is supplied.
        changepoints_range : float
            Proportion of history in which trend changepoints will be estimated.

            e.g. set to 0.8 to allow changepoints only in the first 80% of training data.
            Ignored if  manual ``changepoints`` list is supplied.
        trend_reg : float, optional
            Parameter modulating the flexibility of the automatic changepoint selection.

            Note
            ----
            Large values (~1-100) will limit the variability of changepoints.
            Small values (~0.001-1.0) will allow changepoints to change faster.
            default: 0 will fully fit a trend to each segment.

        trend_reg_threshold : bool, optional
            Allowance for trend to change without regularization.

            Options
                * ``True``: Automatically set to a value that leads to a smooth trend.
                * (default) ``False``: All changes in changepoints are regularized

        trend_global_local : str, default 'global'
            Modelling strategy of the trend when multiple time series are present.

            Options:
                * ``global``: All the elements are modelled with the same trend.
                * ``local``: Each element is modelled with a different trend.

            Note
            ----
            When only one time series is input, this parameter should not be provided.
            Internally it will be set to ``global``, meaning that all the elements(only one in this case)
            are modelled with the same trend.

        trend_local_reg : Optional[Union[bool, float]] = False,
            Parameter to regularize weights to induce similarity between global and local trend

            Note
            ----
            Large values (~100) will limit the variability of changepoints.
            Small values (~0.001) will allow changepoints to change faster.

        COMMENT
        Seasonality Config
        COMMENT
        yearly_seasonality : bool, int
            Fit yearly seasonality.

            Options
                * ``True`` or ``False``
                * ``auto``: set automatically
                * ``value``: number of Fourier/linear terms to generate
        yearly_seasonality_glocal_mode : bool, str
            Whether to train the yearly seasonality. Only effective on multiple time series
            Options
                * ``global``
                * ``local``
                * ``glocal``
        weekly_seasonality : bool, int
            Fit monthly seasonality.
            Options
                * ``True`` or ``False``
                * ``auto``: set automatically
                * ``value``: number of Fourier/linear terms to generate
        weekly_seasonality_glocal_mode : bool, str
            Whether to train the weekly seasonality. Only effective on multiple time series
            Options
                * ``global``
                * ``local``
                * ``glocal``
        daily_seasonality : bool, int
            Fit daily seasonality.
            Options
                * ``True`` or ``False``
                * ``auto``: set automatically
                * ``value``: number of Fourier/linear terms to generate
        daily_seasonality_glocal_mode : bool, str
            Whether to train the daily seasonality. Only effective on multiple time series
            Options
                * ``global``
                * ``local``
                * ``glocal``
        seasonality_mode : str
            Specifies mode of seasonality

            Options
                * (default) ``additive``
                * ``multiplicative``
        seasonality_reg : float, optional
            Parameter modulating the strength of the seasonality model.

            Note
            ----
            Smaller values (~0.1-1) allow the model to fit larger seasonal fluctuations,
            larger values (~1-100) dampen the seasonality.
            default: None, no regularization
        season_global_local : str, default 'global'
            Modelling strategy of the general/default seasonality when multiple time series are present.
            Options:
                * ``global``: All the elements are modelled with the same seasonality.
                * ``local``: Each element is modelled with a different seasonality.
            Note
            ----
            When only one time series is input, this parameter should not be provided.
            Internally it will be set to ``global``, meaning that all the elements(only one in this case)
            are modelled with the same seasonality.
        seasonality_local_reg : Optional[Union[bool, float]] = False,
            Parameter to regularize weights to induce similarity between global and local seasonality

            Note
            ----
            Large values (~100) will limit the variability of changepoints.
            Small values (~0.001) will allow changepoints to change faster.

        COMMENT
        Future Regressors
        COMMENT
        future_regressors_model: str
            Options
                * (default) ``linear``
                * ``neural_nets``
                * ``shared_neural_nets``
                * ``shared_neural_nets_coef``

        future_regressors_layers: list of int
            list of hidden layer dimensions of the future regressor nets. Specifies number of hidden layers (number of entries)
            and layer dimension (list entry). Default [] (no hidden layers)


        COMMENT
        AR Config
        COMMENT
        n_lags : int
            Previous time series steps to include in auto-regression. Aka AR-order
        ar_reg : float, optional
            how much sparsity to induce in the AR-coefficients

            Note
            ----
            Large values (~1-100) will limit the number of nonzero coefficients dramatically.
            Small values (~0.001-1.0) will allow more non-zero coefficients.
            default: 0 no regularization of coefficients.
        ar_layers : list of int, optional
            array of hidden layer dimensions of the AR-Net. Specifies number of hidden layers (number of entries)
            and layer dimension (list entry).

        COMMENT
        Model Config
        COMMENT
        n_forecasts : int
            Number of steps ahead of prediction time step to forecast.
        lagged_reg_layers : list of int, optional
            array of hidden layer dimensions of the Covar-Net. Specifies number of hidden layers (number of entries)
            and layer dimension (list entry).

        COMMENT
        Train Config
        COMMENT
        learning_rate : float
            Maximum learning rate setting for lr scheduler.

            Note
            ----
            Default ``None``: Automatically sets the ``learning_rate`` based on a learning rate range test.
            For manual user input, (try values ~0.001-10).
        epochs : int
            Number of epochs (complete iterations over dataset) to train model.

            Note
            ----
            Default ``None``: Automatically sets the number of epochs based on dataset size.
            For best results also leave batch_size to None. For manual values, try ~5-500.
        batch_size : int
            Number of samples per mini-batch.

            If not provided, ``batch_size`` is approximated based on dataset size.
            For manual values, try ~8-1024.
            For best results also leave ``epochs`` to ``None``.
        newer_samples_weight: float, default 2.0
            Sets factor by which the model fit is skewed towards more recent observations.

            Controls the factor by which final samples are weighted more compared to initial samples.
            Applies a positional weighting to each sample's loss value.

            e.g. ``newer_samples_weight = 2``: final samples are weighted twice as much as initial samples.
        newer_samples_start: float, default 0.0
            Sets beginning of 'newer' samples as fraction of training data.

            Throughout the range of 'newer' samples, the weight is increased
            from ``1.0/newer_samples_weight`` initially to 1.0 at the end,
            in a monotonously increasing function (cosine from pi to 2*pi).
        loss_func : str, torch.nn.functional.loss
            Type of loss to use:

            Options
                * (default) ``SmoothL1Loss``: SmoothL1 loss function
                * ``MSE``: Mean Squared Error loss function
                * ``MAE``: Mean Absolute Error loss function
                * ``torch.nn.functional.loss.``: loss or callable for custom loss, eg. L1-Loss

            Examples
            --------
            >>> from neuralprophet import NeuralProphet
            >>> import torch
            >>> import torch.nn as nn
            >>> m = NeuralProphet(loss_func=torch.nn.L1Loss)

        collect_metrics : list of str, dict, bool
            Set metrics to compute.

            Options
                * (default) ``True``: [``mae``, ``rmse``]
                * ``False``: No metrics
                * ``list``:  Valid options: [``mae``, ``rmse``, ``mse``]
                * ``dict``:  Collection of names of torchmetrics.Metric objects

            Examples
            --------
            >>> from neuralprophet import NeuralProphet
            >>> # computer MSE, MAE and RMSE
            >>> m = NeuralProphet(collect_metrics=["MSE", "MAE", "RMSE"])
            >>> # use custorm torchmetrics names
            >>> m = NeuralProphet(collect_metrics={"MAPE": "MeanAbsolutePercentageError", "MSLE": "MeanSquaredLogError",

        scheduler : str, torch.optim.lr_scheduler._LRScheduler
            Type of learning rate scheduler to use.

            Options
                * (default) ``OneCycleLR``: One Cycle Learning Rate scheduler
                * ``StepLR``: Step Learning Rate scheduler
                * ``ExponentialLR``: Exponential Learning Rate scheduler
                * ``CosineAnnealingLR``: Cosine Annealing Learning Rate scheduler

            Examples
            --------
            >>> from neuralprophet import NeuralProphet
            >>> m = NeuralProphet(scheduler="ExponentialLR", scheduler_args={"gamma": 0.8})

        COMMENT
        Uncertainty Estimation
        COMMENT
        quantiles : list, default None
            A list of float values between (0, 1) which indicate the set of quantiles to be estimated.

        COMMENT
        Missing Data
        COMMENT
        impute_missing : bool
            whether to automatically impute missing dates/values

            Note
            ----
            imputation follows a linear method up to 20 missing values, more are filled with trend.
        impute_linear : int
            maximal number of missing dates/values to be imputed linearly (default: ``10``)
        impute_rolling : int
            maximal number of missing dates/values to be imputed
            using rolling average (default: ``10``)
        drop_missing : bool
            whether to automatically drop missing samples from the data

            Options
                * (default) ``False``: Samples containing NaN values are not dropped.
                * ``True``: Any sample containing at least one NaN value will be dropped.

        COMMENT
        Data Normalization
        COMMENT
        normalize : str
            Type of normalization to apply to the time series.

            Options
                * ``off`` bypasses data normalization
                * (default, binary timeseries) ``minmax`` scales the minimum value to 0.0 and the maximum value to 1.0
                * ``standardize`` zero-centers and divides by the standard deviation
                * (default) ``soft`` scales the minimum value to 0.0 and the 95th quantile to 1.0
                * ``soft1`` scales the minimum value to 0.1 and the 90th quantile to 0.9
        global_normalization : bool
            Activation of global normalization

            Options
                * ``True``: dict of dataframes is used as global_time_normalization
                * (default) ``False``: local normalization
        global_time_normalization : bool
            Specifies global time normalization

            Options
                * (default) ``True``: only valid in case of global modeling local normalization
                * ``False``: set time data_params locally
        unknown_data_normalization : bool
            Specifies unknown data normalization

            Options
                * ``True``: test data is normalized with global data params even if trained with local data params
                (global modeling with local normalization)
                * (default) ``False``: no global modeling with local normalization
        accelerator: str
            Name of accelerator from pytorch_lightning.accelerators to use for training. Use "auto" to automatically
            select an available accelerator.
            Provide `None` to deactivate the use of accelerators.
        trainer_config: dict
            Dictionary of additional Pytorch Lighning Trainer configuration parameters.
        prediction_frequency: dict
            Set a periodic interval in which forecasts should be made.

            By default, a model creates predictions for all possible prediction origins in dataset.
            (e.g. for a hourly dataset, at each hour, each day, for all days in dataset)
            Setting `prediction_frequency` allows to make forecasts only at a specific, periodically repeating point in time (prediction origin).
            (e.g. {"daily-hour": 12} sets the model to predict only at noon, and no other hour)


            Currently, only one item in dict is supported, except for the specific combination of
            {"daily-hour": x, "weekly-day": y"} to predict at a specific hour of a specific day of week.

            Key: str
                periodicity of the predictions to be made.
            value: int
                forecast origin of the predictions to be made, e.g. 7 for 7am in case of 'daily-hour'.

            Options
                * ``'hourly-minute'``: forecast once per hour at a specified minute in range [0, 59]
                * ``'daily-hour'``: forecast once per day at a specified hour in range [0, 23]
                * ``'weekly-day'``: forecast once per week at a specified day in range [0, 6]
                * ``'monthly-day'``: forecast once per month at a specified day in range [1, 31]
                * ``'yearly-month'``: forecast once per year at a specified month in range [1, 12]

            Note
            ----
            This filter is applied to both model training and prediction.

            Note
            ----
            The forecast/prediction origin set refers to the last observation's timestamp, not the first forecast target.
            In the special case where no auto-regression or lagged regressors are used, the forecast origin and forecast target are identical.
    """

    model: time_net.TimeNet
    trainer: pl.Trainer

    def __init__(
        self,
        growth: np_types.GrowthMode = "linear",
        changepoints: Optional[list] = None,
        n_changepoints: int = 10,
        changepoints_range: float = 0.8,
        trend_reg: float = 0,
        trend_reg_threshold: Optional[Union[bool, float]] = False,
        trend_global_local: str = "global",
        trend_local_reg: Optional[Union[bool, float]] = False,
        yearly_seasonality: np_types.SeasonalityArgument = "auto",
        yearly_seasonality_glocal_mode: np_types.SeasonalityArgument = "auto",
        weekly_seasonality: np_types.SeasonalityArgument = "auto",
        weekly_seasonality_glocal_mode: np_types.SeasonalityArgument = "auto",
        daily_seasonality: np_types.SeasonalityArgument = "auto",
        daily_seasonality_glocal_mode: np_types.SeasonalityArgument = "auto",
        seasonality_mode: np_types.SeasonalityMode = "additive",
        seasonality_reg: float = 0,
        season_global_local: np_types.SeasonGlobalLocalMode = "global",
        seasonality_local_reg: Optional[Union[bool, float]] = False,
        future_regressors_model: np_types.FutureRegressorsModel = "linear",
        future_regressors_layers: Optional[list] = [],
        n_forecasts: int = 1,
        n_lags: int = 0,
        ar_layers: Optional[list] = [],
        ar_reg: Optional[float] = None,
        lagged_reg_layers: Optional[list] = [],
        learning_rate: Optional[float] = None,
        epochs: Optional[int] = None,
        batch_size: Optional[int] = None,
        loss_func: Union[str, torch.nn.modules.loss._Loss, Callable] = "SmoothL1Loss",
        optimizer: Union[str, Type[torch.optim.Optimizer]] = "AdamW",
        scheduler: Optional[Union[str, Type[torch.optim.lr_scheduler.LRScheduler]]] = "onecyclelr",
        scheduler_args: Optional[dict] = None,
        newer_samples_weight: float = 2,
        newer_samples_start: float = 0.0,
        quantiles: Optional[List[float]] = None,
        impute_missing: bool = True,
        impute_linear: int = 10,
        impute_rolling: int = 10,
        drop_missing: bool = False,
        collect_metrics: Union[bool, list, dict] = True,
        normalize: np_types.NormalizeMode = "auto",
        global_normalization: bool = False,
        global_time_normalization: bool = True,
        unknown_data_normalization: bool = False,
        accelerator: Optional[str] = None,
        trainer_config: Optional[dict] = None,
        prediction_frequency: Optional[dict] = None,
    ):
        self.config = locals()
        self.config.pop("self")

        # General
        self.name = "NeuralProphet"
        self.n_forecasts = n_forecasts

        # Model
        self.config_model = configure.Model(
            quantiles=quantiles,
            prediction_frequency=prediction_frequency,
        )
        self.config_model.setup_quantiles()

        # Data Normalization settings
        self.config_normalization = configure.Normalization(
            normalize=normalize,
            global_normalization=global_normalization,
            global_time_normalization=global_time_normalization,
            unknown_data_normalization=unknown_data_normalization,
        )

        # Missing Data Preprocessing
        self.config_missing = configure.MissingDataHandling(
            impute_missing=impute_missing,
            impute_linear=impute_linear,
            impute_rolling=impute_rolling,
            drop_missing=drop_missing,
        )

        if isinstance(collect_metrics, list):
            log.info(
                DeprecationWarning(
                    "Providing metrics to collect via `collect_metrics` in NeuralProphet is deprecated and will be "
                    + "removed in a future version. The metrics are now configured in the `fit()` method via `metrics`."
                )
            )
        self.metrics = utils_metrics.get_metrics(collect_metrics)

        # AR
        self.config_ar = configure.AR(n_lags=n_lags, ar_reg=ar_reg, ar_layers=ar_layers)
<<<<<<< HEAD
=======
        self.n_lags = self.config_ar.n_lags
        self.max_lags = self.n_lags

        # Model
        self.config_model = configure.Model(
            features_map={},
            lagged_reg_layers=lagged_reg_layers,
            quantiles=quantiles,
        )
        self.config_model.setup_quantiles()
>>>>>>> 9c4963ce

        # Trend
        self.config_trend = configure.Trend(
            growth=growth,
            changepoints=changepoints,
            n_changepoints=n_changepoints,
            changepoints_range=changepoints_range,
            trend_reg=trend_reg,
            trend_reg_threshold=trend_reg_threshold,
            trend_global_local=trend_global_local,
            trend_local_reg=trend_local_reg,
        )

        # Training
        self.config_train = configure.Train(
            learning_rate=learning_rate,
            scheduler=scheduler,
            scheduler_args=scheduler_args,
            epochs=epochs,
            batch_size=batch_size,
            loss_func=loss_func,
            optimizer=optimizer,
            newer_samples_weight=newer_samples_weight,
            newer_samples_start=newer_samples_start,
            early_stopping=False,
            pl_trainer_config=trainer_config,
        )

        # Seasonality
        self.config_seasonality = configure.ConfigSeasonality(
            mode=seasonality_mode,
            reg_lambda=seasonality_reg,
            yearly_arg=yearly_seasonality,
            weekly_arg=weekly_seasonality,
            daily_arg=daily_seasonality,
            global_local=season_global_local,
            seasonality_local_reg=seasonality_local_reg,
            yearly_global_local=yearly_seasonality_glocal_mode,
            weekly_global_local=weekly_seasonality_glocal_mode,
            daily_global_local=daily_seasonality_glocal_mode,
            condition_name=None,
        )

        # Events
        self.config_events: Optional[configure.ConfigEvents] = None
        self.config_country_holidays: Optional[configure.ConfigCountryHolidays] = None

        # Lagged Regressors
        self.config_lagged_regressors = configure.ConfigLaggedRegressors(
            layers=lagged_reg_layers,
        )
        # Update max_lags
        self.config_model.set_max_num_lags(
            n_lags=self.config_ar.n_lags, config_lagged_regressors=self.config_lagged_regressors
        )
        # Future Regressors
        self.config_regressors = configure.ConfigFutureRegressors(
            model=future_regressors_model,
            regressors_layers=future_regressors_layers,
        )

        # set during fit()
        self.data_freq = None

        # Set during _train()
        self.fitted = False
        self.data_params = None

        # Pytorch Lightning Trainer
        self.accelerator = accelerator

        # set during prediction
        self.future_periods = None
        self.predict_steps = self.n_forecasts
        # later set by user (optional)
        self.highlight_forecast_step_n = None
        self.true_ar_weights = None

    def add_lagged_regressor(
        self,
        names: Union[str, List[str]],
        n_lags: Union[int, np_types.Literal["auto", "scalar"]] = "auto",
        regularization: Optional[float] = None,
        normalize: Union[bool, str] = "auto",
    ):
        """Add a covariate or list of covariate time series as additional lagged regressors to be used for fitting and
        predicting.
        The dataframe passed to ``fit`` and ``predict`` will have the column with the specified name to be used as
        lagged regressor. When normalize=True, the covariate will be normalized unless it is binary.

        Parameters
        ----------
            names : string or list
                name of the regressor/list of regressors.
            n_lags : int
                previous regressors time steps to use as input in the predictor (covar order)
                if ``auto``, time steps will be equivalent to the AR order (default)
                if ``scalar``, all the regressors will only use last known value as input
            regularization : float
                optional  scale for regularization strength
            normalize : bool
                optional, specify whether this regressor will benormalized prior to fitting.
                if ``auto``, binary regressors will not be normalized.
        """
        if n_lags == 0 or n_lags is None:
            raise ValueError(
                f"Received n_lags {n_lags} for lagged regressor {names}. Please set n_lags > 0 or use options 'scalar' or 'auto'."
            )
        if n_lags == "auto":
            if self.config_ar.n_lags is not None and self.config_ar.n_lags > 0:
                n_lags = self.config_ar.n_lags
                log.info(
                    "n_lags = 'auto', number of lags for regressor is set to Autoregression number of lags "
                    + f"({self.config_ar.n_lags})"
                )
            else:
                n_lags = 1
                log.info(
                    "n_lags = 'auto', but there is no lags for Autoregression. Number of lags for regressor is "
                    + "automatically set to 1"
                )
        if n_lags == "scalar":
            n_lags = 1
            log.info("n_lags = 'scalar', number of lags for regressor is set to 1")
        only_last_value = False if n_lags > 1 else True
        if self.fitted:
            raise Exception("Regressors must be added prior to model fitting.")
        if not isinstance(names, list):
            names = [names]
        for name in names:
            _validate_column_name(
                name=name,
                config_events=self.config_events,
                config_country_holidays=self.config_country_holidays,
                config_seasonality=self.config_seasonality,
                config_lagged_regressors=self.config_lagged_regressors,
                config_regressors=self.config_regressors,
            )
            if self.config_lagged_regressors.regressors is None:
                self.config_lagged_regressors.regressors = OrderedDict()
            self.config_lagged_regressors.regressors[name] = configure.LaggedRegressor(
                reg_lambda=regularization,
                normalize=normalize,
                as_scalar=only_last_value,
                n_lags=n_lags,
            )
        self.config_model.set_max_num_lags(
            n_lags=self.config_ar.n_lags, config_lagged_regressors=self.config_lagged_regressors
        )
        return self

    def parameters(self):
        return self.config

    def state_dict(self):
        return {
            "data_freq": self.data_freq,
            "fitted": self.fitted,
            "data_params": self.data_params,
            "optimizer": self.config_train.optimizer,
            "scheduler": self.config_train.scheduler,
            "model": self.model,
            "future_periods": self.future_periods,
            "predict_steps": self.predict_steps,
            "highlight_forecast_step_n": self.highlight_forecast_step_n,
            "true_ar_weights": self.true_ar_weights,
        }

    def add_future_regressor(
        self,
        name: str,
        regularization: Optional[float] = None,
        normalize: Union[str, bool] = "auto",
        mode: str = "additive",
    ):
        """Add a regressor as lagged covariate with order 1 (scalar) or as known in advance (also scalar).

        The dataframe passed to :meth:`fit`  and :meth:`predict` will have a column with the specified name to be used
        as a regressor. When normalize=True, the regressor will be normalized unless it is binary.

        Note
        ----
        Future Regressors have to be known for the entire forecast horizon, e.g. ``n_forecasts`` into the future.

        Parameters
        ----------
            name : string
                name of the regressor.
            regularization : float
                optional  scale for regularization strength
            normalize : bool
                optional, specify whether this regressor will be normalized prior to fitting.

                Note
                ----
                if ``auto``, binary regressors will not be normalized.
            mode : str
                ``additive`` (default) or ``multiplicative``.
        """
        if self.fitted:
            raise Exception("Regressors must be added prior to model fitting.")
        if regularization is not None:
            if regularization < 0:
                raise ValueError("regularization must be >= 0")
            if regularization == 0:
                regularization = None
        _validate_column_name(
            name=name,
            config_events=self.config_events,
            config_country_holidays=self.config_country_holidays,
            config_seasonality=self.config_seasonality,
            config_lagged_regressors=self.config_lagged_regressors,
            config_regressors=self.config_regressors,
        )

        if self.config_regressors.regressors is None:
            self.config_regressors.regressors = OrderedDict()
        self.config_regressors.regressors[name] = configure.Regressor(
            reg_lambda=regularization, normalize=normalize, mode=mode
        )
        return self

    def add_events(
        self,
        events: Union[str, List[str]],
        lower_window: int = 0,
        upper_window: int = 0,
        regularization: Optional[float] = None,
        mode: str = "additive",
    ):
        """
        Add user specified events and their corresponding lower, upper windows and the
        regularization parameters into the NeuralProphet object

        Parameters
        ----------
            events : str, list
                name or list of names of user specified events
            lower_window : int
                the lower window for the events in the list of events
            upper_window : int
                the upper window for the events in the list of events
            regularization : float
                optional  scale for regularization strength (try values ~0.00001-0.001)
            mode : str
                ``additive`` (default) or ``multiplicative``.

        """
        if self.fitted:
            raise Exception("Events must be added prior to model fitting.")

        if self.config_events is None:
            self.config_events = OrderedDict({})

        if regularization is not None:
            if regularization < 0:
                raise ValueError("regularization must be >= 0")
            if regularization == 0:
                regularization = None

        if not isinstance(events, list):
            events = [events]

        for event_name in events:
            _validate_column_name(
                name=event_name,
                config_events=self.config_events,
                config_country_holidays=self.config_country_holidays,
                config_seasonality=self.config_seasonality,
                config_lagged_regressors=self.config_lagged_regressors,
                config_regressors=self.config_regressors,
            )
            self.config_events[event_name] = configure.Event(
                lower_window=lower_window, upper_window=upper_window, reg_lambda=regularization, mode=mode
            )
        return self

    def add_country_holidays(
        self,
        country_name: Union[str, list, dict],
        lower_window: int = 0,
        upper_window: int = 0,
        regularization: Optional[float] = None,
        mode: str = "additive",
    ):
        """
        Add a country into the NeuralProphet object to include country specific holidays
        and create the corresponding configs such as lower, upper windows and the regularization
        parameters

        Holidays can only be added for a single country or country list. Calling the function
        multiple times will override already added country holidays.

        Parameters
        ----------
            country_name : str, list, dict
                name or list of names of the country or a dictionary where the key is the country name and the value is a subdivision
            lower_window : int
                the lower window for all the country holidays
            upper_window : int
                the upper window for all the country holidays
            regularization : float
                optional  scale for regularization strength (try values ~0.00001-0.001)
            mode : str
                ``additive`` (default) or ``multiplicative``.
        """
        if self.fitted:
            raise AssertionError("Country must be specified prior to model fitting.")
        if self.config_country_holidays:
            raise AssertionError(
                "Country holidays can only be added once. Previous country holidays will be overridden."
                "If adding multiple countries, please add as list. "
            )

        if regularization is not None:
            if regularization < 0:
                raise ValueError("regularization must be >= 0")
            if regularization == 0:
                regularization = None
        self.config_country_holidays = configure.Holidays(
            country=country_name,
            lower_window=lower_window,
            upper_window=upper_window,
            reg_lambda=regularization,
            mode=mode,
        )
        self.config_country_holidays.init_holidays()
        return self

    def add_seasonality(
        self,
        name: str,
        period: float,
        fourier_order: int,
        global_local: str = "auto",
        condition_name: Optional[str] = None,
    ):
        """Add a seasonal component with specified period, number of Fourier components, and regularization.

        Increasing the number of Fourier components allows the seasonality to change more quickly
        (at risk of overfitting).
        Note: regularization and mode (additive/multiplicative) are set in the main init.

        If condition_name is provided, the dataframe passed to `fit` and
        `predict` should have a column with the specified condition_name
        containing only zeros and ones, deciding when to apply seasonality.
        Floats between 0 and 1 can be used to apply seasonality partially.

        Parameters
        ----------
            name : string
                name of the seasonality component.
            period : float
                number of days in one period.
            fourier_order : int
                number of Fourier components to use.
            global_local : str
                glocal modelling mode.
            condition_name : string
                string name of the seasonality condition.


        Examples
        --------
        Adding a quarterly changing weekly seasonality to the model. First, add columns to df.
        The columns should contain only zeros and ones (or floats), deciding when to apply seasonality.
            >>> df["summer"] = df["ds"].apply(lambda x: x.month in [6, 7, 8])
            >>> df["fall"] = df["ds"].apply(lambda x: x.month in [9, 10, 11])
            >>> df["winter"] = df["ds"].apply(lambda x: x.month in [12, 1, 2])
            >>> df["spring"] = df["ds"].apply(lambda x: x.month in [3, 4, 5])
            >>> df.head()
                ds	        y       summer_week     fall_week   winter_week   spring_week
            0	2022-12-01  9.59    0               0            1            0
            1	2022-12-02	8.52    0               0            1            0
            2	2022-12-03	8.18    0               0            1            0
            3	2022-12-04	8.07    0               0            1            0

        As a next step, add the seasonality to the model. With period=7, we specify that the seasonality changes weekly.
            >>> m = NeuralProphet(weekly_seasonality=False)
            >>> m.add_seasonality(name="weekly_summer", period=7, fourier_order=4, condition_name="summer")
            >>> m.add_seasonality(name="weekly_winter", period=7, fourier_order=4, condition_name="winter")
            >>> m.add_seasonality(name="weekly_spring", period=7, fourier_order=4, condition_name="spring")
            >>> m.add_seasonality(name="weekly_fall", period=7, fourier_order=4, condition_name="fall")
        """
        if self.fitted:
            raise Exception("Seasonality must be added prior to model fitting.")
        if name in ["daily", "weekly", "yearly"]:
            log.error("Please use inbuilt daily, weekly, or yearly seasonality or set another name.")
        # Do not Allow overwriting built-in seasonalities
        _validate_column_name(
            name=name,
            config_events=self.config_events,
            config_country_holidays=self.config_country_holidays,
            config_seasonality=self.config_seasonality,
            config_lagged_regressors=self.config_lagged_regressors,
            config_regressors=self.config_regressors,
            seasons=True,
        )
        if condition_name is not None:
            _validate_column_name(
                name=condition_name,
                config_events=self.config_events,
                config_country_holidays=self.config_country_holidays,
                config_seasonality=self.config_seasonality,
                config_lagged_regressors=self.config_lagged_regressors,
                config_regressors=self.config_regressors,
            )
        if fourier_order <= 0:
            raise ValueError("Fourier Order must be > 0")
        self.config_seasonality.append(
            name=name,
            period=period,
            resolution=fourier_order,
            arg="custom",
            global_local=global_local,
            condition_name=condition_name,
        )
        return self

    def fit(
        self,
        df: pd.DataFrame,
        freq: str = "auto",
        validation_df: Optional[pd.DataFrame] = None,
        epochs: Optional[int] = None,
        batch_size: Optional[int] = None,
        learning_rate: Optional[float] = None,
        early_stopping: bool = False,
        minimal: bool = False,
        metrics: Optional[np_types.CollectMetricsMode] = None,
        metrics_log_dir: Optional[str] = None,
        progress: Optional[str] = "bar",
        checkpointing: bool = False,
        num_workers: int = 0,
        deterministic: bool = False,
        scheduler: Optional[Union[str, Type[torch.optim.lr_scheduler.LRScheduler]]] = None,
        scheduler_args: Optional[dict] = None,
        trainer_config: Optional[dict] = None,
    ):
        """Train, and potentially evaluate model.

        Training/validation metrics may be distorted in case of auto-regression,
        if a large number of NaN values are present in df and/or validation_df.

        Parameters
        ----------
            df : pd.DataFrame
                containing column ``ds``, ``y``, and optionally``ID`` with all data
            freq : str
                Data step sizes. Frequency of data recording,

                Note
                ----
                Any valid frequency for pd.date_range, such as ``5min``, ``D``, ``MS`` or ``auto`` (default) to
                automatically set frequency.
            validation_df : pd.DataFrame, dict
                If provided, model with performance  will be evaluated after each training epoch over this data.
            epochs : int
                Number of epochs to train for. If None, uses the number of epochs specified in the model config.
            batch_size : int
                Batch size for training. If None, uses the batch size specified in the model config.
            learning_rate : float
                Learning rate for training. If None, uses the learning rate specified in the model config.
            early_stopping : bool
                Flag whether to use early stopping to stop training when training / validation loss is no longer
                improving.
            minimal : bool
                Minimal mode deactivates metrics, the progress bar and checkpointing. Control more granular by using the
                `metrics`, `progress` and `checkpointing` parameters.
            metrics : bool
                Flag whether to collect metrics during training. If None, uses the metrics specified in the model
                config.
            progress : str
                Flag whether to show a progress bar during training. If None, uses the progress specified in the model
                config.

                Options
                * (default) ``bar``
                * ``plot``
                * `None`
            checkpointing : bool
                Flag whether to save checkpoints during training
            num_workers : int
                Number of workers for data loading. If 0, data will be loaded in the main process.
                Note: using multiple workers and therefore distributed training might significantly increase
                the training time since each batch needs to be copied to each worker for each epoch. Keeping
                all data on the main process might be faster for most datasets.
            scheduler : str
                Type of learning rate scheduler to use for continued training. If None, uses ExponentialLR as
                default as specified in the model config.
                Options
                * ``StepLR``: Step Learning Rate scheduler
                * ``ExponentialLR``: Exponential Learning Rate scheduler
                * ``CosineAnnealingLR``: Cosine Annealing Learning Rate scheduler

        Returns
        -------
            pd.DataFrame
                metrics with training and potentially evaluation metrics
        """
        if minimal:
            # overrides these settings:
            checkpointing = False
            self.metrics = False
            progress = None

        if self.fitted:
            raise RuntimeError("Model has been fitted already.")

        # Infer from config if lags are activated
        self.config_model.set_max_num_lags(
            n_lags=self.config_ar.n_lags, config_lagged_regressors=self.config_lagged_regressors
        )

        if self.config_model.max_lags == 0 and self.n_forecasts > 1:
            self.n_forecasts = 1
            self.predict_steps = 1
            log.error(
                "Changing n_forecasts to 1. Without lags, the forecast can be "
                "computed for any future time, independent of lagged values"
            )

        # Copy df and save list of unique time series IDs (the latter for global-local modelling if enabled)
        df, _, _, self.id_list = df_utils.prep_or_copy_df(df)
        df = _check_dataframe(self, df, check_y=True, exogenous=True)

        # Infer frequency from data
        self.data_freq = df_utils.infer_frequency(df, n_lags=self.config_model.max_lags, freq=freq)

        # Setup Metrics
        if metrics is not None:
            self.metrics = utils_metrics.get_metrics(metrics)

        if progress == "plot" and not self.metrics:
            log.info("Progress plot requires metrics to be enabled. Setting progress to bar.")
            progress = "bar"

        if not self.config_normalization.global_normalization:
            log.info("When Global modeling with local normalization, metrics are displayed in normalized scale.")

        if metrics_log_dir is not None and not self.metrics:
            log.error("Metrics are disabled. Ignoring provided logging directory.")
            metrics_log_dir = None
        if metrics_log_dir is None and self.metrics:
            log.warning("Metrics are enabled. Please provide valid metrics logging directory. Setting to CWD")
            metrics_log_dir = os.getcwd()

        if self.metrics:
            self.metrics_logger = MetricsLogger(save_dir=metrics_log_dir)
        else:
            self.metrics_logger = None

        # Setup for global-local modelling: If there is only a single time series, then self.id_list = ['__df__']
        self.num_trends_modelled = len(self.id_list) if self.config_trend.trend_global_local == "local" else 1
        self.num_seasonalities_modelled = (
            len(self.id_list) if self.config_seasonality.global_local in ["glocal", "local"] else 1
        )
        self.num_seasonalities_modelled_dict = OrderedDict()
        for season_i in self.config_seasonality.periods:
            self.num_seasonalities_modelled_dict[season_i] = (
                len(self.id_list) if self.config_seasonality.periods[season_i].global_local == "local" else 1
            )
        # check if any of the values of the dictionary self.num_seasonalities_modelled_dict is different from 1

        self.meta_used_in_model = (
            self.num_trends_modelled != 1
            or self.num_seasonalities_modelled != 1
            or any(value != 1 for value in self.num_seasonalities_modelled_dict.values())
        )

        # Data Setup, and Training Setup
        # Train Configuration: overwrite self.config_train with user provided values
        if learning_rate is not None:
            self.config_train.learning_rate = learning_rate
        if scheduler is not None:
            self.config_train.scheduler = scheduler
        if scheduler_args is not None:
            self.config_train.scheduler_args = scheduler_args
        if epochs is not None:
            self.config_train.epochs = epochs
        if batch_size is not None:
            self.config_train.batch_size = batch_size
        if trainer_config is not None:
            self.config_train.pl_trainer_config = trainer_config
        if early_stopping is not None:
            self.config_train.early_stopping = early_stopping
        self.config_train.set_loss_func(quantiles=self.config_model.quantiles)

        # Warning if early stopping and regularizing
        if self.config_train.early_stopping:
            # This check needs to be improved.
            reg_enabled = utils.check_for_regularization(
                [
                    self.config_seasonality,
                    self.config_regressors.regressors,
                    self.config_ar,
                    self.config_events,
                    self.config_country_holidays,
                    self.config_trend,
                    self.config_lagged_regressors.regressors,
                ]
            )
            if reg_enabled:
                log.warning(
                    "Early stopping is enabled, but regularization only starts mid-training. If you see no impact of regularization, turn off early_stopping."
                )

        # Set up training dataframe and data dependent configurations
        # Missing Data
        df = _handle_missing_data(
            df=df,
            freq=self.data_freq,
            n_lags=self.config_ar.n_lags,
            n_forecasts=self.n_forecasts,
            config_missing=self.config_missing,
            config_regressors=self.config_regressors,
            config_lagged_regressors=self.config_lagged_regressors,
            config_events=self.config_events,
            config_seasonality=self.config_seasonality,
            predicting=False,
        )

        # Initialize data normalization parameters
        if not self.fitted:
            self.config_normalization.init_data_params(
                df=df,
                config_lagged_regressors=self.config_lagged_regressors,
                config_regressors=self.config_regressors,
                config_events=self.config_events,
                config_seasonality=self.config_seasonality,
            )

        # Apply normalization to data
        df = _normalize(df=df, config_normalization=self.config_normalization)

        # Trend config: scale user-specified changepoint times
        if not self.fitted:
            if self.config_trend.changepoints is not None:
                df_aux = pd.DataFrame({"ds": pd.Series(self.config_trend.changepoints)})
                df_aux = _normalize(df=df_aux, config_normalization=self.config_normalization)
                self.config_trend.changepoints = df_aux["t"].values

        # Configure auto-seasoanlities and country-holidays
        if not self.fitted:
            # Temporarily merge df
            df_merged = df_utils.merge_dataframes(df)
            self.config_seasonality = utils.set_auto_seasonalities(
                df_merged, config_seasonality=self.config_seasonality
            )
            if self.config_country_holidays is not None:
                self.config_country_holidays.init_holidays(df_merged)

        # Set up  DataLoaders: Train
        # Create TimeDataset
        # Note: _create_dataset() needs to be called after set_auto_seasonalities()
<<<<<<< HEAD
        dataset = _create_dataset(
            self, df, predict_mode=False, prediction_frequency=self.config_model.prediction_frequency
=======
        train_components_stacker = utils_time_dataset.ComponentStacker(
            n_lags=self.n_lags,
            n_forecasts=self.n_forecasts,
            max_lags=self.max_lags,
            config_seasonality=self.config_seasonality,
            lagged_regressor_config=self.config_lagged_regressors,
            feature_indices={},
        )

        dataset = _create_dataset(
            self,
            df,
            predict_mode=False,
            prediction_frequency=self.prediction_frequency,
            components_stacker=train_components_stacker,
>>>>>>> 9c4963ce
        )
        # Determine the max_number of epochs
        self.config_train.set_auto_batch_epoch(n_data=len(dataset))
        # Create Train DataLoader
        loader = DataLoader(
            dataset,
            batch_size=self.config_train.batch_size,
            shuffle=True,
            num_workers=num_workers,
        )

        self.config_train.set_batches_per_epoch(len(loader))
        log.info(f"Train Dataset size: {len(dataset)}")
        log.info(f"Number of batches per training epoch: {len(loader)}")

        # Set up  DataLoaders: Validation
        validation_enabled = validation_df is not None and isinstance(validation_df, pd.DataFrame)
        if validation_enabled:
            df_val = validation_df
            df_val, _, _, _ = df_utils.prep_or_copy_df(df_val)
            df_val = _check_dataframe(self, df_val, check_y=False, exogenous=False)
            df_val = _handle_missing_data(
                df=df_val,
                freq=self.data_freq,
                n_lags=self.config_ar.n_lags,
                n_forecasts=self.n_forecasts,
                config_missing=self.config_missing,
                config_regressors=self.config_regressors,
                config_lagged_regressors=self.config_lagged_regressors,
                config_events=self.config_events,
                config_seasonality=self.config_seasonality,
                predicting=False,
            )
            # df_val, _, _, _ = df_utils.prep_or_copy_df(df_val)
            df_val = _normalize(df=df_val, config_normalization=self.config_normalization)
            val_components_stacker = utils_time_dataset.ComponentStacker(
                n_lags=self.n_lags,
                max_lags=self.max_lags,
                n_forecasts=self.n_forecasts,
                config_seasonality=self.config_seasonality,
                lagged_regressor_config=self.config_lagged_regressors,
                feature_indices={},
            )
            dataset_val = _create_dataset(self, df_val, predict_mode=False, components_stacker=val_components_stacker)
            loader_val = DataLoader(dataset_val, batch_size=min(1024, len(dataset_val)), shuffle=False, drop_last=False)

        # Init the Trainer
        self.trainer, checkpoint_callback = utils_lightning.configure_trainer(
            config_train=self.config_train,
            metrics_logger=self.metrics_logger,
            early_stopping_target="Loss_val" if validation_enabled else "Loss",
            accelerator=self.accelerator,
            progress_bar_enabled=bool(progress),
            metrics_enabled=bool(self.metrics),
            checkpointing_enabled=checkpointing,
            num_batches_per_epoch=len(loader),
            deterministic=deterministic,
        )

        # # Set up the model for training
        if not self.fitted:
            self.model = self._init_model()

        self.model.set_components_stacker(components_stacker=train_components_stacker, mode="train")
        if validation_enabled:
            self.model.set_components_stacker(components_stacker=val_components_stacker, mode="val")

        # Find suitable learning rate if not set
        if self.config_train.learning_rate is None:
            assert not self.fitted, "Learning rate must be provided for re-training a fitted model."

            # Init a separate Model, Loader and Trainer copy for LR finder (optional, done for safety)
            # Note Leads to a CUDA issue. Needs to be fixed before enabling this feature.
            # model_lr_finder = self._init_model()
            # loader_lr_finder = DataLoader(
            #     dataset,
            #     batch_size=self.config_train.batch_size,
            #     shuffle=True,
            #     num_workers=num_workers,
            # )
            # trainer_lr_finder, _ = utils_lightning.configure_trainer(
            #     config_train=self.config_train,
            #     metrics_logger=self.metrics_logger,
            #     early_stopping_target="Loss",
            #     accelerator="cpu",
            #     progress_bar_enabled=bool(progress),
            #     metrics_enabled=False,
            #     checkpointing_enabled=False,
            #     num_batches_per_epoch=len(loader),
            #     deterministic=deterministic,
            # )

            # Setup and execute LR finder
            suggested_lr = utils_lightning.find_learning_rate(
                model=self.model,
                # model=model_lr_finder,
                loader=loader,
                # loader=loader_lr_finder,
                trainer=self.trainer,
                # trainer=trainer_lr_finder,
                train_epochs=self.config_train.epochs,
            )
            # Clean up the LR finder copies of Model, Loader and Trainer
            # del model_lr_finder, loader_lr_finder, trainer_lr_finder

            # Save the suggested learning rate
            self.config_train.learning_rate = suggested_lr

            # Optional: Reset Model after finding learning rate
            # self.model = self._init_model() # uncommenting this triggers CUDA device-side assert error in second trainer.fit() call
            self.model.finding_lr = False

        # Execute Training Loop
        start = time.time()
        self.trainer.fit(
            model=self.model,
            train_dataloaders=loader,
            val_dataloaders=loader_val if validation_enabled else None,
        )
        log.info("Train Time: {:8.3f}".format(time.time() - start))
        self.fitted = True

        # Load best model from checkpoint if end state not best
        if checkpoint_callback is not None:
            if checkpoint_callback.best_model_score < checkpoint_callback.current_score:
                log.info(
                    f"Loading best model with score {checkpoint_callback.best_model_score} from checkpoint (latest \
                        score is {checkpoint_callback.current_score})"
                )
                self.model = time_net.TimeNet.load_from_checkpoint(checkpoint_callback.best_model_path)

        # Return metrics collected in logger as dataframe
        metrics_df = pd.DataFrame(self.metrics_logger.history) if bool(self.metrics) else None

        # Show training plot
        if progress == "plot":
            if metrics_df is None:
                log.error("Metrics must be enabled to show training progress plot.")
            else:
                if validation_df is None:
                    fig = pyplot.plot(metrics_df[["Loss"]])
                else:
                    fig = pyplot.plot(metrics_df[["Loss", "Loss_val"]])
                # Only display the plot if the session is interactive, eg. do not show in github actions since it
                # causes an error in the Windows and MacOS environment
                if matplotlib.is_interactive():
                    fig.show()

        return metrics_df

    def predict(self, df: pd.DataFrame, decompose: bool = True, raw: bool = False, auto_extend=True):
        """Runs the model to make predictions.

        Expects all data needed to be present in dataframe.
        If you are predicting into the unknown future and need to add future regressors or events,
        please prepare data with make_future_dataframe.

        Parameters
        ----------
            df : pd.DataFrame
                dataframe containing column ``ds``, ``y``, and optionally``ID`` with data
            decompose : bool
                whether to add individual components of forecast to the dataframe
            raw : bool
                specifies raw data

                Options
                    * (default) ``False``: returns forecasts sorted by target (highlighting forecast age)
                    * ``True``: return the raw forecasts sorted by forecast start date

        Returns
        -------
            pd.DataFrame
                dependent on ``raw``

                Note
                ----

                ``raw == True``: columns ``ds``, ``y``, and [``step<i>``] where step<i> refers to the i-step-ahead
                prediction *made at* this row's datetime, e.g. step3 is the prediction for 3 steps into the future,
                predicted using information up to (excluding) this datetime.

                ``raw == False``: columns ``ds``, ``y``, ``trend`` and [``yhat<i>``] where yhat<i> refers to
                the i-step-ahead prediction for this row's datetime,
                e.g. yhat3 is the prediction for this datetime, predicted 3 steps ago, "3 steps old".
        """
        if raw:
            log.warning("Raw forecasts are incompatible with plotting utilities")
        if self.fitted is False:
            raise ValueError("Model has not been fitted. Predictions will be random.")
        df, received_ID_col, received_single_time_series, _ = df_utils.prep_or_copy_df(df)
        # to get all forecasteable values with df given, maybe extend into future:
        df, periods_added = _maybe_extend_df(
            df=df,
            n_forecasts=self.n_forecasts,
            max_lags=self.config_model.max_lags,
            freq=self.data_freq,
            config_regressors=self.config_regressors,
            config_events=self.config_events,
        )
        df = _prepare_dataframe_to_predict(model=self, df=df, max_lags=self.config_model.max_lags, freq=self.data_freq)
        # normalize
        df = _normalize(df=df, config_normalization=self.config_normalization)
        forecast = pd.DataFrame()
        for df_name, df_i in df.groupby("ID"):
            dates, predicted, components = self._predict_raw(
                df_i, df_name, include_components=decompose, prediction_frequency=self.config_model.prediction_frequency
            )
            df_i = df_utils.drop_missing_from_df(
                df_i, self.config_missing.drop_missing, self.predict_steps, self.config_ar.n_lags
            )
            if raw:
                fcst = _convert_raw_predictions_to_raw_df(
                    dates=dates,
                    predicted=predicted,
                    n_forecasts=self.n_forecasts,
                    quantiles=self.config_model.quantiles,
                    components=components,
                )
                if auto_extend and periods_added[df_name] > 0:
                    fcst = fcst[:-1]
            else:
                fcst = _reshape_raw_predictions_to_forecst_df(
                    df=df_i,
                    predicted=predicted,
                    components=components,
                    prediction_frequency=self.config_model.prediction_frequency,
                    dates=dates,
                    n_forecasts=self.n_forecasts,
                    max_lags=self.config_model.max_lags,
                    freq=self.data_freq,
                    quantiles=self.config_model.quantiles,
                    config_lagged_regressors=self.config_lagged_regressors,
                )
                if auto_extend and periods_added[df_name] > 0:
                    fcst = fcst[: -periods_added[df_name]]
            forecast = pd.concat((forecast, fcst), ignore_index=True)

        df = df_utils.return_df_in_original_format(forecast, received_ID_col, received_single_time_series)
        self.predict_steps = self.n_forecasts
        return df

    def test(self, df: pd.DataFrame, verbose: bool = True):
        """Evaluate model on holdout data.

        Parameters
        ----------
            df : pd.DataFrame
                dataframe containing column ``ds``, ``y``, and optionally``ID`` with with holdout data
            verbose : bool
                If True, prints the test results.
        Returns
        -------
            pd.DataFrame
                evaluation metrics
        """
        df, _, _, _ = df_utils.prep_or_copy_df(df)
        if self.fitted is False:
            log.warning("Model has not been fitted. Test results will be random.")
        df = _check_dataframe(self, df, check_y=True, exogenous=True)
        freq = df_utils.infer_frequency(df, n_lags=self.config_model.max_lags, freq=self.data_freq)
        df = _handle_missing_data(
            df=df,
            freq=freq,
            n_lags=self.config_ar.n_lags,
            n_forecasts=self.n_forecasts,
            config_missing=self.config_missing,
            config_regressors=self.config_regressors,
            config_lagged_regressors=self.config_lagged_regressors,
            config_events=self.config_events,
            config_seasonality=self.config_seasonality,
            predicting=False,
        )
        df, _, _, _ = df_utils.prep_or_copy_df(df)
        df = _normalize(df=df, config_normalization=self.config_normalization)
        components_stacker = utils_time_dataset.ComponentStacker(
            n_lags=self.n_lags,
            n_forecasts=self.n_forecasts,
            max_lags=self.max_lags,
            config_seasonality=self.config_seasonality,
            lagged_regressor_config=self.config_lagged_regressors,
            feature_indices={},
        )
        dataset = _create_dataset(self, df, predict_mode=False, components_stacker=components_stacker)
        self.model.set_components_stacker(components_stacker, mode="test")
        test_loader = DataLoader(dataset, batch_size=min(1024, len(dataset)), shuffle=False, drop_last=False)
        # Use Lightning to calculate metrics
        val_metrics = self.trainer.test(self.model, dataloaders=test_loader, verbose=verbose)
        val_metrics_df = pd.DataFrame(val_metrics)
        # TODO Check whether supported by Lightning
        if not self.config_normalization.global_normalization:
            log.info("Note that the metrics are displayed in normalized scale because of local normalization.")
        return val_metrics_df

    def split_df(self, df: pd.DataFrame, freq: str = "auto", valid_p: float = 0.2, local_split: bool = False):
        """Splits timeseries df into train and validation sets.
        Prevents leakage of targets. Sharing/Overbleed of inputs can be configured.
        Also performs basic data checks and fills in missing data, unless impute_missing is set to ``False``.

        Parameters
        ----------
            df : pd.DataFrame
                dataframe containing column ``ds``, ``y``, and optionally``ID`` with all data
            freq : str
                data step sizes. Frequency of data recording,

                Note
                ----
                Any valid frequency for pd.date_range, such as ``5min``, ``D``, ``MS`` or ``auto`` (default) to
                automatically set frequency.
            valid_p : float
                fraction of data to use for holdout validation set, targets will still never be shared.
            local_split : bool
                Each dataframe will be split according to valid_p locally (in case of dict of dataframes

        Returns
        -------
            tuple of two pd.DataFrames

                training data

                validation data

        See Also
        --------
            crossvalidation_split_df : Splits timeseries data in k folds for crossvalidation.
            double_crossvalidation_split_df : Splits timeseries data in two sets of k folds for crossvalidation on
            training and testing data.

        Examples
        --------
            >>> df1 = pd.DataFrame({'ds': pd.date_range(start = '2022-12-01', periods = 5,
            ...                     freq='D'), 'y': [9.59, 8.52, 8.18, 8.07, 7.89]})
            >>> df2 = pd.DataFrame({'ds': pd.date_range(start = '2022-12-09', periods = 5,
            ...                     freq='D'), 'y': [8.71, 8.09, 7.84, 7.65, 8.02]})
            >>> df3 = pd.DataFrame({'ds': pd.date_range(start = '2022-12-09', periods = 5,
            ...                     freq='D'), 'y': [7.67, 7.64, 7.55, 8.25, 8.3]})
            >>> df3
                ds	        y
            0	2022-12-09	7.67
            1	2022-12-10	7.64
            2	2022-12-11	7.55
            3	2022-12-12	8.25
            4	2022-12-13	8.30

        You can split a single dataframe, which also may contain NaN values.
        Please be aware this may affect training/validation performance.
            >>> (df_train, df_val) = m.split_df(df3, valid_p = 0.2)
            >>> df_train
                ds	        y
            0	2022-12-09	7.67
            1	2022-12-10	7.64
            2	2022-12-11	7.55
            3	2022-12-12	8.25
            >>> df_val
                ds	        y
            0	2022-12-13	8.3

        One can define a single df with many time series identified by an 'ID' column.
            >>> df1['ID'] = 'data1'
            >>> df2['ID'] = 'data2'
            >>> df3['ID'] = 'data3'
            >>> df = pd.concat((df1, df2, df3))

        You can use a df with many IDs (especially useful for global modeling), which will account for the time range of
        the whole group of time series as default.
            >>> (df_train, df_val) = m.split_df(df, valid_p = 0.2)
            >>> df_train
                ds	y	ID
            0	2022-12-01	9.59	data1
            1	2022-12-02	8.52	data1
            2	2022-12-03	8.18	data1
            3	2022-12-04	8.07	data1
            4	2022-12-05	7.89	data1
            5	2022-12-09	8.71	data2
            6	2022-12-10	8.09	data2
            7	2022-12-11	7.84	data2
            8	2022-12-09	7.67	data3
            9	2022-12-10	7.64	data3
            10	2022-12-11	7.55	data3
            >>> df_val
                ds	y	ID
            0	2022-12-12	7.65	data2
            1	2022-12-13	8.02	data2
            2	2022-12-12	8.25	data3
            3	2022-12-13	8.30	data3

        In some applications, splitting locally each time series may be helpful. In this case, one should set
        `local_split` to True.
            >>> (df_train, df_val) = m.split_df(df, valid_p = 0.2, local_split = True)
            >>> df_train
                ds	y	ID
            0	2022-12-01	9.59	data1
            1	2022-12-02	8.52	data1
            2	2022-12-03	8.18	data1
            3	2022-12-04	8.07	data1
            4	2022-12-09	8.71	data2
            5	2022-12-10	8.09	data2
            6	2022-12-11	7.84	data2
            7	2022-12-12	7.65	data2
            8	2022-12-09	7.67	data3
            9	2022-12-10	7.64	data3
            10	2022-12-11	7.55	data3
            11	2022-12-12	8.25	data3
            >>> df_val
                ds	y	ID
            0	2022-12-05	7.89	data1
            1	2022-12-13	8.02	data2
            2	2022-12-13	8.30	data3
        """
        df, received_ID_col, received_single_time_series, _ = df_utils.prep_or_copy_df(df)
        df = _check_dataframe(self, df, check_y=False, exogenous=False)
        freq = df_utils.infer_frequency(df, n_lags=self.config_model.max_lags, freq=freq)
        df = _handle_missing_data(
            df=df,
            freq=freq,
            n_lags=self.config_ar.n_lags,
            n_forecasts=self.n_forecasts,
            config_missing=self.config_missing,
            config_regressors=self.config_regressors,
            config_lagged_regressors=self.config_lagged_regressors,
            config_events=self.config_events,
            config_seasonality=self.config_seasonality,
            predicting=False,
        )
        df_train, df_val = df_utils.split_df(
            df,
            n_lags=self.config_model.max_lags,
            n_forecasts=self.n_forecasts,
            valid_p=valid_p,
            inputs_overbleed=True,
            local_split=local_split,
        )
        df_train = df_utils.return_df_in_original_format(df_train, received_ID_col, received_single_time_series)
        df_val = df_utils.return_df_in_original_format(df_val, received_ID_col, received_single_time_series)
        return df_train, df_val

    def crossvalidation_split_df(
        self,
        df: pd.DataFrame,
        freq: str = "auto",
        k: int = 5,
        fold_pct: float = 0.1,
        fold_overlap_pct: float = 0.5,
        global_model_cv_type: str = "global-time",
    ):
        """Splits timeseries data in k folds for crossvalidation.

        Parameters
        ----------
            df : pd.DataFrame
                dataframe containing column ``ds``, ``y``, and optionally``ID`` with all data
            freq : str
                data step sizes. Frequency of data recording,

                Note
                ----
                Any valid frequency for pd.date_range, such as ``5min``, ``D``, ``MS`` or ``auto`` (default) to
                automatically set frequency.
            k : int
                number of CV folds
            fold_pct : float
                percentage of overall samples to be in each fold
            fold_overlap_pct : float
                percentage of overlap between the validation folds.
            global_model_cv_type : str
                Type of crossvalidation to apply to the dict of time series.

                    options:

                        ``global-time`` (default) crossvalidation is performed according to a timestamp threshold.

                        ``local`` each episode will be crossvalidated locally (may cause time leakage among different
                        episodes)

                        ``intersect`` only the time intersection of all the episodes will be considered. A considerable
                        amount of data may not be used. However, this approach guarantees an equal number of train/test
                        samples for each episode.

        Returns
        -------
            list of k tuples [(df_train, df_val), ...]

                training data

                validation data
        See Also
        --------
            split_df : Splits timeseries df into train and validation sets.
            double_crossvalidation_split_df : Splits timeseries data in two sets of k folds for crossvalidation on
            training and testing data.

        Examples
        --------
            >>> df1 = pd.DataFrame({'ds': pd.date_range(start = '2022-12-01', periods = 10, freq = 'D'),
            ...                     'y': [9.59, 8.52, 8.18, 8.07, 7.89, 8.09, 7.84, 7.65, 8.71, 8.09]})
            >>> df2 = pd.DataFrame({'ds': pd.date_range(start = '2022-12-02', periods = 10, freq = 'D'),
            ...                     'y': [8.71, 8.09, 7.84, 7.65, 8.02, 8.52, 8.18, 8.07, 8.25, 8.30]})
            >>> df3 = pd.DataFrame({'ds': pd.date_range(start = '2022-12-03', periods = 10, freq = 'D'),
            ...                     'y': [7.67, 7.64, 7.55, 8.25, 8.32, 9.59, 8.52, 7.55, 8.25, 8.09]})
            >>> df3
                ds	        y
            0	2022-12-03	7.67
            1	2022-12-04	7.64
            2	2022-12-05	7.55
            3	2022-12-06	8.25
            4	2022-12-07	8.32
            5	2022-12-08	9.59
            6	2022-12-09	8.52
            7	2022-12-10	7.55
            8	2022-12-11	8.25
            9	2022-12-12	8.09

        You can create folds for a single dataframe.
            >>> folds = m.crossvalidation_split_df(df3, k = 2, fold_pct = 0.2)
            >>> folds
            [(  ds            y
                0 2022-12-03  7.67
                1 2022-12-04  7.64
                2 2022-12-05  7.55
                3 2022-12-06  8.25
                4 2022-12-07  8.32
                5 2022-12-08  9.59
                6 2022-12-09  8.52,
                ds            y
                0 2022-12-10  7.55
                1 2022-12-11  8.25),
            (   ds            y
                0 2022-12-03  7.67
                1 2022-12-04  7.64
                2 2022-12-05  7.55
                3 2022-12-06  8.25
                4 2022-12-07  8.32
                5 2022-12-08  9.59
                6 2022-12-09  8.52
                7 2022-12-10  7.55,
                ds            y
                0 2022-12-11  8.25
                1 2022-12-12  8.09)]

        We can also create a df with many IDs.
            >>> df1['ID'] = 'data1'
            >>> df2['ID'] = 'data2'
            >>> df3['ID'] = 'data3'
            >>> df = pd.concat((df1, df2, df3))

        When using the df with many IDs, there are three types of possible crossvalidation. The default crossvalidation
        is performed according to a timestamp threshold. In this case, we can have a different number of samples for
        each time series per fold. This approach prevents time leakage.
            >>> folds = m.crossvalidation_split_df(df, k = 2, fold_pct = 0.2)
        One can notice how each of the folds has a different number of samples for the validation set. Nonetheless,
        time leakage does not occur.
            >>> folds[0][1]
                ds	y	ID
            0	2022-12-10	8.09	data1
            1	2022-12-10	8.25	data2
            2	2022-12-11	8.30	data2
            3	2022-12-10	7.55	data3
            4	2022-12-11	8.25	data3
            >>> folds[1][1]
                ds	y	ID
            0	2022-12-11	8.30	data2
            1	2022-12-11	8.25	data3
            2	2022-12-12	8.09	data3
        In some applications, crossvalidating each of the time series locally may be more adequate.
            >>> folds = m.crossvalidation_split_df(df, k = 2, fold_pct = 0.2, global_model_cv_type = 'local')
        In this way, we prevent a different number of validation samples in each fold.
            >>> folds[0][1]
                ds	y	ID
            0	2022-12-08	7.65	data1
            1	2022-12-09	8.71	data1
            2	2022-12-09	8.07	data2
            3	2022-12-10	8.25	data2
            4	2022-12-10	7.55	data3
            5	2022-12-11	8.25	data3
            >>> folds[1][1]
                ds	y	ID
            0	2022-12-09	8.71	data1
            1	2022-12-10	8.09	data1
            2	2022-12-10	8.25	data2
            3	2022-12-11	8.30	data2
            4	2022-12-11	8.25	data3
            5	2022-12-12	8.09	data3
        The last type of global model crossvalidation gets the time intersection among all the time series used. There
        is no time leakage in this case, and we preserve the same number of samples per fold. The only drawback of this
        approach is that some of the samples may not be used (those not in the time intersection).
            >>> folds = m.crossvalidation_split_df(df, k = 2, fold_pct = 0.2, global_model_cv_type = 'intersect')
            >>> folds[0][1]
                ds	y	ID
            0	2022-12-09	8.71	data1
            1	2022-12-09	8.07	data2
            2	2022-12-09	8.52	data3
            0 2022-12-09  8.52}
            >>> folds[1][1]
                ds	y	ID
            0	2022-12-10	8.09	data1
            1	2022-12-10	8.25	data2
            2	2022-12-10	7.55	data3
        """
        df, received_ID_col, received_single_time_series, _ = df_utils.prep_or_copy_df(df)
        df = _check_dataframe(self, df, check_y=False, exogenous=False)
        freq = df_utils.infer_frequency(df, n_lags=self.config_model.max_lags, freq=freq)
        df = _handle_missing_data(
            df=df,
            freq=freq,
            n_lags=self.config_ar.n_lags,
            n_forecasts=self.n_forecasts,
            config_missing=self.config_missing,
            config_regressors=self.config_regressors,
            config_lagged_regressors=self.config_lagged_regressors,
            config_events=self.config_events,
            config_seasonality=self.config_seasonality,
            predicting=False,
        )
        folds = df_utils.crossvalidation_split_df(
            df,
            n_lags=self.config_model.max_lags,
            n_forecasts=self.n_forecasts,
            k=k,
            fold_pct=fold_pct,
            fold_overlap_pct=fold_overlap_pct,
            global_model_cv_type=global_model_cv_type,
        )
        if not received_ID_col and received_single_time_series:
            # Delete ID column (__df__) of df_train and df_val of all folds in case ID was not previously provided
            for i in range(len(folds)):
                del folds[i][0]["ID"]
                del folds[i][1]["ID"]
        return folds

    def double_crossvalidation_split_df(
        self,
        df: pd.DataFrame,
        freq: str = "auto",
        k: int = 5,
        valid_pct: float = 0.1,
        test_pct: float = 0.1,
    ):
        """Splits timeseries data in two sets of k folds for crossvalidation on training and testing data.

        Parameters
        ----------
            df : pd.DataFrame
                dataframe containing column ``ds``, ``y``, and optionally``ID`` with all data
            freq : str
                data step sizes. Frequency of data recording,

                Note
                ----
                Any valid frequency for pd.date_range, such as ``5min``, ``D``, ``MS`` or ``auto`` (default) to
                automatically set frequency.
            k : int
                number of CV folds
            valid_pct : float
                percentage of overall samples to be in validation
            test_pct : float
                percentage of overall samples to be in test

        Returns
        -------
            tuple of k tuples [(folds_val, folds_test), …]
                elements same as :meth:`crossvalidation_split_df` returns
        """
        df, _, _, _ = df_utils.prep_or_copy_df(df)
        df = _check_dataframe(self, df, check_y=False, exogenous=False)
        freq = df_utils.infer_frequency(df, n_lags=self.config_model.max_lags, freq=freq)
        df = _handle_missing_data(
            df=df,
            freq=freq,
            n_lags=self.config_ar.n_lags,
            n_forecasts=self.n_forecasts,
            config_missing=self.config_missing,
            config_regressors=self.config_regressors,
            config_lagged_regressors=self.config_lagged_regressors,
            config_events=self.config_events,
            config_seasonality=self.config_seasonality,
            predicting=False,
        )
        folds_val, folds_test = df_utils.double_crossvalidation_split_df(
            df,
            n_lags=self.config_model.max_lags,
            n_forecasts=self.n_forecasts,
            k=k,
            valid_pct=valid_pct,
            test_pct=test_pct,
        )
        return folds_val, folds_test

    def create_df_with_events(self, df: pd.DataFrame, events_df: pd.DataFrame):
        """
        Create a concatenated dataframe with the time series data along with the events data expanded.

        Parameters
        ----------
            df : pd.DataFrame
                dataframe containing column ``ds``, ``y``, and optionally``ID`` with all data
            events_df : dict, pd.DataFrame
                containing column ``ds`` and ``event``

        Returns
        -------
            dict, pd.DataFrame
                columns ``y``, ``ds`` and other user specified events
        """
        if self.config_events is None:
            raise Exception(
                "The events configs should be added to the NeuralProphet object (add_events fn)"
                "before creating the data with events features"
            )
        df, received_ID_col, received_single_time_series, _ = df_utils.prep_or_copy_df(df)
        df = _check_dataframe(self, df, check_y=True, exogenous=False)
        df_dict_events = df_utils.create_dict_for_events_or_regressors(df, events_df, "events")
        df_created = pd.DataFrame()
        for df_name, df_i in df.groupby("ID"):
            for name in df_dict_events[df_name]["event"].unique():
                assert name in self.config_events
            df_aux = df_utils.convert_events_to_features(
                df_i,
                config_events=self.config_events,
                events_df=df_dict_events[df_name],
            )
            df_aux["ID"] = df_name
            df_created = pd.concat((df_created, df_aux), ignore_index=True)
        df = df_utils.return_df_in_original_format(df_created, received_ID_col, received_single_time_series)
        return df

    def make_future_dataframe(
        self,
        df: pd.DataFrame,
        events_df: Optional[pd.DataFrame] = None,
        regressors_df: Optional[pd.DataFrame] = None,
        periods: Optional[int] = None,
        n_historic_predictions: Union[bool, int] = False,
    ):
        """
        Extends dataframe a number of periods (time steps) into the future.

        Only use if you predict into the *unknown* future.
        New timestamps are added to the historic dataframe, with the 'y' column being NaN, as it remains to be
        predicted.
        Further, the given future events and regressors are added to the periods new timestamps.
        The returned dataframe will include historic data needed to additionally produce `n_historic_predictions`,
        for which there are historic observances of the series 'y'.

        Parameters
        ----------
            df: pd.DataFrame
                History to date. DataFrame containing all columns up to present
            events_df : pd.DataFrame
                Future event occurrences corresponding to `periods` steps into future.
                Contains columns ``ds`` and ``event``. The event column contains the name of the event.
            regressor_df : pd.DataFrame
                Future regressor values corresponding to `periods` steps into future.
                Contains column ``ds`` and one column for each of the external regressors.
            periods : int
                number of steps to extend the DataFrame into the future
            n_historic_predictions : bool, int
                Includes historic data needed to predict `n_historic_predictions` timesteps,
                for which there are historic observances of the series 'y'.
                False: drop historic data except for needed inputs to predict future.
                True: include entire history.

        Returns
        -------
            pd.DataFrame
                input df with ``ds`` extended into future, ``y`` set to None,
                with future events and regressors added.

        Examples
        --------
            >>> from neuralprophet import NeuralProphet
            >>> m = NeuralProphet()
            >>> # set the model to expect these events
            >>> m = m.add_events(["playoff", "superbowl"])
            >>> # create the data df with events
            >>> history_df = m.create_df_with_events(df, events_df)
            >>> metrics = m.fit(history_df, freq="D")
            >>> # forecast with events known ahead
            >>> future = m.make_future_dataframe(
            >>>     history_df, events_df, periods=365, n_historic_predictions=180
            >>> )
            >>> # get 180 past and 365 future predictions.
            >>> forecast = m.predict(df=future)

        """
        df, received_ID_col, received_single_time_series, _ = df_utils.prep_or_copy_df(df)
        events_dict = df_utils.create_dict_for_events_or_regressors(df, events_df, "events")
        regressors_dict = df_utils.create_dict_for_events_or_regressors(df, regressors_df, "regressors")

        df_future_dataframe = pd.DataFrame()
        for df_name, df_i in df.groupby("ID"):
            df_aux = _make_future_dataframe(
                model=self,
                df=df_i,
                events_df=events_dict[df_name],
                regressors_df=regressors_dict[df_name],
                periods=periods,
                n_historic_predictions=n_historic_predictions,
                n_forecasts=self.n_forecasts,
                max_lags=self.config_model.max_lags,
                freq=self.data_freq,
            )
            df_aux["ID"] = df_name
            df_future_dataframe = pd.concat((df_future_dataframe, df_aux), ignore_index=True)

        df_future = df_utils.return_df_in_original_format(
            df_future_dataframe, received_ID_col, received_single_time_series
        )
        return df_future

    def handle_negative_values(
        self,
        df: pd.DataFrame,
        handle: Union[str, int, float, None] = "remove",
        columns: Optional[List[str]] = None,
    ):
        """
        Handle negative values in the given columns.
        If no column or handling are provided, negative values in all numeric columns are removed.

        Parameters
        ----------
            df : pd.DataFrame
                dataframe containing column ``ds``, ``y`` with all data
            handling : {str, int, float}, optional
                specified handling of negative values in the regressor column. Can be one of the following options:

                Options
                        * (default) ``remove``: Remove all negative values in the specified columns.
                        * ``error``: Raise an error in case of a negative value.
                        * ``float`` or ``int``: Replace negative values with the provided value.
            columns : list of str, optional
                names of the columns to process

        Returns
        -------
            pd.DataFrame
                input df with negative values handled
        """
        # Identify the columns to process
        # Either process the provided columns or default to all columns
        if columns:
            cols = columns
        else:
            cols = list(df.select_dtypes(include=np.number).columns)  # type: ignore
        # Handle the negative values
        for col in cols:
            df = df_utils.handle_negative_values(df, col=col, handle_negatives=handle)
        return df

    def predict_trend(self, df: pd.DataFrame, quantile: float = 0.5):
        """Predict only trend component of the model.

        Parameters
        ----------
            df : pd.DataFrame
                dataframe containing column ``ds``, ``y``, and optionally``ID`` with all data
            quantile : float
                the quantile in (0, 1) that needs to be predicted

        Returns
        -------
            pd.DataFrame, dict
                trend on prediction dates.
        """
        if quantile is not None and not (0 < quantile < 1):
            raise ValueError("The quantile specified need to be a float in-between (0,1)")

        df, received_ID_col, received_single_time_series, _ = df_utils.prep_or_copy_df(df)
        df = _check_dataframe(self, df, check_y=False, exogenous=False)
        df = _normalize(df=df, config_normalization=self.config_normalization)
        df_trend = pd.DataFrame()
        for df_name, df_i in df.groupby("ID"):
            t = torch.from_numpy(np.expand_dims(df_i["t"].values, 1))  # type: ignore

            # Creating and passing meta, in this case the meta['df_name'] is the ID of the dataframe
            # Note: meta is only used on the trend method if trend_global_local is not "global"
            meta = OrderedDict()
            meta["df_name"] = [df_name for _ in range(t.shape[0])]
            if self.meta_used_in_model:
                meta_name_tensor = torch.tensor([self.model.id_dict[i] for i in meta["df_name"]])  # type: ignore
            else:
                meta_name_tensor = None

            quantile_index = self.config_model.quantiles.index(quantile)
            trend = self.model.trend(t, meta_name_tensor).detach().numpy()[:, :, quantile_index].squeeze()

            data_params = self.config_normalization.get_data_params(df_name)
            trend = trend * data_params["y"].scale + data_params["y"].shift
            df_aux = pd.DataFrame({"ds": df_i["ds"], "trend": trend, "ID": df_name})
            df_trend = pd.concat((df_trend, df_aux), ignore_index=True)
        df = df_utils.return_df_in_original_format(df_trend, received_ID_col, received_single_time_series)
        return df

    def predict_seasonal_components(self, df: pd.DataFrame, quantile: float = 0.5):
        """Predict seasonality components

        Parameters
        ----------
            df : pd.DataFrame
                dataframe containing columns ``ds``, ``y``, and optionally``ID`` with all data
            quantile : float
                the quantile in (0, 1) that needs to be predicted

        Returns
        -------
            pd.DataFrame, dict
                seasonal components with columns of name <seasonality component name>
        """
        if quantile is not None and not (0 < quantile < 1):
            raise ValueError("The quantile specified need to be a float in-between (0,1)")
        if quantile not in self.config_model.quantiles:
            raise ValueError("The quantile needs to have been specified in the model configuration.")

        df_seasonal = pd.DataFrame()
        prev_n_forecasts = self.n_forecasts
        prev_n_lags = self.config_ar.n_lags
        prev_max_lags = self.config_model.max_lags
        prev_features_map = {key: value for key, value in self.config_model.features_map.items()}

        self.config_model.max_lags = 0

        df, received_ID_col, received_single_time_series, _ = df_utils.prep_or_copy_df(df)
        df = _check_dataframe(self, df, check_y=False, exogenous=False)
        df = _normalize(df=df, config_normalization=self.config_normalization)
        for df_name, df_i in df.groupby("ID"):
            feature_unstackor = ComponentStacker(
                n_lags=0,
                max_lags=0,
                n_forecasts=1,
                config_seasonality=self.config_seasonality,
                lagged_regressor_config=self.config_lagged_regressors,
            )
            dataset = time_dataset.TimeDataset(
                df=df_i,
                predict_mode=True,
                n_lags=0,
                n_forecasts=1,
                prediction_frequency=self.config_model.prediction_frequency,
                predict_steps=1,
                config_missing=self.config_missing,
                config_model=self.config_model,
<<<<<<< HEAD
                config_seasonality=self.config_seasonality,
                config_events=None,
                config_country_holidays=None,
                config_regressors=None,
                config_lagged_regressors=None,
=======
                components_stacker=feature_unstackor,
                # config_train=self.config_train, # no longer needed since JIT tabularization.
>>>>>>> 9c4963ce
            )
            self.model.set_components_stacker(feature_unstackor, mode="predict")
            loader = DataLoader(dataset, batch_size=min(4096, len(df)), shuffle=False, drop_last=False)
            predicted = {}
            for name in self.config_seasonality.periods:
                predicted[name] = list()
            for inputs_tensor, meta in loader:
<<<<<<< HEAD
                feature_extractor = FeatureExtractor(
                    data_tensor=inputs_tensor,
                    n_lags=0,
                    n_forecasts=1,
                    max_lags=0,
                    feature_indices=self.config_model.features_map,
                    config_seasonality=self.config_seasonality,
                    lagged_regressor_config=None,
                )
=======
>>>>>>> 9c4963ce
                # Meta as a tensor for prediction
                if self.model.config_seasonality is None:
                    meta_name_tensor = None
                elif self.model.config_seasonality.global_local in ["local", "glocal"]:
                    meta = OrderedDict()
<<<<<<< HEAD
                    time_input = feature_extractor.extract_component("time")
=======
                    time_input = feature_unstackor.unstack_component("time", inputs_tensor)
>>>>>>> 9c4963ce
                    meta["df_name"] = [df_name for _ in range(time_input.shape[0])]
                    meta_name_tensor = torch.tensor([self.model.id_dict[i] for i in meta["df_name"]])  # type: ignore
                else:
                    meta_name_tensor = None
<<<<<<< HEAD
                seasonalities_input = feature_extractor.extract_component("seasonalities")
=======
                seasonalities_input = feature_unstackor.unstack_component("seasonalities", inputs_tensor)
>>>>>>> 9c4963ce
                for name in self.config_seasonality.periods:
                    features = seasonalities_input[name]
                    quantile_index = self.config_model.quantiles.index(quantile)
                    y_season = torch.squeeze(
                        self.model.seasonality.compute_fourier(features=features, name=name, meta=meta_name_tensor)[
                            :, :, quantile_index
                        ]
                    )
                    predicted[name].append(y_season.data.numpy())

            for name in self.config_seasonality.periods:
                predicted[name] = np.concatenate(predicted[name])
                if self.config_seasonality.mode == "additive":
                    data_params = self.config_normalization.get_data_params(df_name)
                    predicted[name] = predicted[name] * data_params["y"].scale
            df_i = df_i[:: self.config_model.prediction_frequency].reset_index(drop=True)
            df_aux = pd.DataFrame({"ds": df_i["ds"], "ID": df_i["ID"], **predicted})
            df_seasonal = pd.concat((df_seasonal, df_aux), ignore_index=True)
        df = df_utils.return_df_in_original_format(df_seasonal, received_ID_col, received_single_time_series)
        # reset possibly altered values
        self.n_forecasts = prev_n_forecasts
        self.config_ar.n_lags = prev_n_lags
        self.config_model.max_lags = prev_max_lags
        self.config_model.features_map = prev_features_map
        return df

    def set_true_ar_for_eval(self, true_ar_weights: np.ndarray):
        """Configures model to evaluate closeness of AR weights to true weights.

        Parameters
        ----------
            true_ar_weights : np.array
                true AR-parameters, if known.
        """
        self.true_ar_weights = true_ar_weights

    def set_plotting_backend(self, plotting_backend: str):
        """Set plotting backend.

        Parameters
        ----------
            plotting_backend : str
            Specifies plotting backend to use for all plots. Can be configured individually for each plot.

            Options
                * ``plotly-resampler``: Use the plotly backend for plotting in resample mode. This mode uses the
                    plotly-resampler package to accelerate visualizing large data by resampling it. Only supported for
                    jupyterlab notebooks and vscode notebooks.
                * ``plotly``: Use the plotly backend for plotting
                * ``plotly-static``: Use the plotly backend to generate static svg
                * ``matplotlib``: use matplotlib for plotting
        """
        if plotting_backend in ["plotly", "matplotlib", "plotly-resampler", "plotly-static"]:
            self.plotting_backend = plotting_backend
            log_warning_deprecation_plotly(self.plotting_backend)
        else:
            raise ValueError(
                "The parameter `plotting_backend` must be either 'plotly', 'plotly-resampler', 'plotly-resampler' or \
                    'matplotlib'."
            )

    def highlight_nth_step_ahead_of_each_forecast(self, step_number: Optional[int] = None):
        """Set which forecast step to focus on for metrics evaluation and plotting.

        Parameters
        ----------
            step_number : int
                i-th step ahead forecast to use for statistics and plotting.

                Note
                ----
                Set to None to reset.
        """
        if step_number is not None:
            assert step_number <= self.n_forecasts
        self.highlight_forecast_step_n = step_number
        return self

    def plot(
        self,
        fcst: pd.DataFrame,
        df_name: Optional[str] = None,
        ax: Optional[Axes] = None,
        xlabel: str = "ds",
        ylabel: str = "y",
        figsize: Tuple[int, int] = (10, 6),
        forecast_in_focus: Optional[int] = None,
        plotting_backend: Optional[str] = None,
    ):
        """Plot the NeuralProphet forecast, including history.

        Parameters
        ----------
            fcst : pd.DataFrame
                output of self.predict.
            df_name : str
                ID from time series that should be plotted
            ax : matplotlib axes
                optional, matplotlib axes on which to plot.
            xlabel : string
                label name on X-axis
            ylabel : string
                label name on Y-axis
            figsize : tuple
                width, height in inches. default: (10, 6)
            plotting_backend : str
                optional, overwrites the default plotting backend.

                Options
                * ``plotly-resampler``: Use the plotly backend for plotting in resample mode. This mode uses the
                    plotly-resampler package to accelerate visualizing large data by resampling it. For some
                    environments (colab, pycharm interpreter) plotly-resampler might not properly vizualise the figures.
                    In this case, consider switching to 'plotly-auto'.
                * ``plotly``: Use the plotly backend for plotting
                * ``plotly-static``: Use the plotly backend to generate static svg
                * ``matplotlib``: use matplotlib for plotting
                * (default) None: Plotting backend ist set automatically. Use plotly with resampling for jupyterlab
                    notebooks and vscode notebooks. Automatically switch to plotly without resampling for all other
                    environments.
            forecast_in_focus: int
                optinal, i-th step ahead forecast to plot

                Note
                ----
                None (default): plot self.highlight_forecast_step_n by default
        """
        fcst, received_ID_col, received_single_time_series, _ = df_utils.prep_or_copy_df(fcst)
        if not received_single_time_series:
            if df_name not in fcst["ID"].unique():
                assert len(fcst["ID"].unique()) > 1
                raise Exception(
                    "Many time series are present in the pd.DataFrame (more than one ID). Please, especify ID to be \
                        plotted."
                )
            else:
                fcst = fcst[fcst["ID"] == df_name].copy(deep=True)
                log.info(f"Plotting data from ID {df_name}")
        if forecast_in_focus is None:
            forecast_in_focus = self.highlight_forecast_step_n
        if len(self.config_model.quantiles) > 1:
            if (self.highlight_forecast_step_n) is None and (
                self.n_forecasts > 1 or self.config_model.max_lags > 0
            ):  # rather query if n_forecasts >1 than n_lags>1
                raise ValueError(
                    "Please specify step_number using the highlight_nth_step_ahead_of_each_forecast function"
                    " for quantiles plotting when auto-regression enabled."
                )
            if (self.highlight_forecast_step_n or forecast_in_focus) is not None and self.config_model.max_lags == 0:
                log.warning("highlight_forecast_step_n is ignored since auto-regression not enabled.")
                self.highlight_forecast_step_n = None
        if forecast_in_focus is not None and forecast_in_focus > self.n_forecasts:
            raise ValueError(
                "Forecast_in_focus is out of range. Specify a number smaller or equal to the steps ahead of "
                "prediction time step to forecast "
            )

        if self.config_model.max_lags > 0:
            num_forecasts = sum(fcst["yhat1"].notna())
            if num_forecasts < self.n_forecasts:
                log.warning(
                    "Too few forecasts to plot a line per forecast step." "Plotting a line per forecast origin instead."
                )
                return self.plot_latest_forecast(
                    fcst,
                    ax=ax,
                    df_name=df_name,
                    xlabel=xlabel,
                    ylabel=ylabel,
                    figsize=figsize,
                    include_previous_forecasts=num_forecasts - 1,
                    plot_history_data=True,
                )

        plotting_backend = select_plotting_backend(model=self, plotting_backend=plotting_backend)

        log_warning_deprecation_plotly(plotting_backend)
        if plotting_backend.startswith("plotly"):
            return plot_plotly(
                fcst=fcst,
                quantiles=self.config_model.quantiles,
                xlabel=xlabel,
                ylabel=ylabel,
                figsize=tuple(x * 70 for x in figsize),
                highlight_forecast=forecast_in_focus,
                resampler_active=plotting_backend == "plotly-resampler",
                plotly_static=plotting_backend == "plotly-static",
            )
        else:
            return plot(
                fcst=fcst,
                quantiles=self.config_model.quantiles,
                ax=ax,
                xlabel=xlabel,
                ylabel=ylabel,
                figsize=figsize,
                highlight_forecast=forecast_in_focus,
            )

    def get_latest_forecast(
        self,
        fcst: pd.DataFrame,
        df_name: Optional[str] = None,
        include_history_data: bool = False,
        include_previous_forecasts: int = 0,
    ):
        """Get the latest NeuralProphet forecast, optional including historical data.

        Parameters
        ----------
            fcst : pd.DataFrame, dict
                output of self.predict.
            df_name : str
                ID from time series that should forecast
            include_history_data : bool
                specifies whether to include historical data
            include_previous_forecasts : int
                specifies how many forecasts before latest forecast to include
        Returns
        -------
            pd.DataFrame
                columns ``ds``, ``y``, and [``origin-<i>``]

                Note
                ----
                where origin-<i> refers to the (i+1)-th latest prediction for this row's datetime.
                e.g. origin-3 is the prediction for this datetime, predicted 4 steps before the last step.
                The very latest predcition is origin-0.
        Examples
        --------
        We may get the df of the latest forecast:
            >>> forecast = m.predict(df)
            >>> df_forecast = m.get_latest_forecast(forecast)

        Number of steps before latest forecast could be included:
            >>> df_forecast = m.get_latest_forecast(forecast, include_previous_forecasts=3)

        Historical data could be included, however be aware that the df could be large:
            >>> df_forecast = m.get_latest_forecast(forecast, include_history_data=True)
        """
        if self.config_model.max_lags == 0:
            raise ValueError("Use the standard plot function for models without lags.")
        fcst, received_ID_col, received_single_time_series, _ = df_utils.prep_or_copy_df(fcst)
        if not received_single_time_series:
            if df_name not in fcst["ID"].unique():
                assert len(fcst["ID"].unique()) > 1
                raise Exception(
                    "Many time series are present in the pd.DataFrame (more than one ID). Please specify ID to be "
                    "forecasted. "
                )
            else:
                fcst = fcst[fcst["ID"] == df_name].copy(deep=True)
                log.info(f"Getting data from ID {df_name}")
        if include_history_data is None:
            fcst = fcst[-(include_previous_forecasts + self.n_forecasts + self.config_model.max_lags) :]
        elif include_history_data is False:
            fcst = fcst[-(include_previous_forecasts + self.n_forecasts) :]
        elif include_history_data is True:
            fcst = fcst
        fcst = utils.fcst_df_to_latest_forecast(
            fcst, self.config_model.quantiles, n_last=1 + include_previous_forecasts
        )
        return fcst

    def plot_latest_forecast(
        self,
        fcst: pd.DataFrame,
        df_name: Optional[str] = None,
        ax: Optional[Axes] = None,
        xlabel: str = "ds",
        ylabel: str = "y",
        figsize: Tuple[int, int] = (10, 6),
        include_previous_forecasts: int = 0,
        plot_history_data: Optional[bool] = None,
        plotting_backend: Optional[str] = None,
    ):
        """Plot the latest NeuralProphet forecast(s), including history.

        Parameters
        ----------
            fcst : pd.DataFrame
                output of self.predict.
            df_name : str
                ID from time series that should be plotted
            ax : matplotlib axes
                Optional, matplotlib axes on which to plot.
            xlabel : str
                label name on X-axis
            ylabel : str
                abel name on Y-axis
            figsize : tuple
                 width, height in inches. default: (10, 6)
            include_previous_forecasts : int
                number of previous forecasts to include in plot
            plot_history_data : bool
                specifies plot of historical data
            plotting_backend : str
                optional, overwrites the default plotting backend.

                Options
                * ``plotly-resampler``: Use the plotly backend for plotting in resample mode. This mode uses the
                    plotly-resampler package to accelerate visualizing large data by resampling it. For some
                    environments (colab, pycharm interpreter) plotly-resampler might not properly vizualise the figures.
                    In this case, consider switching to 'plotly-auto'.
                * ``plotly``: Use the plotly backend for plotting
                * ``plotly-static``: Use the plotly backend to generate static svg
                * ``matplotlib``: use matplotlib for plotting
                ** (default) None: Plotting backend ist set automatically. Use plotly with resampling for jupyterlab
                    notebooks and vscode notebooks. Automatically switch to plotly without resampling for all other
                    environments.
                * (default) None
        Returns
        -------
            matplotlib.axes.Axes
                plot of NeuralProphet forecasting
        """
        if self.config_model.max_lags == 0:
            raise ValueError("Use the standard plot function for models without lags.")
        fcst, received_ID_col, received_single_time_series, _ = df_utils.prep_or_copy_df(fcst)
        if not received_single_time_series:
            if df_name not in fcst["ID"].unique():
                assert len(fcst["ID"].unique()) > 1
                raise Exception(
                    "Many time series are present in the pd.DataFrame (more than one ID)."
                    "Please, especify ID to be plotted."
                )
            else:
                fcst = fcst[fcst["ID"] == df_name].copy(deep=True)
                log.info(f"Plotting data from ID {df_name}")
        if len(self.config_model.quantiles) > 1:
            log.warning(
                "Plotting latest forecasts when uncertainty estimation enabled"
                " plots only the median quantile forecasts."
            )
        if plot_history_data is None:
            fcst = fcst[-(include_previous_forecasts + self.n_forecasts + self.config_model.max_lags) :]
        elif plot_history_data is False:
            fcst = fcst[-(include_previous_forecasts + self.n_forecasts) :]
        elif plot_history_data is True:
            fcst = fcst
        fcst = utils.fcst_df_to_latest_forecast(
            fcst, self.config_model.quantiles, n_last=1 + include_previous_forecasts
        )

        # Check whether a local or global plotting backend is set.
        plotting_backend = select_plotting_backend(model=self, plotting_backend=plotting_backend)

        log_warning_deprecation_plotly(plotting_backend)
        if plotting_backend.startswith("plotly"):
            return plot_plotly(
                fcst=fcst,
                quantiles=self.config_model.quantiles,
                ylabel=ylabel,
                xlabel=xlabel,
                figsize=tuple(x * 70 for x in figsize),
                highlight_forecast=self.highlight_forecast_step_n,
                line_per_origin=True,
                resampler_active=plotting_backend == "plotly-resampler",
                plotly_static=plotting_backend == "plotly-static",
            )
        else:
            return plot(
                fcst=fcst,
                quantiles=self.config_model.quantiles,
                ax=ax,
                ylabel=ylabel,
                xlabel=xlabel,
                figsize=figsize,
                highlight_forecast=self.highlight_forecast_step_n,
                line_per_origin=True,
            )

    def plot_last_forecast(
        self,
        fcst: pd.DataFrame,
        df_name: Optional[str] = None,
        ax: Optional[Axes] = None,
        xlabel: str = "ds",
        ylabel: str = "y",
        figsize: Tuple[int, int] = (10, 6),
        include_previous_forecasts: int = 0,
        plot_history_data: Optional[bool] = None,
        plotting_backend: Optional[str] = None,
    ):
        args = locals()
        log.error("plot_last_forecast() is deprecated." "Please use plot_latest_forecast().")

        return NeuralProphet.plot_latest_forecast(**args)

    def plot_components(
        self,
        fcst: pd.DataFrame,
        df_name: str = "__df__",
        figsize: Optional[Tuple[int, int]] = None,
        forecast_in_focus: Optional[int] = None,
        plotting_backend: Optional[str] = None,
        components: Union[None, str, List[str]] = None,
        one_period_per_season: bool = False,
    ):
        """Plot the NeuralProphet forecast components.

        Parameters
        ----------
            fcst : pd.DataFrame
                output of self.predict
            df_name : str
                ID from time series that should be plotted
            figsize : tuple
                width, height in inches.

                Note
                ----
                None (default):  automatic (10, 3 * npanel)
            forecast_in_focus: int
                optinal, i-th step ahead forecast to plot

                Note
                ----
                None (default): plot self.highlight_forecast_step_n by default
            plotting_backend : str
                optional, overwrites the default plotting backend.

                Options
                * ``plotly-resampler``: Use the plotly backend for plotting in resample mode. This mode uses the
                    plotly-resampler package to accelerate visualizing large data by resampling it. For some
                    environments (colab, pycharm interpreter) plotly-resampler might not properly vizualise the figures.
                    In this case, consider switching to 'plotly-auto'.
                * ``plotly``: Use the plotly backend for plotting
                * ``plotly-static``: Use the plotly backend to generate static svg
                * ``matplotlib``: use matplotlib for plotting
                * (default) None: Plotting backend ist set automatically. Use plotly with resampling for jupyterlab
                    notebooks and vscode notebooks. Automatically switch to plotly without resampling for all other
                    environments.
            components: str or list, optional
                name or list of names of components to plot

                Options
                ----
                * (default)``None``:  All components the user set in the model configuration are plotted.
                * ``trend``
                * ``seasonality``: select all seasonalities
                * ``autoregression``
                * ``lagged_regressors``: select all lagged regressors
                * ``future_regressors``: select all future regressors
                * ``events``: select all events and country holidays
                * ``uncertainty``
            one_period_per_season : bool
                Plot one period per season, instead of the true seasonal components of the forecast.

        Returns
        -------
            matplotlib.axes.Axes
                plot of NeuralProphet components
        """
        fcst, received_ID_col, received_single_time_series, _ = df_utils.prep_or_copy_df(fcst)
        if not received_single_time_series:
            if df_name not in fcst["ID"].unique():
                assert len(fcst["ID"].unique()) > 1
                raise Exception(
                    "Multiple time series are present in the pd.DataFrame (more than one ID)."
                    "Please, especify ID to be plotted."
                )
            else:
                fcst = fcst[fcst["ID"] == df_name].copy(deep=True)
                log.info(f"Plotting data from ID {df_name}")
        else:
            if df_name is None:
                df_name = "__df__"

        # Check if highlighted forecast step is overwritten
        if forecast_in_focus is None:
            forecast_in_focus = self.highlight_forecast_step_n
        if (self.highlight_forecast_step_n or forecast_in_focus) is not None and self.config_ar.n_lags == 0:
            log.warning("highlight_forecast_step_n is ignored since autoregression not enabled.")
            # self.highlight_forecast_step_n = None
            forecast_in_focus = None
        if forecast_in_focus is not None and forecast_in_focus > self.n_forecasts:
            raise ValueError(
                "Forecast_in_focus is out of range. Specify a number smaller or equal to the steps ahead of "
                "prediction time step to forecast "
            )

        # Error if local modelling of season and df_name not provided
        if self.model.config_seasonality is not None:
            if self.model.config_seasonality.global_local in ["local", "glocal"] and df_name is None:
                raise Exception(
                    "df_name parameter is required for multiple time series "
                    "and local modeling of at least one component."
                )

        # Validate components to be plotted
        valid_components_set = [
            "trend",
            "seasonality",
            "autoregression",
            "lagged_regressors",
            "events",
            "future_regressors",
            "uncertainty",
        ]
        valid_plot_configuration = get_valid_configuration(
            m=self,
            components=components,
            df_name=df_name,
            valid_set=valid_components_set,
            validator="plot_components",
            forecast_in_focus=forecast_in_focus,
        )

        # Check whether a local or global plotting backend is set.
        plotting_backend = select_plotting_backend(model=self, plotting_backend=plotting_backend)

        log_warning_deprecation_plotly(plotting_backend)
        if plotting_backend.startswith("plotly"):
            return plot_components_plotly(
                m=self,
                fcst=fcst,
                plot_configuration=valid_plot_configuration,
                figsize=tuple(x * 70 for x in figsize) if figsize else (700, 210),
                df_name=df_name,
                one_period_per_season=one_period_per_season,
                resampler_active=plotting_backend == "plotly-resampler",
                plotly_static=plotting_backend == "plotly-static",
            )
        else:
            return plot_components(
                m=self,
                fcst=fcst,
                plot_configuration=valid_plot_configuration,
                quantile=self.config_model.quantiles[0],  # plot components only for median quantile
                figsize=figsize,
                df_name=df_name,
                one_period_per_season=one_period_per_season,
            )

    def plot_parameters(
        self,
        weekly_start: int = 0,
        yearly_start: int = 0,
        figsize: Optional[Tuple[int, int]] = None,
        forecast_in_focus: Optional[int] = None,
        df_name: Optional[str] = None,
        plotting_backend: Optional[str] = None,
        quantile: Optional[float] = None,
        components: Union[None, str, List[str]] = None,
    ):
        """Plot the NeuralProphet forecast components.

        Parameters
        ----------
            weekly_start : int
                specifying the start day of the weekly seasonality plot.

                Note
                ----
                0 (default) starts the week on Sunday. 1 shifts by 1 day to Monday, and so on.
            yearly_start : int
                specifying the start day of the yearly seasonality plot.

                Note
                ----
                0 (default) starts the year on Jan 1. 1 shifts by 1 day to Jan 2, and so on.
            df_name : str
                name of dataframe to refer to data params from original keys of train dataframes (used for local
                normalization in global modeling)
            figsize : tuple
                width, height in inches.

                Note
                ----
                None (default):  automatic (10, 3 * npanel)
            forecast_in_focus: int
                optinal, i-th step ahead forecast to plot

                Note
                ----
                None (default): plot self.highlight_forecast_step_n by default

            plotting_backend : str
                optional, overwrites the default plotting backend.

                Options
                * ``plotly-resampler``: Use the plotly backend for plotting in resample mode. This mode uses the
                    plotly-resampler package to accelerate visualizing large data by resampling it. For some
                    environments (colab, pycharm interpreter) plotly-resampler might not properly vizualise the figures.
                    In this case, consider switching to 'plotly-auto'.
                * ``plotly``: Use the plotly backend for plotting
                * ``plotly-static``: Use the plotly backend to generate static svg
                * ``matplotlib``: use matplotlib for plotting
                * (default) None: Plotting backend ist set automatically. Use plotly with resampling for jupyterlab
                    notebooks and vscode notebooks. Automatically switch to plotly without resampling for all other
                    environments.

                Note
                ----
                For multiple time series and local modeling of at least one component, the df_name parameter is
                required.
            quantile : float
                The quantile for which the model parameters are to be plotted

                Note
                ----
                None (default):  Parameters will be plotted for the median quantile.

            components: str or list, optional
                name or list of names of parameters to plot

               Options
                ----
                * (default) ``None``:  All parameter the user set in the model configuration are plotted.
                * ``trend``
                * ``trend_rate_change``
                * ``seasonality``: : select all seasonalities
                * ``autoregression``
                * ``lagged_regressors``: select all lagged regressors
                * ``events``: select all events and country holidays
                * ``future_regressors``: select all future regressors

        Returns
        -------
            matplotlib.axes.Axes
                plot of NeuralProphet forecasting
        """
        # Check if highlighted forecast step is overwritten
        if forecast_in_focus is None:
            forecast_in_focus = self.highlight_forecast_step_n
        if (self.highlight_forecast_step_n or forecast_in_focus) is not None and self.config_ar.n_lags == 0:
            log.warning("highlight_forecast_step_n is ignored since autoregression not enabled.")
            forecast_in_focus = None
        if forecast_in_focus is not None and forecast_in_focus > self.n_forecasts:
            raise ValueError(
                "Forecast_in_focus is out of range. Specify a number smaller or equal to the steps ahead of "
                "prediction time step to forecast "
            )
        if quantile is not None:
            # ValueError if model was not trained or predicted with selected quantile for plotting
            if not (0 < quantile < 1):
                raise ValueError("The quantile selected needs to be a float in-between (0,1)")
            # ValueError if selected quantile is out of range
            if quantile not in self.config_model.quantiles:
                raise ValueError("Selected quantile is not specified in the model configuration.")
        else:
            # plot parameters for median quantile if not specified
            quantile = self.config_model.quantiles[0]

        # Validate components to be plotted
        valid_parameters_set = [
            "trend",
            "trend_rate_change",
            "seasonality",
            "autoregression",
            "lagged_regressors",
            "events",
            "future_regressors",
        ]

        valid_plot_configuration = get_valid_configuration(
            m=self,
            components=components,
            df_name=df_name,
            forecast_in_focus=forecast_in_focus,
            valid_set=valid_parameters_set,
            validator="plot_parameters",
            quantile=quantile,
        )

        # Check whether a local or global plotting backend is set.
        plotting_backend = select_plotting_backend(model=self, plotting_backend=plotting_backend)

        log_warning_deprecation_plotly(plotting_backend)
        if plotting_backend.startswith("plotly"):
            if plotting_backend == "plotly-static":
                fig = plot_parameters_plotly(
                    m=self,
                    quantile=quantile,
                    weekly_start=weekly_start,
                    yearly_start=yearly_start,
                    figsize=tuple(x * 70 for x in figsize) if figsize else (700, 210),
                    df_name=valid_plot_configuration["df_name"],
                    plot_configuration=valid_plot_configuration,
                    forecast_in_focus=forecast_in_focus,
                    resampler_active=plotting_backend == "plotly-resampler",
                    plotly_static=plotting_backend == "plotly-static",
                )
                fig.show("svg")
            else:
                return plot_parameters_plotly(
                    m=self,
                    quantile=quantile,
                    weekly_start=weekly_start,
                    yearly_start=yearly_start,
                    figsize=tuple(x * 70 for x in figsize) if figsize else (700, 210),
                    df_name=valid_plot_configuration["df_name"],
                    plot_configuration=valid_plot_configuration,
                    forecast_in_focus=forecast_in_focus,
                    resampler_active=plotting_backend == "plotly-resampler",
                    plotly_static=plotting_backend == "plotly-static",
                )
        else:
            return plot_parameters(
                m=self,
                quantile=quantile,
                weekly_start=weekly_start,
                yearly_start=yearly_start,
                figsize=figsize,
                df_name=valid_plot_configuration["df_name"],
                plot_configuration=valid_plot_configuration,
                forecast_in_focus=forecast_in_focus,
            )

    def _init_model(self):
        """Build Pytorch model with configured hyperparamters."""
        model = time_net.TimeNet(
            config_model=self.config_model,
            config_train=self.config_train,
            config_trend=self.config_trend,
            config_ar=self.config_ar,
            config_seasonality=self.config_seasonality,
            config_lagged_regressors=self.config_lagged_regressors,
            config_regressors=self.config_regressors,
            config_events=self.config_events,
            config_holidays=self.config_country_holidays,
            config_normalization=self.config_normalization,
            n_forecasts=self.n_forecasts,
            n_lags=self.config_ar.n_lags,
            ar_layers=self.config_ar.ar_layers,
            metrics=self.metrics,
            id_list=self.id_list,
            num_trends_modelled=self.num_trends_modelled,
            num_seasonalities_modelled=self.num_seasonalities_modelled,
            num_seasonalities_modelled_dict=self.num_seasonalities_modelled_dict,
            meta_used_in_model=self.meta_used_in_model,
        )
        log.debug(model)
        return model

    def restore_trainer(self, accelerator: Optional[str] = None):
        """
        If no accelerator was provided, use accelerator stored in model.
        """
        if accelerator is None:
            accelerator = self.accelerator
        """
        Restore the trainer based on the forecaster configuration.
        """
        self.trainer, _ = utils_lightning.configure_trainer(
            config_train=self.config_train,
            metrics_logger=self.metrics_logger,
            accelerator=accelerator,
            metrics_enabled=bool(self.metrics),
        )

    def _eval_true_ar(self):
        assert self.config_model.max_lags > 0
        if self.highlight_forecast_step_n is None:
            if self.config_model.max_lags > 1:
                raise ValueError("Please define forecast_lag for sTPE computation")
            forecast_pos = 1
        else:
            forecast_pos = self.highlight_forecast_step_n
        weights = self.model.ar_weights.detach().numpy()  # type: ignore
        weights = weights[forecast_pos - 1, :][::-1]
        sTPE = utils.symmetric_total_percentage_error(self.true_ar_weights, weights)
        log.info("AR parameters: ", self.true_ar_weights, "\n", "Model weights: ", weights)
        return sTPE

    def _predict_raw(self, df, df_name, include_components=False, prediction_frequency=None):
        """Runs the model to make predictions.

        Predictions are returned in raw vector format without decomposition.
        Predictions are given on a forecast origin basis, not on a target basis.

        Parameters
        ----------
            df : pd.DataFrame
                dataframe containing column ``ds``, ``y``, and optionally``ID`` with all data
            df_name : str
                name of the data params from which the current dataframe refers to (only in case of local_normalization)
            include_components : bool
                whether to return individual components of forecast
        prediction_frequency: dict
            periodic interval in which forecasts should be made.
            Key: str
                periodicity of the predictions to be made, e.g. 'daily-hour'.

            Options
                * ``'hourly-minute'``: forecast once per hour at a specified minute
                * ``'daily-hour'``: forecast once per day at a specified hour
                * ``'weekly-day'``: forecast once per week at a specified day
                * ``'monthly-day'``: forecast once per month at a specified day
                * ``'yearly-month'``: forecast once per year at a specified month

            value: int
                forecast origin of the predictions to be made, e.g. 7 for 7am in case of 'daily-hour'.

        Returns
        -------
            pd.Series
                timestamps referring to the start of the predictions.
            np.array
                array containing the forecasts
            dict[np.array]
                Dictionary of components containing an array of each components contribution to the forecast
        """
        # Receives df with single ID column
        assert len(df["ID"].unique()) == 1
        if "y_scaled" not in df.columns or "t" not in df.columns:
            raise ValueError("Received unprepared dataframe to predict. " "Please call predict_dataframe_to_predict.")
        components_stacker = utils_time_dataset.ComponentStacker(
            n_lags=self.n_lags,
            n_forecasts=self.n_forecasts,
            max_lags=self.max_lags,
            config_seasonality=self.config_seasonality,
            lagged_regressor_config=self.config_lagged_regressors,
            feature_indices={},
        )
        dataset = _create_dataset(
            self,
            df,
            predict_mode=True,
            prediction_frequency=prediction_frequency,
            components_stacker=components_stacker,
        )
        self.model.set_components_stacker(components_stacker, mode="predict")
        loader = DataLoader(dataset, batch_size=min(1024, len(df)), shuffle=False, drop_last=False)
        if self.n_forecasts > 1:
            dates = df["ds"].iloc[self.config_model.max_lags : -self.n_forecasts + 1]
        else:
            dates = df["ds"].iloc[self.config_model.max_lags :]

        # Pass the include_components flag to the model
        if include_components:
            self.model.set_compute_components(include_components)
            self.model.set_covar_weights(self.model.get_covar_weights())
        # Compute the predictions and components (if requested)
        result = self.trainer.predict(self.model, loader)
        # unstack the prediction and components
        predicted, component_vectors = zip(*result)
        predicted = np.concatenate(predicted)

        # Post-process and normalize the predictions
        data_params = self.config_normalization.get_data_params(df_name)
        scale_y, shift_y = data_params["y"].scale, data_params["y"].shift
        predicted = predicted * scale_y + shift_y

        if include_components:
            component_keys = component_vectors[0].keys()
            components = {key: None for key in component_keys}
            # Transform the components list into a dictionary
            for batch in component_vectors:
                for key in component_keys:
                    components[key] = (
                        np.concatenate([components[key], batch[key]])  # type: ignore
                        if (components[key] is not None)
                        else batch[key]
                    )
            for name, value in components.items():
                multiplicative = False  # Flag for multiplicative components
                if "trend" in name:
                    trend = value
                elif "event_" in name or "events_" in name:  # accounts for events and holidays
                    event_name = name.split("_")[1]
                    if self.config_events is not None and event_name in self.config_events:
                        if self.config_events[event_name].mode == "multiplicative":
                            multiplicative = True
                    elif (
                        self.config_country_holidays is not None
                        and event_name in self.config_country_holidays.holiday_names
                    ):
                        if self.config_country_holidays.mode == "multiplicative":
                            multiplicative = True
                    elif "multiplicative" in name:
                        multiplicative = True
                elif "season" in name and self.config_seasonality.mode == "multiplicative":
                    multiplicative = True
                elif (
                    "future_regressor_" in name or "future_regressors_" in name
                ) and self.config_regressors.regressors is not None:
                    regressor_name = name.split("_")[2]
                    if (
                        self.config_regressors.regressors is not None
                        and regressor_name in self.config_regressors.regressors
                    ):
                        if self.config_regressors.regressors[regressor_name].mode == "multiplicative":
                            multiplicative = True
                    elif "multiplicative" in regressor_name:
                        multiplicative = True

                # scale additive components
                if not multiplicative:
                    components[name] = value * scale_y
                    if "trend" in name:
                        components[name] += shift_y
                # scale multiplicative components
                elif multiplicative:
                    # output absolute value of respective additive component
                    components[name] = value * trend * scale_y  # type: ignore

        else:
            components = None

        return dates, predicted, components

    def conformal_predict(
        self,
        df: pd.DataFrame,
        calibration_df: pd.DataFrame,
        alpha: Union[float, Tuple[float, float]],
        method: str = "naive",
        plotting_backend: Optional[str] = None,
        show_all_PI: bool = False,
        **kwargs,
    ) -> pd.DataFrame:
        """Apply a given conformal prediction technique to get the uncertainty prediction intervals (or q-hats).
        Then predict.

        Parameters
        ----------
            df : pd.DataFrame
                test dataframe containing column ``ds``, ``y``, and optionally ``ID`` with data
            calibration_df : pd.DataFrame
                holdout calibration dataframe for split conformal prediction
            alpha : float or tuple
                user-specified significance level of the prediction interval, float if coverage error spread arbitrarily
                over left and right tails, tuple of two floats for different coverage error over left and right tails
                respectively
            method : str
                name of conformal prediction technique used

                Options
                    * (default) ``naive``: Naive or Absolute Residual
                    * ``cqr``: Conformalized Quantile Regression
            plotting_backend : str
                specifies the plotting backend for the nonconformity scores plot, if any

                Options
                    * ``plotly-resampler``: Use the plotly backend for plotting in resample mode. This mode uses the
                    plotly-resampler package to accelerate visualizing large data by resampling it. For some
                    environments (colab, pycharm interpreter) plotly-resampler might not properly vizualise the figures.
                    In this case, consider switching to 'plotly-auto'.
                    * ``plotly``: Use the plotly backend for plotting
                    * ``matplotlib``: Use matplotlib backend for plotting
                    * (default) None: Plotting backend ist set automatically. Use plotly with resampling for jupyterlab
                    notebooks and vscode notebooks. Automatically switch to plotly without resampling for all other
                    environments.
            show_all_PI : bool
                whether to return all prediction intervals (including quantile regression and conformal prediction)
            kwargs : dict
                additional predict parameters for test df

        Returns
        -------
            pd.DataFrame, Optional[pd.DataFrame]
                test dataframe with the conformal prediction intervals and evaluation dataframe if evaluate set to True
        """
        # get predictions for calibration dataframe
        df_cal = self.predict(calibration_df)
        # get predictions for test dataframe
        df_test = self.predict(df, **kwargs)

        # initiate Conformal instance
        c = Conformal(
            alpha=alpha,
            method=method,
            n_forecasts=self.n_forecasts,
            quantiles=self.config_model.quantiles,
        )

        df_forecast = c.predict(df=df_test, df_cal=df_cal, show_all_PI=show_all_PI)

        # plot one-sided prediction interval width with q
        if plotting_backend:
            c.plot(plotting_backend)

        return df_forecast

    def conformal_plot(
        self,
        df: pd.DataFrame,
        n_highlight: Optional[int] = 1,
        plotting_backend: Optional[str] = None,
    ):
        """Plot conformal prediction intervals and quantile regression intervals.

        Parameters
        ----------
            df : pd.DataFrame
                conformal forecast dataframe when ``show_all_PI`` is set to True
            n_highlight : Optional
                i-th step ahead forecast to use for statistics and plotting.
        """
        if not any("+" in col for col in df.columns):
            raise ValueError(
                "Conformal prediction intervals not found. Please set `show_all_PI` to True when calling \
                    `conformal_predict`."
            )

        # quantile regression dataframe
        cols = list(df.columns)
        qr_cols = [col for col in df.columns if "%" in col and "qhat" not in col]
        forecast_cols = cols[: self.n_forecasts + 2]
        df_qr = df[forecast_cols + qr_cols]

        fig = self.highlight_nth_step_ahead_of_each_forecast(n_highlight).plot(df_qr, plotting_backend="plotly")

        # get conformal prediction intervals
        cp_cols = [col for col in df.columns if f"qhat{n_highlight}" in col]

        plotting_backend = select_plotting_backend(model=self, plotting_backend=plotting_backend)
        if plotting_backend.startswith("plotly"):
            return conformal_plot_plotly(
                fig, df.loc[:, ["ds", cp_cols[0]]], df.loc[:, ["ds", cp_cols[1]]], plotting_backend
            )
        else:
            log.warning(
                DeprecationWarning(
                    "Matplotlib plotting backend is deprecated and will be removed in a future release. Please use the \
                        plotly backend instead."
                )
            )<|MERGE_RESOLUTION|>--- conflicted
+++ resolved
@@ -44,11 +44,7 @@
 from neuralprophet.plot_model_parameters_plotly import plot_parameters as plot_parameters_plotly
 from neuralprophet.plot_utils import get_valid_configuration, log_warning_deprecation_plotly, select_plotting_backend
 from neuralprophet.uncertainty import Conformal
-<<<<<<< HEAD
-from neuralprophet.utils_time_dataset import FeatureExtractor
-=======
 from neuralprophet.utils_time_dataset import ComponentStacker
->>>>>>> 9c4963ce
 
 log = logging.getLogger("NP.forecaster")
 
@@ -489,6 +485,7 @@
         self.config_model = configure.Model(
             quantiles=quantiles,
             prediction_frequency=prediction_frequency,
+            features_map={},
         )
         self.config_model.setup_quantiles()
 
@@ -519,19 +516,6 @@
 
         # AR
         self.config_ar = configure.AR(n_lags=n_lags, ar_reg=ar_reg, ar_layers=ar_layers)
-<<<<<<< HEAD
-=======
-        self.n_lags = self.config_ar.n_lags
-        self.max_lags = self.n_lags
-
-        # Model
-        self.config_model = configure.Model(
-            features_map={},
-            lagged_reg_layers=lagged_reg_layers,
-            quantiles=quantiles,
-        )
-        self.config_model.setup_quantiles()
->>>>>>> 9c4963ce
 
         # Trend
         self.config_trend = configure.Trend(
@@ -1187,26 +1171,20 @@
         # Set up  DataLoaders: Train
         # Create TimeDataset
         # Note: _create_dataset() needs to be called after set_auto_seasonalities()
-<<<<<<< HEAD
-        dataset = _create_dataset(
-            self, df, predict_mode=False, prediction_frequency=self.config_model.prediction_frequency
-=======
         train_components_stacker = utils_time_dataset.ComponentStacker(
-            n_lags=self.n_lags,
+            n_lags=self.config_ar.n_lags,
             n_forecasts=self.n_forecasts,
-            max_lags=self.max_lags,
+            max_lags=self.config_model.max_lags,
             config_seasonality=self.config_seasonality,
             lagged_regressor_config=self.config_lagged_regressors,
             feature_indices={},
         )
-
         dataset = _create_dataset(
             self,
             df,
             predict_mode=False,
-            prediction_frequency=self.prediction_frequency,
+            prediction_frequency=self.config_model.prediction_frequency,
             components_stacker=train_components_stacker,
->>>>>>> 9c4963ce
         )
         # Determine the max_number of epochs
         self.config_train.set_auto_batch_epoch(n_data=len(dataset))
@@ -2149,16 +2127,12 @@
                 predict_steps=1,
                 config_missing=self.config_missing,
                 config_model=self.config_model,
-<<<<<<< HEAD
                 config_seasonality=self.config_seasonality,
                 config_events=None,
                 config_country_holidays=None,
                 config_regressors=None,
                 config_lagged_regressors=None,
-=======
                 components_stacker=feature_unstackor,
-                # config_train=self.config_train, # no longer needed since JIT tabularization.
->>>>>>> 9c4963ce
             )
             self.model.set_components_stacker(feature_unstackor, mode="predict")
             loader = DataLoader(dataset, batch_size=min(4096, len(df)), shuffle=False, drop_last=False)
@@ -2166,7 +2140,6 @@
             for name in self.config_seasonality.periods:
                 predicted[name] = list()
             for inputs_tensor, meta in loader:
-<<<<<<< HEAD
                 feature_extractor = FeatureExtractor(
                     data_tensor=inputs_tensor,
                     n_lags=0,
@@ -2176,27 +2149,17 @@
                     config_seasonality=self.config_seasonality,
                     lagged_regressor_config=None,
                 )
-=======
->>>>>>> 9c4963ce
                 # Meta as a tensor for prediction
                 if self.model.config_seasonality is None:
                     meta_name_tensor = None
                 elif self.model.config_seasonality.global_local in ["local", "glocal"]:
                     meta = OrderedDict()
-<<<<<<< HEAD
-                    time_input = feature_extractor.extract_component("time")
-=======
                     time_input = feature_unstackor.unstack_component("time", inputs_tensor)
->>>>>>> 9c4963ce
                     meta["df_name"] = [df_name for _ in range(time_input.shape[0])]
                     meta_name_tensor = torch.tensor([self.model.id_dict[i] for i in meta["df_name"]])  # type: ignore
                 else:
                     meta_name_tensor = None
-<<<<<<< HEAD
-                seasonalities_input = feature_extractor.extract_component("seasonalities")
-=======
                 seasonalities_input = feature_unstackor.unstack_component("seasonalities", inputs_tensor)
->>>>>>> 9c4963ce
                 for name in self.config_seasonality.periods:
                     features = seasonalities_input[name]
                     quantile_index = self.config_model.quantiles.index(quantile)
