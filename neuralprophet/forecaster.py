--- conflicted
+++ resolved
@@ -29,11 +29,9 @@
 
 class NeuralProphet:
     """NeuralProphet forecaster.
-
     A simple yet powerful forecaster that models:
     Trend, seasonality, events, holidays, auto-regression, lagged covariates, and future-known regressors.
     Can be regualrized and configured to model nonlinear relationships.
-
     Args:
         COMMENT
         Trend Config
@@ -56,7 +54,6 @@
         trend_reg_threshold (bool, float): Allowance for trend to change without regularization.
             True: Automatically set to a value that leads to a smooth trend.
             False: All changes in changepoints are regularized
-
         COMMENT
         Seasonality Config
         COMMENT
@@ -71,7 +68,6 @@
             Smaller values (~0.1-1) allow the model to fit larger seasonal fluctuations,
             larger values (~1-100) dampen the seasonality.
             default: None, no regularization
-
         COMMENT
         AR Config
         COMMENT
@@ -80,14 +76,12 @@
             Large values (~1-100) will limit the number of nonzero coefficients dramatically.
             Small values (~0.001-1.0) will allow more non-zero coefficients.
             default: 0 no regularization of coefficients.
-
         COMMENT
         Model Config
         COMMENT
         n_forecasts (int): Number of steps ahead of prediction time step to forecast.
         num_hidden_layers (int): number of hidden layer to include in AR-Net. defaults to 0.
         d_hidden (int): dimension of hidden layers of the AR-Net. Ignored if num_hidden_layers == 0.
-
         COMMENT
         Train Config
         COMMENT
@@ -108,13 +102,11 @@
         collect_metrics (list, bool): the names of metrics to compute. Valid: ['mae', 'rmse', 'mse']
             True (default): ['mae', 'rmse']
             False: No metrics
-
         COMMENT
         Missing Data
         COMMENT
         impute_missing (bool): whether to automatically impute missing dates/values
             imputation follows a linear method up to 10 missing values, more are filled with trend.
-
         COMMENT
         Data Normalization
         COMMENT
@@ -165,91 +157,6 @@
         global_time_normalization=True,
         unknown_data_normalization=False,
     ):
-<<<<<<< HEAD
-        """
-        Args:
-            ## Trend Config
-            growth (str): ['off', 'linear'] to specify
-                no trend or a linear trend.
-                Note: 'discontinuous' setting is actually not a trend per se. only use if you know what you do.
-            changepoints list: Dates at which to include potential changepoints.
-                If not specified, potential changepoints are selected automatically.
-                data format: list of str, list of np.datetimes, np.array of np.datetimes (not np.array of np.str)
-            n_changepoints (int): Number of potential changepoints to include.
-                Changepoints are selected uniformly from the first `changepoint_range` proportion of the history.
-                Not used if input `changepoints` is supplied. If `changepoints` is not supplied.
-            changepoints_range (float): Proportion of history in which trend changepoints will
-                be estimated. Defaults to 0.8 for the first 80%. Not used if `changepoints` is specified.
-            trend_reg (float): Parameter modulating the flexibility of the automatic changepoint selection.
-                Large values (~1-100) will limit the variability of changepoints.
-                Small values (~0.001-1.0) will allow changepoints to change faster.
-                default: 0 will fully fit a trend to each segment.
-            trend_reg_threshold (bool, float): Allowance for trend to change without regularization.
-                True: Automatically set to a value that leads to a smooth trend.
-                False: All changes in changepoints are regularized
-
-            ## Seasonality Config
-            yearly_seasonality (bool, int): Fit yearly seasonality.
-                Can be 'auto', True, False, or a number of Fourier/linear terms to generate.
-            weekly_seasonality (bool, int): Fit monthly seasonality.
-                Can be 'auto', True, False, or a number of Fourier/linear terms to generate.
-            daily_seasonality (bool, int): Fit daily seasonality.
-                Can be 'auto', True, False, or a number of Fourier/linear terms to generate.
-            seasonality_mode (str): 'additive' (default) or 'multiplicative'.
-            seasonality_reg (float): Parameter modulating the strength of the seasonality model.
-                Smaller values (~0.1-1) allow the model to fit larger seasonal fluctuations,
-                larger values (~1-100) dampen the seasonality.
-                default: None, no regularization
-
-            ## AR Config
-            # n_lags (int): Previous time series steps to include in auto-regression. Aka AR-order
-            n_ar (int): Previous time series steps to include in auto-regression. Aka AR-order
-            ar_sparsity (float): [0-1], how much sparsity to enduce in the AR-coefficients.
-                Should be around (# nonzero components) / (AR order), eg. 3/100 = 0.03
-
-            ## Model Config
-            n_forecasts (int): Number of steps ahead of prediction time step to forecast.
-            num_hidden_layers (int): number of hidden layer to include in AR-Net. defaults to 0.
-            d_hidden (int): dimension of hidden layers of the AR-Net. Ignored if num_hidden_layers == 0.
-
-            ## Train Config
-            learning_rate (float): Maximum learning rate setting for 1cycle policy scheduler.
-                default: None: Automatically sets the learning_rate based on a learning rate range test.
-                For manual values, try values ~0.001-10.
-            epochs (int): Number of epochs (complete iterations over dataset) to train model.
-                default: None: Automatically sets the number of epochs based on dataset size.
-                    For best results also leave batch_size to None.
-                For manual values, try ~5-500.
-            batch_size (int): Number of samples per mini-batch.
-                default: None: Automatically sets the batch_size based on dataset size.
-                    For best results also leave epochs to None.
-                For manual values, try ~1-512.
-            loss_func (str, torch.nn.modules.loss._Loss, 'typing.Callable'):
-                Type of loss to use: str ['Huber', 'MSE', 'MAE'],
-                or torch loss or callable for custom loss, eg. asymmetric Huber loss
-            train_speed (int, float) a quick setting to speed up or slow down model fitting [-3, -2, -1, 0, 1, 2, 3]
-                potentially useful when under-, over-fitting, or simply in a hurry.
-                applies epochs *= 2**-train_speed, batch_size *= 2**train_speed, learning_rate *= 2**train_speed,
-                default None: equivalent to 0.
-            collect_metrics (list, bool): the names of metrics to compute. Valid: ['mae', 'rmse', 'mse']
-                True (default): ['mae', 'rmse']
-                False: No metrics
-
-            ## Data config
-            normalize (str): Type of normalization to apply to the time series.
-                options: [ 'off', 'minmax, 'standardize', 'soft', 'soft1']
-                default: 'soft', unless the time series is binary, in which case 'minmax' is applied.
-                    'off' bypasses data normalization
-                    'minmax' scales the minimum value to 0.0 and the maximum value to 1.0
-                    'standardize' zero-centers and divides by the standard deviation
-                    'soft' scales the minimum value to 0.0 and the 95th quantile to 1.0
-                    'soft1' scales the minimum value to 0.1 and the 90th quantile to 0.9
-            impute_missing (bool): whether to automatically impute missing dates/values
-                imputation follows a linear method up to 10 missing values, more are filled with trend.
-
-        """
-=======
->>>>>>> c03ef84f
         kwargs = locals()
 
         # General
@@ -321,7 +228,6 @@
         # Extra Regressors
         self.config_covar = None
         self.regressors_config = None
-        self.allow_lagged_covar = False
 
         # set during fit()
         self.data_freq = None
@@ -339,25 +245,640 @@
         self.highlight_forecast_step_n = None
         self.true_ar_weights = None
 
-    def add_lagged_regressor(self, names, regularization=None, normalize="auto", only_last_value=False):
+    def add_lagged_regressor(
+        self, names, n_covars="auto", regularization=None, normalize="auto", only_last_value=False
+    ):
         """Add a covariate or list of covariate time series as additional lagged regressors to be used for fitting and predicting.
         The dataframe passed to `fit` and `predict` will have the column with the specified name to be used as
         lagged regressor. When normalize=True, the covariate will be normalized unless it is binary.
-
         Args:
             names (string or list):  name of the regressor/list of regressors.
             regularization (float): optional  scale for regularization strength
+            n_covars (int): previous regressor steps to include in prediction (auto option sets it equal to n_lags).
             normalize (bool): optional, specify whether this regressor will be
                 normalized prior to fitting.
                 if 'auto', binary regressors will not be normalized.
             only_last_value (bool):
                 False (default) use same number of lags as auto-regression
                 True: only use last known value as input
-
         Returns:
             NeuralProphet object
         """
-<<<<<<< HEAD
+        if n_covars == "auto":
+            n_covars = self.n_lags
+            log.info("n_covars is equal to n_lags")
+        if self.fitted:
+            raise Exception("Covariates must be added prior to model fitting.")
+        if n_covars == 0 or n_covars == None:
+            raise Exception("Please, set number of lags for covariates (n_covars > 0)")
+        if not isinstance(names, list):
+            names = [names]
+        for name in names:
+            self._validate_column_name(name)
+            if self.config_covar is None:
+                self.config_covar = OrderedDict({})
+            self.config_covar[name] = configure.Covar(
+                reg_lambda=regularization, normalize=normalize, as_scalar=only_last_value, n_covars=n_covars
+            )
+        return self
+
+    def add_future_regressor(self, name, regularization=None, normalize="auto", mode="additive"):
+        """Add a regressor as lagged covariate with order 1 (scalar) or as known in advance (also scalar).
+        The dataframe passed to `fit` and `predict` will have a column with the specified name to be used as
+        a regressor. When normalize=True, the regressor will be normalized unless it is binary.
+        Args:
+            name (string):  name of the regressor.
+            regularization (float): optional  scale for regularization strength
+            normalize (bool): optional, specify whether this regressor will be
+                normalized prior to fitting.
+                if 'auto', binary regressors will not be normalized.
+            mode (str): 'additive' (default) or 'multiplicative'.
+        Returns:
+            NeuralProphet object
+        """
+        if self.fitted:
+            raise Exception("Regressors must be added prior to model fitting.")
+        if regularization is not None:
+            if regularization < 0:
+                raise ValueError("regularization must be >= 0")
+            if regularization == 0:
+                regularization = None
+        self._validate_column_name(name)
+
+        if self.regressors_config is None:
+            self.regressors_config = {}
+        self.regressors_config[name] = configure.Regressor(reg_lambda=regularization, normalize=normalize, mode=mode)
+        return self
+
+    def add_events(self, events, lower_window=0, upper_window=0, regularization=None, mode="additive"):
+        """
+        Add user specified events and their corresponding lower, upper windows and the
+        regularization parameters into the NeuralProphet object
+        Args:
+            events (str, list): name or list of names of user specified events
+            lower_window (int): the lower window for the events in the list of events
+            upper_window (int): the upper window for the events in the list of events
+            regularization (float): optional  scale for regularization strength
+            mode (str): 'additive' (default) or 'multiplicative'.
+        Returns:
+            NeuralProphet object
+        """
+        if self.fitted:
+            raise Exception("Events must be added prior to model fitting.")
+
+        if self.events_config is None:
+            self.events_config = OrderedDict({})
+
+        if regularization is not None:
+            if regularization < 0:
+                raise ValueError("regularization must be >= 0")
+            if regularization == 0:
+                regularization = None
+
+        if not isinstance(events, list):
+            events = [events]
+
+        for event_name in events:
+            self._validate_column_name(event_name)
+            self.events_config[event_name] = configure.Event(
+                lower_window=lower_window, upper_window=upper_window, reg_lambda=regularization, mode=mode
+            )
+        return self
+
+    def add_country_holidays(self, country_name, lower_window=0, upper_window=0, regularization=None, mode="additive"):
+        """
+        Add a country into the NeuralProphet object to include country specific holidays
+        and create the corresponding configs such as lower, upper windows and the regularization
+        parameters
+        Args:
+            country_name (string): name of the country
+            lower_window (int): the lower window for all the country holidays
+            upper_window (int): the upper window for all the country holidays
+            regularization (float): optional  scale for regularization strength
+            mode (str): 'additive' (default) or 'multiplicative'.
+        Returns:
+            NeuralProphet object
+        """
+        if self.fitted:
+            raise Exception("Country must be specified prior to model fitting.")
+
+        if regularization is not None:
+            if regularization < 0:
+                raise ValueError("regularization must be >= 0")
+            if regularization == 0:
+                regularization = None
+        self.country_holidays_config = configure.Holidays(
+            country=country_name,
+            lower_window=lower_window,
+            upper_window=upper_window,
+            reg_lambda=regularization,
+            mode=mode,
+        )
+        self.country_holidays_config.init_holidays()
+        return self
+
+    def add_seasonality(self, name, period, fourier_order):
+        """Add a seasonal component with specified period, number of Fourier components, and regularization.
+        Increasing the number of Fourier components allows the seasonality to change more quickly
+        (at risk of overfitting).
+        Note: regularization and mode (additive/multiplicative) are set in the main init.
+        Args:
+            name (string): name of the seasonality component.
+            period (float): number of days in one period.
+            fourier_order (int): number of Fourier components to use.
+        Returns:
+            The NeuralProphet object.
+        """
+        if self.fitted:
+            raise Exception("Seasonality must be added prior to model fitting.")
+        if name in ["daily", "weekly", "yearly"]:
+            log.error("Please use inbuilt daily, weekly, or yearly seasonality or set another name.")
+        # Do not Allow overwriting built-in seasonalities
+        self._validate_column_name(name, seasons=True)
+        if fourier_order <= 0:
+            raise ValueError("Fourier Order must be > 0")
+        self.season_config.append(name=name, period=period, resolution=fourier_order, arg="custom")
+        return self
+
+    def fit(self, df, freq="auto", validation_df=None, progress="bar", minimal=False):
+        """Train, and potentially evaluate model.
+        Args:
+            df (pd.DataFrame, dict): pd.DataFrame or dict of dataframes containing column 'ds', 'y' with all data
+            freq (str):Data step sizes. Frequency of data recording,
+                Any valid frequency for pd.date_range, such as '5min', 'D', 'MS' or 'auto' (default) to automatically set frequency.
+            validation_df (pd.DataFrame, dict): if provided, model with performance  will be evaluated
+                after each training epoch over this data.
+            epochs (int): number of epochs to train (overrides default setting).
+                default: if not specified, uses self.epochs
+            progress (str): Method of progress display
+                options: ["bar", "print", "plot", "plot-all", "none"]
+                    * "bar" display updating progress bar (tqdm)
+                    * "print" print out progress (fallback option)
+                    * "plot" plot a live updating graph of the training loss, requires [live] install or livelossplot package installed.
+                    * "plot-all" "plot" extended to all recorded metrics.
+            minimal (bool): whether to train without any printouts or metrics collection
+        Returns:
+            metrics with training and potentially evaluation metrics
+        """
+
+        df_dict, _ = df_utils.prep_copy_df_dict(df)
+        if self.fitted is True:
+            log.error("Model has already been fitted. Re-fitting may break or produce different results.")
+        aux_lags = df_utils.check_n_lags_and_n_covars(self.config_covar, self.n_lags)
+        if aux_lags == 0 and self.n_forecasts > 1:
+            self.n_forecasts = 1
+            log.warning(
+                "Changing n_forecasts to 1. Without lags, the forecast can be "
+                "computed for any future time, independent of lagged values"
+            )
+        df_dict = self._check_dataframe(df_dict, check_y=True, exogenous=True)
+        self.data_freq = df_utils.infer_frequency(df_dict, n_lags=aux_lags, freq=freq)
+        df_dict = self._handle_missing_data(df_dict, freq=self.data_freq)
+        if validation_df is not None and (self.metrics is None or minimal):
+            log.warning("Ignoring validation_df because no metrics set or minimal training set.")
+            validation_df = None
+        if validation_df is None:
+            if minimal:
+                self._train_minimal(df_dict, progress_bar=progress == "bar")
+                metrics_df = None
+            else:
+                metrics_df = self._train(df_dict, progress=progress)
+        else:
+            df_val_dict, _ = df_utils.prep_copy_df_dict(validation_df)
+            df_val_dict = self._check_dataframe(df_val_dict, check_y=False, exogenous=False)
+            df_val_dict = self._handle_missing_data(df_val_dict, freq=self.data_freq)
+            metrics_df = self._train(df_dict, df_val_dict=df_val_dict, progress=progress)
+
+        self.fitted = True
+        return metrics_df
+
+    def predict(self, df, decompose=True, raw=False):
+        """Runs the model to make predictions.
+        Expects all data needed to be present in dataframe.
+        If you are predicting into the unknown future and need to add future regressors or events,
+        please prepare data with make_future_dataframe.
+        Args:
+            df (pd.DataFrame, dict): dataframe or dict of dataframes containing column 'ds', 'y' with data and
+                other external variables
+            decompose (bool): Whether to add individual components of forecast to the dataframe
+            raw (bool): Whether return the raw forecasts sorted by forecast start date
+                False (default): returns forecasts sorted by target (highlighting forecast age)
+        Returns:
+            pd.DataFrame or dict of pd.DataFrame:
+                df_raw (if raw=True):
+                    columns 'ds', 'y', and ['step<i>'] where step<i> refers to the i-step-ahead
+                    prediction *made at* this row's datetime.
+                    e.g. step3 is the prediction for 3 steps into the future,
+                    predicted using information up to (excluding) this datetime.
+                df_forecast (otherwise):
+                    columns 'ds', 'y', 'trend' and ['yhat<i>'] where yhat<i> refers to
+                    the i-step-ahead prediction for this row's datetime.
+                    e.g. yhat3 is the prediction for this datetime, predicted 3 steps ago, "3 steps old".
+        """
+        if raw:
+            log.warning("Raw forecasts are incompatible with plotting utilities")
+        if self.fitted is False:
+            raise ValueError("Model has not been fitted. Predictions will be random.")
+        df_dict, received_unnamed_df = df_utils.prep_copy_df_dict(df)
+        # to get all forecasteable values with df given, maybe extend into future:
+        df_dict, periods_added = self._maybe_extend_df(df_dict)
+        df_dict = self._prepare_dataframe_to_predict(df_dict)
+        # normalize
+        df_dict = self._normalize(df_dict)
+        for key, df_i in df_dict.items():
+            dates, predicted, components = self._predict_raw(df_i, key, include_components=decompose)
+            if raw:
+                fcst = self._convert_raw_predictions_to_raw_df(dates, predicted, components)
+                if periods_added[key] > 0:
+                    fcst = fcst[:-1]
+            else:
+                fcst = self._reshape_raw_predictions_to_forecst_df(df_i, predicted, components)
+                if periods_added[key] > 0:
+                    fcst = fcst[: -periods_added[key]]
+            df_dict[key] = fcst
+        df = df_utils.maybe_get_single_df_from_df_dict(df_dict, received_unnamed_df)
+        return df
+
+    def test(self, df):
+        """Evaluate model on holdout data.
+        Args:
+            df (pd.DataFrame,dict): dataframe or dict of dataframes containing column 'ds', 'y' with with holdout data
+        Returns:
+            df with evaluation metrics
+        """
+        df_dict, received_unnamed_df = df_utils.prep_copy_df_dict(df)
+        aux_lags = df_utils.check_n_lags_and_n_covars(self.config_covar, self.n_lags)
+        if self.fitted is False:
+            log.warning("Model has not been fitted. Test results will be random.")
+        df_dict = self._check_dataframe(df_dict, check_y=True, exogenous=True)
+        _ = df_utils.infer_frequency(df_dict, n_lags=aux_lags, freq=self.data_freq)
+        df_dict = self._handle_missing_data(df_dict, freq=self.data_freq)
+        loader = self._init_val_loader(df_dict)
+        val_metrics_df = self._evaluate(loader)
+        if not self.config_normalization.global_normalization:
+            log.warning("Note that the metrics are displayed in normalized scale because of local normalization.")
+        return val_metrics_df
+
+    def split_df(self, df, freq="auto", valid_p=0.2, local_split=False):
+        """Splits timeseries df into train and validation sets.
+        Prevents leakage of targets. Sharing/Overbleed of inputs can be configured.
+        Also performs basic data checks and fills in missing data.
+        Args:
+            df (pd.DataFrame, dict): dataframe or dict of dataframes containing column 'ds', 'y' with all data
+            freq (str):Data step sizes. Frequency of data recording,
+                Any valid frequency for pd.date_range, such as '5min', 'D', 'MS' or 'auto' (default) to automatically set frequency.
+            valid_p (float): fraction of data to use for holdout validation set
+                Targets will still never be shared.
+            local_split (bool): Each dataframe will be split according to valid_p locally (in case of dict of dataframes)
+        Returns:
+            tuple of two pd.DataFrames:
+                df_train (pd.DataFrame):
+                    training data
+                df_val (pd.DataFrame):
+                    validation data
+        """
+        df, received_unnamed_df = df_utils.prep_copy_df_dict(df)
+        aux_lags = df_utils.check_n_lags_and_n_covars(self.config_covar, self.n_lags)
+        df = self._check_dataframe(df, check_y=False, exogenous=False)
+        freq = df_utils.infer_frequency(df, n_lags=aux_lags, freq=freq)
+        df = self._handle_missing_data(df, freq=freq, predicting=False)
+        df_train, df_val = df_utils.split_df(
+            df,
+            n_lags=aux_lags,
+            n_forecasts=self.n_forecasts,
+            valid_p=valid_p,
+            inputs_overbleed=True,
+            local_split=local_split,
+        )
+        df_train = df_utils.maybe_get_single_df_from_df_dict(df_train, received_unnamed_df)
+        df_val = df_utils.maybe_get_single_df_from_df_dict(df_val, received_unnamed_df)
+        return df_train, df_val
+
+    def crossvalidation_split_df(self, df, freq="auto", k=5, fold_pct=0.1, fold_overlap_pct=0.5):
+        """Splits timeseries data in k folds for crossvalidation.
+        Args:
+            df (pd.DataFrame): data
+            freq (str):Data step sizes. Frequency of data recording,
+                Any valid frequency for pd.date_range, such as '5min', 'D', 'MS' or 'auto' (default) to automatically set frequency.
+            k: number of CV folds
+            fold_pct: percentage of overall samples to be in each fold
+            fold_overlap_pct: percentage of overlap between the validation folds.
+        Returns:
+            list of k tuples [(df_train, df_val), ...] where:
+                df_train (pd.DataFrame):  training data
+                df_val (pd.DataFrame): validation data
+        """
+        if isinstance(df, dict):
+            raise NotImplementedError("Crossvalidation not implemented for multiple dataframes")
+        aux_lags = df_utils.check_n_lags_and_n_covars(self.config_covar, self.n_lags)
+        df = df.copy(deep=True)
+        df = self._check_dataframe(df, check_y=False, exogenous=False)
+        freq = df_utils.infer_frequency(df, n_lags=aux_lags, freq=freq)
+        df = self._handle_missing_data(df, freq=freq, predicting=False)
+        folds = df_utils.crossvalidation_split_df(
+            df,
+            n_lags=aux_lags,
+            n_forecasts=self.n_forecasts,
+            k=k,
+            fold_pct=fold_pct,
+            fold_overlap_pct=fold_overlap_pct,
+        )
+        return folds
+
+    def double_crossvalidation_split_df(self, df, freq="auto", k=5, valid_pct=0.10, test_pct=0.10):
+        """Splits timeseries data in two sets of k folds for crossvalidation on training and testing data.
+        Args:
+            df (pd.DataFrame): data
+            freq (str):Data step sizes. Frequency of data recording,
+                Any valid frequency for pd.date_range, such as '5min', 'D', 'MS' or 'auto' (default) to automatically set frequency.
+            k (int): number of CV folds
+            valid_pct (float): percentage of overall samples to be in validation
+            test_pct (float): percentage of overall samples to be in test
+        Returns:
+            tuple of folds_val, folds_test, where each are same as crossvalidation_split_df returns
+        """
+        if isinstance(df, dict):
+            raise NotImplementedError("Double crossvalidation not implemented for multiple dataframes")
+        df = df.copy(deep=True)
+        aux_lags = df_utils.check_n_lags_and_n_covars(self.config_covar, self.n_lags)
+        df = self._check_dataframe(df, check_y=False, exogenous=False)
+        freq = df_utils.infer_frequency(df, n_lags=aux_lags, freq=freq)
+        df = self._handle_missing_data(df, freq=freq, predicting=False)
+        folds_val, folds_test = df_utils.double_crossvalidation_split_df(
+            df,
+            n_lags=aux_lags,
+            n_forecasts=self.n_forecasts,
+            k=k,
+            valid_pct=valid_pct,
+            test_pct=test_pct,
+        )
+
+        return folds_val, folds_test
+
+    def create_df_with_events(self, df, events_df):
+        """
+        Create a concatenated dataframe with the time series data along with the events data expanded.
+        Args:
+            df (dict, pd.DataFrame): containing column 'ds' and 'y'
+            events_df (dict, pd.DataFrame): containing column 'ds' and 'event'
+        Returns:
+            df (dict, pd.DataFrame): with columns 'y', 'ds' and other user specified events
+        """
+        if self.events_config is None:
+            raise Exception(
+                "The events configs should be added to the NeuralProphet object (add_events fn)"
+                "before creating the data with events features"
+            )
+        df_dict, received_unnamed_df = df_utils.prep_copy_df_dict(df)
+        df_dict = self._check_dataframe(df_dict, check_y=True, exogenous=False)
+        if isinstance(events_df, pd.DataFrame):
+            events_df_i = events_df.copy(deep=True)
+        for df_name, df_i in df_dict.items():
+            if isinstance(events_df, dict):
+                events_df_i = events_df[df_name].copy(deep=True)
+            for name in events_df_i["event"].unique():
+                assert name in self.events_config
+            df_out = df_utils.convert_events_to_features(
+                df_i,
+                events_config=self.events_config,
+                events_df=events_df_i,
+            )
+            df_dict[df_name] = df_out.reset_index(drop=True)
+        df = df_utils.maybe_get_single_df_from_df_dict(df_dict, received_unnamed_df)
+        return df
+
+    def make_future_dataframe(self, df, events_df=None, regressors_df=None, periods=None, n_historic_predictions=False):
+        df_dict, received_unnamed_df = df_utils.prep_copy_df_dict(df)
+        df_dict_events, received_unnamed_events_df = df_utils.prep_copy_df_dict(events_df)
+        df_dict_regressors, received_unnamed_regressors_df = df_utils.prep_copy_df_dict(regressors_df)
+        if received_unnamed_events_df:
+            df_dict_events = {key: df_dict_events["__df__"] for key in df_dict.keys()}
+        elif df_dict_events is None:
+            df_dict_events = {key: None for key in df_dict.keys()}
+        else:
+            df_utils.compare_dict_keys(df_dict, df_dict_events, "dataframes", "events")
+        if received_unnamed_regressors_df:
+            df_dict_regressors = {key: df_dict_regressors["__df__"] for key in df_dict.keys()}
+        elif df_dict_regressors is None:
+            df_dict_regressors = {key: None for key in df_dict.keys()}
+        else:
+            df_utils.compare_dict_keys(df_dict, df_dict_regressors, "dataframes", "regressors")
+
+        df_future_dataframe = {}
+        for key in df_dict.keys():
+            df_future_dataframe[key] = self._make_future_dataframe(
+                df=df_dict[key],
+                events_df=df_dict_events[key],
+                regressors_df=df_dict_regressors[key],
+                periods=periods,
+                n_historic_predictions=n_historic_predictions,
+            )
+        df_future = df_utils.maybe_get_single_df_from_df_dict(df_future_dataframe, received_unnamed_df)
+        return df_future
+
+    def predict_trend(self, df):
+        """Predict only trend component of the model.
+        Args:
+            df (pd.DataFrame, dict): dataframe or dict of dataframes  containing column 'ds', prediction dates
+        Returns:
+            df (dict, pd.DataFrame): trend on prediction dates.
+        """
+        df_dict, received_unnamed_df = df_utils.prep_copy_df_dict(df)
+        df_dict = self._check_dataframe(df_dict, check_y=False, exogenous=False)
+        df_dict = self._normalize(df_dict)
+        for df_name, df in df_dict.items():
+            t = torch.from_numpy(np.expand_dims(df["t"].values, 1))
+            trend = self.model.trend(t).squeeze().detach().numpy()
+            data_params = self.config_normalization.get_data_params(df_name)
+            trend = trend * data_params["y"].scale + data_params["y"].shift
+            df_dict[df_name] = pd.DataFrame({"ds": df["ds"], "trend": trend})
+        df = df_utils.maybe_get_single_df_from_df_dict(df_dict, received_unnamed_df)
+        return df
+
+    def predict_seasonal_components(self, df):
+        """Predict seasonality components
+        Args:
+            df (pd.DataFrame, dict): dataframe or dict of dataframes containing column 'ds', prediction dates
+        Returns:
+            df (pd.DataFrame, dict): seasonal components with columns of name <seasonality component name>
+        """
+        df_dict, received_unnamed_df = df_utils.prep_copy_df_dict(df)
+        df_dict = self._check_dataframe(df_dict, check_y=False, exogenous=False)
+        df_dict = self._normalize(df_dict)
+        for df_name, df in df_dict.items():
+            dataset = time_dataset.TimeDataset(
+                df,
+                name=df_name,
+                season_config=self.season_config,
+                # n_lags=0,
+                # n_forecasts=1,
+                predict_mode=True,
+            )
+            loader = DataLoader(dataset, batch_size=min(4096, len(df)), shuffle=False, drop_last=False)
+            predicted = {}
+            for name in self.season_config.periods:
+                predicted[name] = list()
+            for inputs, _, _ in loader:
+                for name in self.season_config.periods:
+                    features = inputs["seasonalities"][name]
+                    y_season = torch.squeeze(self.model.seasonality(features=features, name=name))
+                    predicted[name].append(y_season.data.numpy())
+
+            for name in self.season_config.periods:
+                predicted[name] = np.concatenate(predicted[name])
+                if self.season_config.mode == "additive":
+                    data_params = self.config_normalization.get_data_params(df_name)
+                    predicted[name] = predicted[name] * data_params["y"].scale
+            df_dict[df_name] = pd.DataFrame({"ds": df["ds"], **predicted})
+        df = df_utils.maybe_get_single_df_from_df_dict(df_dict, received_unnamed_df)
+        return df
+
+    def set_true_ar_for_eval(self, true_ar_weights):
+        """configures model to evaluate closeness of AR weights to true weights.
+        Args:
+            true_ar_weights (np.array): True AR-parameters, if known.
+        """
+        self.true_ar_weights = true_ar_weights
+
+    def highlight_nth_step_ahead_of_each_forecast(self, step_number=None):
+        """Set which forecast step to focus on for metrics evaluation and plotting.
+        Args:
+            step_number (int): i-th step ahead forecast to use for statistics and plotting.
+                default: None.
+        """
+        if step_number is not None:
+            assert step_number <= self.n_forecasts
+        self.highlight_forecast_step_n = step_number
+        return self
+
+    def plot(self, fcst, ax=None, xlabel="ds", ylabel="y", figsize=(10, 6)):
+        """Plot the NeuralProphet forecast, including history.
+        Args:
+            fcst (pd.DataFrame): output of self.predict.
+            ax (matplotlib axes): Optional, matplotlib axes on which to plot.
+            xlabel (string): label name on X-axis
+            ylabel (string): label name on Y-axis
+            figsize (tuple):   width, height in inches. default: (10, 6)
+        Returns:
+            A matplotlib figure.
+        """
+        if isinstance(fcst, dict):
+            log.error("Received more than one DataFrame. Use a for loop for many dataframes.")
+        aux_lags = df_utils.check_n_lags_and_n_covars(self.config_covar, self.n_lags)
+        if aux_lags > 0:
+            num_forecasts = sum(fcst["yhat1"].notna())
+            if num_forecasts < self.n_forecasts:
+                log.warning(
+                    "Too few forecasts to plot a line per forecast step." "Plotting a line per forecast origin instead."
+                )
+                return self.plot_last_forecast(
+                    fcst,
+                    ax=ax,
+                    xlabel=xlabel,
+                    ylabel=ylabel,
+                    figsize=figsize,
+                    include_previous_forecasts=num_forecasts - 1,
+                    plot_history_data=True,
+                )
+        return plot(
+            fcst=fcst,
+            ax=ax,
+            xlabel=xlabel,
+            ylabel=ylabel,
+            figsize=figsize,
+            highlight_forecast=self.highlight_forecast_step_n,
+        )
+
+    def plot_last_forecast(
+        self,
+        fcst,
+        ax=None,
+        xlabel="ds",
+        ylabel="y",
+        figsize=(10, 6),
+        include_previous_forecasts=0,
+        plot_history_data=None,
+    ):
+        """Plot the NeuralProphet forecast, including history.
+        Args:
+            fcst (pd.DataFrame): output of self.predict.
+            ax (matplotlib axes): Optional, matplotlib axes on which to plot.
+            xlabel (string): label name on X-axis
+            ylabel (string): label name on Y-axis
+            figsize (tuple):   width, height in inches. default: (10, 6)
+            include_previous_forecasts (int): number of previous forecasts to include in plot
+            plot_history_data
+        Returns:
+            A matplotlib figure.
+        """
+        aux_lags = df_utils.check_n_lags_and_n_covars(self.config_covar, self.n_lags)
+        if aux_lags == 0:
+            raise ValueError("Use the standard plot function for models without lags.")
+        if isinstance(fcst, dict):
+            log.error("Received more than one DataFrame. Use a for loop for many dataframes.")
+        if plot_history_data is None:
+            fcst = fcst[-(include_previous_forecasts + self.n_forecasts + aux_lags) :]
+        elif plot_history_data is False:
+            fcst = fcst[-(include_previous_forecasts + self.n_forecasts) :]
+        elif plot_history_data is True:
+            fcst = fcst
+        fcst = utils.fcst_df_to_last_forecast(fcst, n_last=1 + include_previous_forecasts)
+        return plot(
+            fcst=fcst,
+            ax=ax,
+            xlabel=xlabel,
+            ylabel=ylabel,
+            figsize=figsize,
+            highlight_forecast=self.highlight_forecast_step_n,
+            line_per_origin=True,
+        )
+
+    def plot_components(self, fcst, figsize=None, residuals=False):
+        """Plot the NeuralProphet forecast components.
+        Args:
+            fcst (pd.DataFrame): output of self.predict
+            figsize (tuple):   width, height in inches.
+                None (default):  automatic (10, 3 * npanel)
+        Returns:
+            A matplotlib figure.
+        """
+        if isinstance(fcst, dict):
+            log.error("Receiced more than one DataFrame. Use a for loop for many dataframes.")
+        return plot_components(
+            m=self,
+            fcst=fcst,
+            figsize=figsize,
+            forecast_in_focus=self.highlight_forecast_step_n,
+            residuals=residuals,
+        )
+
+    def plot_parameters(self, weekly_start=0, yearly_start=0, figsize=None, df_name=None):
+        """Plot the NeuralProphet forecast components.
+        Args:
+            weekly_start (int): specifying the start day of the weekly seasonality plot.
+                0 (default) starts the week on Sunday. 1 shifts by 1 day to Monday, and so on.
+            yearly_start (int): specifying the start day of the yearly seasonality plot.
+                0 (default) starts the year on Jan 1. 1 shifts by 1 day to Jan 2, and so on.
+            df_name: name of dataframe to refer to data params from original keys of train dataframes (used for local normalization in global modeling)
+            figsize (tuple):   width, height in inches.
+                None (default):  automatic (10, 3 * npanel)
+        Returns:
+            A matplotlib figure.
+        """
+        return plot_parameters(
+            m=self,
+            forecast_in_focus=self.highlight_forecast_step_n,
+            weekly_start=weekly_start,
+            yearly_start=yearly_start,
+            figsize=figsize,
+            df_name=df_name,
+        )
+
+    def _init_model(self):
+        """Build Pytorch model with configured hyperparamters.
+        Returns:
+            TimeNet model
+        """
         self.model = time_net.TimeNet(
             config_trend=self.config_trend,
             config_season=self.season_config,
@@ -367,105 +888,54 @@
             config_holidays=self.country_holidays_config,
             n_forecasts=self.n_forecasts,
             n_lags=self.n_lags,
-            allow_lagged_covar=self.allow_lagged_covar,
             num_hidden_layers=self.config_model.num_hidden_layers,
             d_hidden=self.config_model.d_hidden,
         )
         log.debug(self.model)
         return self.model
-=======
-        if self.fitted:
-            raise Exception("Covariates must be added prior to model fitting.")
-        if self.n_lags == 0:
-            raise Exception("Covariates must be set jointly with Auto-Regression.")
-        if not isinstance(names, list):
-            names = [names]
-        for name in names:
-            self._validate_column_name(name)
-            if self.config_covar is None:
-                self.config_covar = OrderedDict({})
-            self.config_covar[name] = configure.Covar(
-                reg_lambda=regularization,
-                normalize=normalize,
-                as_scalar=only_last_value,
-            )
-        return self
->>>>>>> c03ef84f
-
-    def add_future_regressor(self, name, regularization=None, normalize="auto", mode="additive"):
-        """Add a regressor as lagged covariate with order 1 (scalar) or as known in advance (also scalar).
-
-        The dataframe passed to `fit` and `predict` will have a column with the specified name to be used as
-        a regressor. When normalize=True, the regressor will be normalized unless it is binary.
-
-        Args:
-            name (string):  name of the regressor.
-            regularization (float): optional  scale for regularization strength
-            normalize (bool): optional, specify whether this regressor will be
-                normalized prior to fitting.
-                if 'auto', binary regressors will not be normalized.
-            mode (str): 'additive' (default) or 'multiplicative'.
-
-        Returns:
-            NeuralProphet object
-        """
-<<<<<<< HEAD
-        df_list = df_utils.create_df_list(df)
-        df_time_dataset = list()
-        for df in df_list:
-            df_time_dataset.append(
-                time_dataset.TimeDataset(
-                    df,
-                    season_config=self.season_config,
-                    events_config=self.events_config,
-                    country_holidays_config=self.country_holidays_config,
-                    n_lags=self.n_lags,
-                    n_forecasts=self.n_forecasts,
-                    predict_mode=predict_mode,
-                    covar_config=self.config_covar,
-                    allow_lagged_covar=self.allow_lagged_covar,
-                    regressors_config=self.regressors_config,
-                )
-            )
-        df_time_dataset = time_dataset.GlobalTimeDataset(df_time_dataset)
-        return df_time_dataset
-=======
-        if self.fitted:
-            raise Exception("Regressors must be added prior to model fitting.")
-        if regularization is not None:
-            if regularization < 0:
-                raise ValueError("regularization must be >= 0")
-            if regularization == 0:
-                regularization = None
-        self._validate_column_name(name)
->>>>>>> c03ef84f
-
-        if self.regressors_config is None:
-            self.regressors_config = {}
-        self.regressors_config[name] = configure.Regressor(reg_lambda=regularization, normalize=normalize, mode=mode)
-        return self
-
-    def add_events(self, events, lower_window=0, upper_window=0, regularization=None, mode="additive"):
-        """
-        Add user specified events and their corresponding lower, upper windows and the
-        regularization parameters into the NeuralProphet object
-
-        Args:
-            events (str, list): name or list of names of user specified events
-            lower_window (int): the lower window for the events in the list of events
-            upper_window (int): the upper window for the events in the list of events
-            regularization (float): optional  scale for regularization strength
-            mode (str): 'additive' (default) or 'multiplicative'.
-
-        Returns:
-            NeuralProphet object
-        """
-        if self.fitted:
-            raise Exception("Events must be added prior to model fitting.")
-
-<<<<<<< HEAD
+
+    def _create_dataset(self, df_dict, predict_mode):
+        """Construct dataset from dataframe.
+        (Configured Hyperparameters can be overridden by explicitly supplying them.
+        Useful to predict a single model component.)
+        Args:
+            df_dict (dict): containing pd.DataFrames of original and normalized columns 'ds', 'y', 't', 'y_scaled'
+            predict_mode (bool): False includes target values.
+                True does not include targets but includes entire dataset as input
+        Returns:
+            TimeDataset
+        """
+        return time_dataset.GlobalTimeDataset(
+            df_dict,
+            predict_mode=predict_mode,
+            n_lags=self.n_lags,
+            n_forecasts=self.n_forecasts,
+            season_config=self.season_config,
+            events_config=self.events_config,
+            country_holidays_config=self.country_holidays_config,
+            covar_config=self.config_covar,
+            regressors_config=self.regressors_config,
+        )
+
+    def __handle_missing_data(self, df, freq, predicting):
+        """Checks, auto-imputes and normalizes new data
+        Args:
+            df (pd.DataFrame): raw data with columns 'ds' and 'y'
+            freq (str): data frequency
+            predicting (bool): when no lags, allow NA values in 'y' of forecast series or 'y' to miss completely
+        Returns:
+            pre-processed df
+        """
+        aux_lags = df_utils.check_n_lags_and_n_covars(self.config_covar, self.n_lags)
+        if aux_lags == 0 and not predicting:
+            # we can drop rows with NA in y
+            sum_na = sum(df["y"].isna())
+            if sum_na > 0:
+                df = df[df["y"].notna()]
+                log.info("dropped {} NAN row in 'y'".format(sum_na))
+
         # add missing dates for autoregression modelling
-        if self.n_lags > 0 or self.allow_lagged_covar:
+        if aux_lags > 0:
             df, missing_dates = df_utils.add_missing_dates_nan(df, freq=freq)
             if missing_dates > 0:
                 if self.impute_missing:
@@ -476,24 +946,50 @@
                             missing_dates
                         )
                     )
-=======
-        if self.events_config is None:
-            self.events_config = OrderedDict({})
->>>>>>> c03ef84f
-
-        if regularization is not None:
-            if regularization < 0:
-                raise ValueError("regularization must be >= 0")
-            if regularization == 0:
-                regularization = None
-
-        if not isinstance(events, list):
-            events = [events]
-
-<<<<<<< HEAD
+
+        if self.regressors_config is not None:
+            # if future regressors, check that they are not nan at end, else drop
+            # we ignore missing events, as those will be filled in with zeros.
+            reg_nan_at_end = 0
+            for col in self.regressors_config.keys():
+                col_nan_at_end = 0
+                while len(df) > col_nan_at_end and df[col].isnull().iloc[-(1 + col_nan_at_end)]:
+                    col_nan_at_end += 1
+                reg_nan_at_end = max(reg_nan_at_end, col_nan_at_end)
+            if reg_nan_at_end > 0:
+                # drop rows at end due to missing future regressors
+                df = df[:-reg_nan_at_end]
+                log.info("Dropped {} rows at end due to missing future regressor values.".format(reg_nan_at_end))
+
+        df_end_to_append = None
+        nan_at_end = 0
+        while len(df) > nan_at_end and df["y"].isnull().iloc[-(1 + nan_at_end)]:
+            nan_at_end += 1
+        if nan_at_end > 0:
+            if predicting:
+                # allow nans at end - will re-add at end
+                if self.n_forecasts > 1 and self.n_forecasts < nan_at_end:
+                    # check that not more than n_forecasts nans, else drop surplus
+                    df = df[: -(nan_at_end - self.n_forecasts)]
+                    # correct new length:
+                    nan_at_end = self.n_forecasts
+                    log.info(
+                        "Detected y to have more NaN values than n_forecast can predict. "
+                        "Dropped {} rows at end.".format(nan_at_end - self.n_forecasts)
+                    )
+                df_end_to_append = df[-nan_at_end:]
+                df = df[:-nan_at_end]
+            else:
+                # training - drop nans at end
+                df = df[:-nan_at_end]
+                log.info(
+                    "Dropped {} consecutive nans at end. "
+                    "Training data can only be imputed up to last observation.".format(nan_at_end)
+                )
+
         # impute missing values
         data_columns = []
-        if self.n_lags > 0 or self.allow_lagged_covar:
+        if aux_lags > 0:
             data_columns.append("y")
         if self.config_covar is not None:
             data_columns.extend(self.config_covar.keys())
@@ -530,1036 +1026,13 @@
         if df_end_to_append is not None:
             df = df.append(df_end_to_append)
         return df
-=======
-        for event_name in events:
-            self._validate_column_name(event_name)
-            self.events_config[event_name] = configure.Event(
-                lower_window=lower_window, upper_window=upper_window, reg_lambda=regularization, mode=mode
-            )
-        return self
->>>>>>> c03ef84f
-
-    def add_country_holidays(self, country_name, lower_window=0, upper_window=0, regularization=None, mode="additive"):
-        """
-        Add a country into the NeuralProphet object to include country specific holidays
-        and create the corresponding configs such as lower, upper windows and the regularization
-        parameters
-
-        Args:
-            country_name (string): name of the country
-            lower_window (int): the lower window for all the country holidays
-            upper_window (int): the upper window for all the country holidays
-            regularization (float): optional  scale for regularization strength
-            mode (str): 'additive' (default) or 'multiplicative'.
-
-        Returns:
-            NeuralProphet object
-        """
-        if self.fitted:
-            raise Exception("Country must be specified prior to model fitting.")
-
-        if regularization is not None:
-            if regularization < 0:
-                raise ValueError("regularization must be >= 0")
-            if regularization == 0:
-                regularization = None
-        self.country_holidays_config = configure.Holidays(
-            country=country_name,
-            lower_window=lower_window,
-            upper_window=upper_window,
-            reg_lambda=regularization,
-            mode=mode,
-        )
-        self.country_holidays_config.init_holidays()
-        return self
-
-    def add_seasonality(self, name, period, fourier_order):
-        """Add a seasonal component with specified period, number of Fourier components, and regularization.
-
-        Increasing the number of Fourier components allows the seasonality to change more quickly
-        (at risk of overfitting).
-        Note: regularization and mode (additive/multiplicative) are set in the main init.
-
-        Args:
-            name (string): name of the seasonality component.
-            period (float): number of days in one period.
-            fourier_order (int): number of Fourier components to use.
-
-        Returns:
-            The NeuralProphet object.
-        """
-        if self.fitted:
-            raise Exception("Seasonality must be added prior to model fitting.")
-        if name in ["daily", "weekly", "yearly"]:
-            log.error("Please use inbuilt daily, weekly, or yearly seasonality or set another name.")
-        # Do not Allow overwriting built-in seasonalities
-        self._validate_column_name(name, seasons=True)
-        if fourier_order <= 0:
-            raise ValueError("Fourier Order must be > 0")
-        self.season_config.append(name=name, period=period, resolution=fourier_order, arg="custom")
-        return self
-
-    def fit(self, df, freq="auto", validation_df=None, progress="bar", minimal=False):
-        """Train, and potentially evaluate model.
-
-        Args:
-            df (pd.DataFrame, dict): pd.DataFrame or dict of dataframes containing column 'ds', 'y' with all data
-            freq (str):Data step sizes. Frequency of data recording,
-                Any valid frequency for pd.date_range, such as '5min', 'D', 'MS' or 'auto' (default) to automatically set frequency.
-            validation_df (pd.DataFrame, dict): if provided, model with performance  will be evaluated
-                after each training epoch over this data.
-            epochs (int): number of epochs to train (overrides default setting).
-                default: if not specified, uses self.epochs
-            progress (str): Method of progress display
-                options: ["bar", "print", "plot", "plot-all", "none"]
-                    * "bar" display updating progress bar (tqdm)
-                    * "print" print out progress (fallback option)
-                    * "plot" plot a live updating graph of the training loss, requires [live] install or livelossplot package installed.
-                    * "plot-all" "plot" extended to all recorded metrics.
-            minimal (bool): whether to train without any printouts or metrics collection
-
-        Returns:
-            metrics with training and potentially evaluation metrics
-        """
-
-        df_dict, _ = df_utils.prep_copy_df_dict(df)
-        if self.fitted is True:
-            log.error("Model has already been fitted. Re-fitting may break or produce different results.")
-        df_dict = self._check_dataframe(df_dict, check_y=True, exogenous=True)
-        self.data_freq = df_utils.infer_frequency(df_dict, n_lags=self.n_lags, freq=freq)
-        df_dict = self._handle_missing_data(df_dict, freq=self.data_freq)
-        if validation_df is not None and (self.metrics is None or minimal):
-            log.warning("Ignoring validation_df because no metrics set or minimal training set.")
-            validation_df = None
-        if validation_df is None:
-            if minimal:
-                self._train_minimal(df_dict, progress_bar=progress == "bar")
-                metrics_df = None
-            else:
-                metrics_df = self._train(df_dict, progress=progress)
-        else:
-            df_val_dict, _ = df_utils.prep_copy_df_dict(validation_df)
-            df_val_dict = self._check_dataframe(df_val_dict, check_y=False, exogenous=False)
-            df_val_dict = self._handle_missing_data(df_val_dict, freq=self.data_freq)
-            metrics_df = self._train(df_dict, df_val_dict=df_val_dict, progress=progress)
-
-        self.fitted = True
-        return metrics_df
-
-    def predict(self, df, decompose=True, raw=False):
-        """Runs the model to make predictions.
-
-        Expects all data needed to be present in dataframe.
-        If you are predicting into the unknown future and need to add future regressors or events,
-        please prepare data with make_future_dataframe.
-
-        Args:
-            df (pd.DataFrame, dict): dataframe or dict of dataframes containing column 'ds', 'y' with data and
-                other external variables
-            decompose (bool): Whether to add individual components of forecast to the dataframe
-            raw (bool): Whether return the raw forecasts sorted by forecast start date
-                False (default): returns forecasts sorted by target (highlighting forecast age)
-
-        Returns:
-            pd.DataFrame or dict of pd.DataFrame:
-                df_raw (if raw=True):
-                    columns 'ds', 'y', and ['step<i>'] where step<i> refers to the i-step-ahead
-                    prediction *made at* this row's datetime.
-                    e.g. step3 is the prediction for 3 steps into the future,
-                    predicted using information up to (excluding) this datetime.
-                df_forecast (otherwise):
-                    columns 'ds', 'y', 'trend' and ['yhat<i>'] where yhat<i> refers to
-                    the i-step-ahead prediction for this row's datetime.
-                    e.g. yhat3 is the prediction for this datetime, predicted 3 steps ago, "3 steps old".
-        """
-        if raw:
-            log.warning("Raw forecasts are incompatible with plotting utilities")
-        if self.fitted is False:
-            raise ValueError("Model has not been fitted. Predictions will be random.")
-        df_dict, received_unnamed_df = df_utils.prep_copy_df_dict(df)
-        # to get all forecasteable values with df given, maybe extend into future:
-        df_dict, periods_added = self._maybe_extend_df(df_dict)
-        df_dict = self._prepare_dataframe_to_predict(df_dict)
-        # normalize
-        df_dict = self._normalize(df_dict)
-        for key, df_i in df_dict.items():
-            dates, predicted, components = self._predict_raw(df_i, key, include_components=decompose)
-            if raw:
-                fcst = self._convert_raw_predictions_to_raw_df(dates, predicted, components)
-                if periods_added[key] > 0:
-                    fcst = fcst[:-1]
-            else:
-                fcst = self._reshape_raw_predictions_to_forecst_df(df_i, predicted, components)
-                if periods_added[key] > 0:
-                    fcst = fcst[: -periods_added[key]]
-            df_dict[key] = fcst
-        df = df_utils.maybe_get_single_df_from_df_dict(df_dict, received_unnamed_df)
-        return df
-
-<<<<<<< HEAD
-        reg_loss = torch.zeros(1, dtype=torch.float, requires_grad=False)
-        if delay_weight > 0:
-            # Add regularization of AR weights - sparsify
-
-            if (self.model.n_lags > 0 or self.allow_lagged_covar) and self.config_ar.reg_lambda is not None:
-                reg_ar = self.config_ar.regularize(self.model.ar_weights)
-                reg_ar = torch.sum(reg_ar).squeeze() / self.n_forecasts
-                reg_loss += self.config_ar.reg_lambda * reg_ar
-=======
-    def test(self, df):
-        """Evaluate model on holdout data.
->>>>>>> c03ef84f
-
-        Args:
-            df (pd.DataFrame,dict): dataframe or dict of dataframes containing column 'ds', 'y' with with holdout data
-        Returns:
-            df with evaluation metrics
-        """
-        df_dict, received_unnamed_df = df_utils.prep_copy_df_dict(df)
-        if self.fitted is False:
-            log.warning("Model has not been fitted. Test results will be random.")
-        df_dict = self._check_dataframe(df_dict, check_y=True, exogenous=True)
-        _ = df_utils.infer_frequency(df_dict, n_lags=self.n_lags, freq=self.data_freq)
-        df_dict = self._handle_missing_data(df_dict, freq=self.data_freq)
-        loader = self._init_val_loader(df_dict)
-        val_metrics_df = self._evaluate(loader)
-        if not self.config_normalization.global_normalization:
-            log.warning("Note that the metrics are displayed in normalized scale because of local normalization.")
-        return val_metrics_df
-
-    def split_df(self, df, freq="auto", valid_p=0.2, local_split=False):
-        """Splits timeseries df into train and validation sets.
-
-        Prevents leakage of targets. Sharing/Overbleed of inputs can be configured.
-        Also performs basic data checks and fills in missing data.
-
-        Args:
-            df (pd.DataFrame, dict): dataframe or dict of dataframes containing column 'ds', 'y' with all data
-            freq (str):Data step sizes. Frequency of data recording,
-                Any valid frequency for pd.date_range, such as '5min', 'D', 'MS' or 'auto' (default) to automatically set frequency.
-            valid_p (float): fraction of data to use for holdout validation set
-                Targets will still never be shared.
-            local_split (bool): Each dataframe will be split according to valid_p locally (in case of dict of dataframes)
-
-        Returns:
-            tuple of two pd.DataFrames:
-                df_train (pd.DataFrame):
-                    training data
-                df_val (pd.DataFrame):
-                    validation data
-        """
-        df, received_unnamed_df = df_utils.prep_copy_df_dict(df)
-        df = self._check_dataframe(df, check_y=False, exogenous=False)
-        freq = df_utils.infer_frequency(df, n_lags=self.n_lags, freq=freq)
-        df = self._handle_missing_data(df, freq=freq, predicting=False)
-        df_train, df_val = df_utils.split_df(
-            df,
-            n_lags=self.n_lags,
-            n_forecasts=self.n_forecasts,
-            valid_p=valid_p,
-            inputs_overbleed=True,
-            local_split=local_split,
-        )
-        df_train = df_utils.maybe_get_single_df_from_df_dict(df_train, received_unnamed_df)
-        df_val = df_utils.maybe_get_single_df_from_df_dict(df_val, received_unnamed_df)
-        return df_train, df_val
-
-    def crossvalidation_split_df(self, df, freq="auto", k=5, fold_pct=0.1, fold_overlap_pct=0.5):
-        """Splits timeseries data in k folds for crossvalidation.
-
-        Args:
-            df (pd.DataFrame): data
-            freq (str):Data step sizes. Frequency of data recording,
-                Any valid frequency for pd.date_range, such as '5min', 'D', 'MS' or 'auto' (default) to automatically set frequency.
-            k: number of CV folds
-            fold_pct: percentage of overall samples to be in each fold
-            fold_overlap_pct: percentage of overlap between the validation folds.
-
-        Returns:
-            list of k tuples [(df_train, df_val), ...] where:
-                df_train (pd.DataFrame):  training data
-                df_val (pd.DataFrame): validation data
-        """
-        if isinstance(df, dict):
-            raise NotImplementedError("Crossvalidation not implemented for multiple dataframes")
-        df = df.copy(deep=True)
-        df = self._check_dataframe(df, check_y=False, exogenous=False)
-        freq = df_utils.infer_frequency(df, n_lags=self.n_lags, freq=freq)
-        df = self._handle_missing_data(df, freq=freq, predicting=False)
-        folds = df_utils.crossvalidation_split_df(
-            df,
-            n_lags=self.n_lags,
-            n_forecasts=self.n_forecasts,
-            k=k,
-            fold_pct=fold_pct,
-            fold_overlap_pct=fold_overlap_pct,
-        )
-        return folds
-
-    def double_crossvalidation_split_df(self, df, freq="auto", k=5, valid_pct=0.10, test_pct=0.10):
-        """Splits timeseries data in two sets of k folds for crossvalidation on training and testing data.
-
-        Args:
-            df (pd.DataFrame): data
-            freq (str):Data step sizes. Frequency of data recording,
-                Any valid frequency for pd.date_range, such as '5min', 'D', 'MS' or 'auto' (default) to automatically set frequency.
-            k (int): number of CV folds
-            valid_pct (float): percentage of overall samples to be in validation
-            test_pct (float): percentage of overall samples to be in test
-
-        Returns:
-            tuple of folds_val, folds_test, where each are same as crossvalidation_split_df returns
-        """
-<<<<<<< HEAD
-        if self.metrics is None:
-            log.info("No progress prints or plots possible because metrics are deactivated.")
-            if df_val is not None:
-                log.warning("ignoring supplied df_val as no metrics are specified.")
-            return self._train_minimal(df=df, progress_bar=progress_bar)
-
-        if plot_live_loss:
-            try:
-                from livelossplot import PlotLosses
-            except:
-                plot_live_loss = False
-                log.warning(
-                    "To plot live loss, please install neuralprophet[live]."
-                    "Using pip: 'pip install neuralprophet[live]'"
-                    "Or install the missing package manually: 'pip install livelossplot'",
-                    exc_info=True,
-                )
-        if self.n_lags == 0 and not self.allow_lagged_covar and self.n_forecasts > 1:
-            self.n_forecasts = 1
-            log.warning(
-                "Changing n_forecasts to 1. Without lags, the forecast can be "
-                "computed for any future time, independent of lagged values. "
-            )
-
-        loader = self._init_train_loader(df)
-
-        # set up Metrics
-        if self.highlight_forecast_step_n is not None:
-            self.metrics.add_specific_target(target_pos=self.highlight_forecast_step_n - 1)
-        if not self.normalize == "off":
-            self.metrics.set_shift_scale((self.data_params["y"].shift, self.data_params["y"].scale))
-        val = df_val is not None
-        if val:
-            val_loader = self._init_val_loader(df_val)
-            val_metrics = metrics.MetricsCollection([m.new() for m in self.metrics.batch_metrics])
-
-        # set up printing and plotting
-        if progress_bar:
-            training_loop = tqdm(
-                range(self.config_train.epochs),
-                total=self.config_train.epochs,
-                leave=log.getEffectiveLevel() <= 20,
-            )
-        else:
-            training_loop = range(self.config_train.epochs)
-
-        if plot_live_loss:
-            try:
-                from livelossplot import PlotLosses
-
-                num_plots = 1
-                live_out = ["MatplotlibPlot"]
-                if not progress_bar:
-                    live_out.append("ExtremaPrinter")
-                live_loss = PlotLosses(outputs=live_out)
-            except:
-                plot_live_loss = False
-                log.warning(
-                    "To plot live loss, please install neuralprophet[live]."
-                    "Using pip: 'pip install neuralprophet[live]'"
-                    "Or install the missing package manually: 'pip install livelossplot'",
-                    exc_info=True,
-                )
-        start = time.time()
-        # run training loop
-        for e in training_loop:
-            metrics_live = OrderedDict()
-            self.metrics.reset()
-            if val:
-                val_metrics.reset()
-            # run epoch
-            epoch_metrics = self._train_epoch(e, loader)
-            # collect metrics
-            if val:
-                val_epoch_metrics = self._evaluate_epoch(val_loader, val_metrics)
-                print_val_epoch_metrics = {k + "_val": v for k, v in val_epoch_metrics.items()}
-            else:
-                val_epoch_metrics = None
-                print_val_epoch_metrics = OrderedDict()
-            # print metrics
-            if progress_bar:
-                training_loop.set_description(f"Epoch[{(e+1)}/{self.config_train.epochs}]")
-                training_loop.set_postfix(ordered_dict=epoch_metrics, **print_val_epoch_metrics)
-            elif progress_print:
-                metrics_string = utils.print_epoch_metrics(epoch_metrics, e=e, val_metrics=val_epoch_metrics)
-                if e == 0:
-                    log.info(metrics_string.splitlines()[0])
-                    log.info(metrics_string.splitlines()[1])
-                else:
-                    log.info(metrics_string.splitlines()[1])
-            # plot metrics
-            if plot_live_loss:
-                for i in range(num_plots):
-                    metrics_live["log-{}".format(list(epoch_metrics)[i])] = np.log(
-                        epoch_metrics[list(epoch_metrics)[i]]
-                    )
-                    if val:
-                        metrics_live["val_log-{}".format(list(val_epoch_metrics)[i])] = np.log(
-                            val_epoch_metrics[list(val_epoch_metrics)[i]]
-                        )
-                live_loss.update(metrics_live)
-                if e % (1 + self.config_train.epochs // 20) == 0 or e + 1 == self.config_train.epochs:
-                    live_loss.send()
-=======
-        if isinstance(df, dict):
-            raise NotImplementedError("Double crossvalidation not implemented for multiple dataframes")
-        df = df.copy(deep=True)
-        df = self._check_dataframe(df, check_y=False, exogenous=False)
-        freq = df_utils.infer_frequency(df, n_lags=self.n_lags, freq=freq)
-        df = self._handle_missing_data(df, freq=freq, predicting=False)
-        folds_val, folds_test = df_utils.double_crossvalidation_split_df(
-            df,
-            n_lags=self.n_lags,
-            n_forecasts=self.n_forecasts,
-            k=k,
-            valid_pct=valid_pct,
-            test_pct=test_pct,
-        )
->>>>>>> c03ef84f
-
-        return folds_val, folds_test
-
-    def create_df_with_events(self, df, events_df):
-        """
-        Create a concatenated dataframe with the time series data along with the events data expanded.
-
-        Args:
-            df (dict, pd.DataFrame): containing column 'ds' and 'y'
-            events_df (dict, pd.DataFrame): containing column 'ds' and 'event'
-
-        Returns:
-            df (dict, pd.DataFrame): with columns 'y', 'ds' and other user specified events
-        """
-        if self.events_config is None:
-            raise Exception(
-                "The events configs should be added to the NeuralProphet object (add_events fn)"
-                "before creating the data with events features"
-            )
-        df_dict, received_unnamed_df = df_utils.prep_copy_df_dict(df)
-        df_dict = self._check_dataframe(df_dict, check_y=True, exogenous=False)
-        if isinstance(events_df, pd.DataFrame):
-            events_df_i = events_df.copy(deep=True)
-        for df_name, df_i in df_dict.items():
-            if isinstance(events_df, dict):
-                events_df_i = events_df[df_name].copy(deep=True)
-            for name in events_df_i["event"].unique():
-                assert name in self.events_config
-            df_out = df_utils.convert_events_to_features(
-                df_i,
-                events_config=self.events_config,
-                events_df=events_df_i,
-            )
-            df_dict[df_name] = df_out.reset_index(drop=True)
-        df = df_utils.maybe_get_single_df_from_df_dict(df_dict, received_unnamed_df)
-        return df
-
-<<<<<<< HEAD
-    def _eval_true_ar(self):
-        assert self.n_lags > 0 or self.allow_lagged_covar
-        if self.highlight_forecast_step_n is None:
-            if self.n_lags > 1:
-                raise ValueError("Please define forecast_lag for sTPE computation")
-            forecast_pos = 1
-=======
-    def make_future_dataframe(self, df, events_df=None, regressors_df=None, periods=None, n_historic_predictions=False):
-        df_dict, received_unnamed_df = df_utils.prep_copy_df_dict(df)
-        df_dict_events, received_unnamed_events_df = df_utils.prep_copy_df_dict(events_df)
-        df_dict_regressors, received_unnamed_regressors_df = df_utils.prep_copy_df_dict(regressors_df)
-        if received_unnamed_events_df:
-            df_dict_events = {key: df_dict_events["__df__"] for key in df_dict.keys()}
-        elif df_dict_events is None:
-            df_dict_events = {key: None for key in df_dict.keys()}
->>>>>>> c03ef84f
-        else:
-            df_utils.compare_dict_keys(df_dict, df_dict_events, "dataframes", "events")
-        if received_unnamed_regressors_df:
-            df_dict_regressors = {key: df_dict_regressors["__df__"] for key in df_dict.keys()}
-        elif df_dict_regressors is None:
-            df_dict_regressors = {key: None for key in df_dict.keys()}
-        else:
-            df_utils.compare_dict_keys(df_dict, df_dict_regressors, "dataframes", "regressors")
-
-        df_future_dataframe = {}
-        for key in df_dict.keys():
-            df_future_dataframe[key] = self._make_future_dataframe(
-                df=df_dict[key],
-                events_df=df_dict_events[key],
-                regressors_df=df_dict_regressors[key],
-                periods=periods,
-                n_historic_predictions=n_historic_predictions,
-            )
-        df_future = df_utils.maybe_get_single_df_from_df_dict(df_future_dataframe, received_unnamed_df)
-        return df_future
-
-    def predict_trend(self, df):
-        """Predict only trend component of the model.
-
-        Args:
-            df (pd.DataFrame, dict): dataframe or dict of dataframes  containing column 'ds', prediction dates
-
-        Returns:
-            df (dict, pd.DataFrame): trend on prediction dates.
-        """
-        df_dict, received_unnamed_df = df_utils.prep_copy_df_dict(df)
-        df_dict = self._check_dataframe(df_dict, check_y=False, exogenous=False)
-        df_dict = self._normalize(df_dict)
-        for df_name, df in df_dict.items():
-            t = torch.from_numpy(np.expand_dims(df["t"].values, 1))
-            trend = self.model.trend(t).squeeze().detach().numpy()
-            data_params = self.config_normalization.get_data_params(df_name)
-            trend = trend * data_params["y"].scale + data_params["y"].shift
-            df_dict[df_name] = pd.DataFrame({"ds": df["ds"], "trend": trend})
-        df = df_utils.maybe_get_single_df_from_df_dict(df_dict, received_unnamed_df)
-        return df
-
-    def predict_seasonal_components(self, df):
-        """Predict seasonality components
-
-        Args:
-            df (pd.DataFrame, dict): dataframe or dict of dataframes containing column 'ds', prediction dates
-
-        Returns:
-            df (pd.DataFrame, dict): seasonal components with columns of name <seasonality component name>
-        """
-<<<<<<< HEAD
-        df = df_utils.create_df_list(df)
-        aux_lags = df_utils.check_n_lags_and_n_covars(self.config_covar, self.n_lags)
-        df = self._check_dataframe(df, check_y=False, exogenous=False)
-        freq = df_utils.infer_frequency(df, freq, n_lags=aux_lags)
-        df = self.handle_missing_data(df, freq=freq, predicting=False)
-        df_train, df_val = df_utils.split_df(
-            df,
-            n_lags=aux_lags,
-            n_forecasts=self.n_forecasts,
-            valid_p=valid_p,
-            inputs_overbleed=True,
-            local_modeling=local_modeling,
-        )
-        return df_train, df_val
-=======
-        df_dict, received_unnamed_df = df_utils.prep_copy_df_dict(df)
-        df_dict = self._check_dataframe(df_dict, check_y=False, exogenous=False)
-        df_dict = self._normalize(df_dict)
-        for df_name, df in df_dict.items():
-            dataset = time_dataset.TimeDataset(
-                df,
-                name=df_name,
-                season_config=self.season_config,
-                # n_lags=0,
-                # n_forecasts=1,
-                predict_mode=True,
-            )
-            loader = DataLoader(dataset, batch_size=min(4096, len(df)), shuffle=False, drop_last=False)
-            predicted = {}
-            for name in self.season_config.periods:
-                predicted[name] = list()
-            for inputs, _, _ in loader:
-                for name in self.season_config.periods:
-                    features = inputs["seasonalities"][name]
-                    y_season = torch.squeeze(self.model.seasonality(features=features, name=name))
-                    predicted[name].append(y_season.data.numpy())
->>>>>>> c03ef84f
-
-            for name in self.season_config.periods:
-                predicted[name] = np.concatenate(predicted[name])
-                if self.season_config.mode == "additive":
-                    data_params = self.config_normalization.get_data_params(df_name)
-                    predicted[name] = predicted[name] * data_params["y"].scale
-            df_dict[df_name] = pd.DataFrame({"ds": df["ds"], **predicted})
-        df = df_utils.maybe_get_single_df_from_df_dict(df_dict, received_unnamed_df)
-        return df
-
-    def set_true_ar_for_eval(self, true_ar_weights):
-        """configures model to evaluate closeness of AR weights to true weights.
-
-        Args:
-            true_ar_weights (np.array): True AR-parameters, if known.
-        """
-        self.true_ar_weights = true_ar_weights
-
-    def highlight_nth_step_ahead_of_each_forecast(self, step_number=None):
-        """Set which forecast step to focus on for metrics evaluation and plotting.
-
-        Args:
-            step_number (int): i-th step ahead forecast to use for statistics and plotting.
-                default: None.
-        """
-<<<<<<< HEAD
-        if isinstance(df, list):
-            log.error("Crossvalidation not implemented for global modelling")
-        aux_lags = df_utils.check_n_lags_and_n_covars(self.config_covar, self.n_lags)
-        df = df.copy(deep=True)
-        df = self._check_dataframe(df, check_y=False, exogenous=False)
-        freq = df_utils.infer_frequency(df, freq, n_lags=aux_lags)
-        df = self.handle_missing_data(df, freq=freq, predicting=False)
-        folds = df_utils.crossvalidation_split_df(
-            df,
-            n_lags=aux_lags,
-            n_forecasts=self.n_forecasts,
-            k=k,
-            fold_pct=fold_pct,
-            fold_overlap_pct=fold_overlap_pct,
-        )
-        return folds
-=======
-        if step_number is not None:
-            assert step_number <= self.n_forecasts
-        self.highlight_forecast_step_n = step_number
-        return self
->>>>>>> c03ef84f
-
-    def plot(self, fcst, ax=None, xlabel="ds", ylabel="y", figsize=(10, 6)):
-        """Plot the NeuralProphet forecast, including history.
-
-        Args:
-            fcst (pd.DataFrame): output of self.predict.
-            ax (matplotlib axes): Optional, matplotlib axes on which to plot.
-            xlabel (string): label name on X-axis
-            ylabel (string): label name on Y-axis
-            figsize (tuple):   width, height in inches. default: (10, 6)
-
-        Returns:
-            A matplotlib figure.
-        """
-        if isinstance(fcst, dict):
-            log.error("Receiced more than one DataFrame. Use a for loop for many dataframes.")
-        if self.n_lags > 0:
-            num_forecasts = sum(fcst["yhat1"].notna())
-            if num_forecasts < self.n_forecasts:
-                log.warning(
-                    "Too few forecasts to plot a line per forecast step." "Plotting a line per forecast origin instead."
-                )
-                return self.plot_last_forecast(
-                    fcst,
-                    ax=ax,
-                    xlabel=xlabel,
-                    ylabel=ylabel,
-                    figsize=figsize,
-                    include_previous_forecasts=num_forecasts - 1,
-                    plot_history_data=True,
-                )
-        return plot(
-            fcst=fcst,
-            ax=ax,
-            xlabel=xlabel,
-            ylabel=ylabel,
-            figsize=figsize,
-            highlight_forecast=self.highlight_forecast_step_n,
-        )
-
-    def plot_last_forecast(
-        self,
-        fcst,
-        ax=None,
-        xlabel="ds",
-        ylabel="y",
-        figsize=(10, 6),
-        include_previous_forecasts=0,
-        plot_history_data=None,
-    ):
-        """Plot the NeuralProphet forecast, including history.
-
-        Args:
-            fcst (pd.DataFrame): output of self.predict.
-            ax (matplotlib axes): Optional, matplotlib axes on which to plot.
-            xlabel (string): label name on X-axis
-            ylabel (string): label name on Y-axis
-            figsize (tuple):   width, height in inches. default: (10, 6)
-            include_previous_forecasts (int): number of previous forecasts to include in plot
-            plot_history_data
-
-        Returns:
-            A matplotlib figure.
-        """
-<<<<<<< HEAD
-        aux_lags = df_utils.check_n_lags_and_n_covars(self.config_covar, self.n_lags)
-        # global modeling setting
-        self.local_modeling = local_modeling
-        if epochs is not None:
-            default_epochs = self.config_train.epochs
-            self.config_train.epochs = epochs
-        if self.fitted is True:
-            log.warning("Model has already been fitted. Re-fitting will produce different results.")
-        df = self._check_dataframe(df, check_y=True, exogenous=True)
-        self.data_freq = df_utils.infer_frequency(df, freq, n_lags=aux_lags)
-        df = self.handle_missing_data(df, freq=self.data_freq)
-        if validation_df is not None:
-            if self.metrics is None or minimal:
-                raise ValueError("Validation_df supplied but no metrics set or minimal training set.")
-            validation_df = self._check_dataframe(validation_df, check_y=False, exogenous=False)
-            validation_df = self.handle_missing_data(validation_df, freq=self.data_freq)
-            metrics_df = self._train(
-                df,
-                validation_df,
-                progress_bar=progress_bar,
-                plot_live_loss=plot_live_loss,
-                progress_print=progress_print,
-            )
-        else:
-            if minimal:
-                _ = self._train_minimal(df, progress_bar)
-                metrics_df = None
-            else:
-                metrics_df = self._train(df, progress_bar=progress_bar, plot_live_loss=plot_live_loss)
-=======
-        if self.n_lags == 0:
-            raise ValueError("Use the standard plot function for models without lags.")
-        if isinstance(fcst, dict):
-            log.error("Receiced more than one DataFrame. Use a for loop for many dataframes.")
-        if plot_history_data is None:
-            fcst = fcst[-(include_previous_forecasts + self.n_forecasts + self.n_lags) :]
-        elif plot_history_data is False:
-            fcst = fcst[-(include_previous_forecasts + self.n_forecasts) :]
-        elif plot_history_data is True:
-            fcst = fcst
-        fcst = utils.fcst_df_to_last_forecast(fcst, n_last=1 + include_previous_forecasts)
-        return plot(
-            fcst=fcst,
-            ax=ax,
-            xlabel=xlabel,
-            ylabel=ylabel,
-            figsize=figsize,
-            highlight_forecast=self.highlight_forecast_step_n,
-            line_per_origin=True,
-        )
->>>>>>> c03ef84f
-
-    def plot_components(self, fcst, figsize=None, residuals=False):
-        """Plot the NeuralProphet forecast components.
-
-        Args:
-            fcst (pd.DataFrame): output of self.predict
-            figsize (tuple):   width, height in inches.
-                None (default):  automatic (10, 3 * npanel)
-
-        Returns:
-            A matplotlib figure.
-        """
-        if isinstance(fcst, dict):
-            log.error("Receiced more than one DataFrame. Use a for loop for many dataframes.")
-        return plot_components(
-            m=self,
-            fcst=fcst,
-            figsize=figsize,
-            forecast_in_focus=self.highlight_forecast_step_n,
-            residuals=residuals,
-        )
-
-    def plot_parameters(self, weekly_start=0, yearly_start=0, figsize=None, df_name=None):
-        """Plot the NeuralProphet forecast components.
-
-        Args:
-            weekly_start (int): specifying the start day of the weekly seasonality plot.
-                0 (default) starts the week on Sunday. 1 shifts by 1 day to Monday, and so on.
-            yearly_start (int): specifying the start day of the yearly seasonality plot.
-                0 (default) starts the year on Jan 1. 1 shifts by 1 day to Jan 2, and so on.
-            df_name: name of dataframe to refer to data params from original keys of train dataframes (used for local normalization in global modeling)
-            figsize (tuple):   width, height in inches.
-                None (default):  automatic (10, 3 * npanel)
-
-        Returns:
-            A matplotlib figure.
-        """
-<<<<<<< HEAD
-        if self.fitted is False:
-            log.warning("Model has not been fitted. Test results will be random.")
-        aux_lags = df_utils.check_n_lags_and_n_covars(self.config_covar, self.n_lags)
-        df = self._check_dataframe(df, check_y=True, exogenous=True)
-        _ = df_utils.infer_frequency(df, self.data_freq, n_lags=aux_lags)
-        df = self.handle_missing_data(df, freq=self.data_freq)
-        loader = self._init_val_loader(df)
-        val_metrics_df = self._evaluate(loader)
-        return val_metrics_df
-
-    def _make_future_dataframe(self, df, events_df, regressors_df, periods, n_historic_predictions):
-        if periods == 0 and n_historic_predictions is True:
-            log.warning(
-                "Not extending df into future as no periods specified." "You can call predict directly instead."
-            )
-        df = df.copy(deep=True)
-        aux_lags = df_utils.check_n_lags_and_n_covars(self.config_covar, self.n_lags)
-        _ = df_utils.infer_frequency(df, self.data_freq, n_lags=aux_lags)
-        last_date = pd.to_datetime(df["ds"].copy(deep=True).dropna()).sort_values().max()
-        if events_df is not None:
-            events_df = events_df.copy(deep=True).reset_index(drop=True)
-        if regressors_df is not None:
-            regressors_df = regressors_df.copy(deep=True).reset_index(drop=True)
-        n_lags = 0 if self.n_lags is None else self.n_lags
-        if periods is None:
-            periods = 1 if n_lags == 0 and not self.allow_lagged_covar else self.n_forecasts
-        else:
-            assert periods >= 0
-
-        if isinstance(n_historic_predictions, bool):
-            if n_historic_predictions:
-                n_historic_predictions = len(df) - aux_lags
-            else:
-                n_historic_predictions = 0
-        elif not isinstance(n_historic_predictions, int):
-            log.error("non-integer value for n_historic_predictions set to zero.")
-            n_historic_predictions = 0
-=======
-        return plot_parameters(
-            m=self,
-            forecast_in_focus=self.highlight_forecast_step_n,
-            weekly_start=weekly_start,
-            yearly_start=yearly_start,
-            figsize=figsize,
-            df_name=df_name,
-        )
-
-    def _init_model(self):
-        """Build Pytorch model with configured hyperparamters.
-
-        Returns:
-            TimeNet model
-        """
-        self.model = time_net.TimeNet(
-            config_trend=self.config_trend,
-            config_season=self.season_config,
-            config_covar=self.config_covar,
-            config_regressors=self.regressors_config,
-            config_events=self.events_config,
-            config_holidays=self.country_holidays_config,
-            n_forecasts=self.n_forecasts,
-            n_lags=self.n_lags,
-            num_hidden_layers=self.config_model.num_hidden_layers,
-            d_hidden=self.config_model.d_hidden,
-        )
-        log.debug(self.model)
-        return self.model
->>>>>>> c03ef84f
-
-    def _create_dataset(self, df_dict, predict_mode):
-        """Construct dataset from dataframe.
-
-        (Configured Hyperparameters can be overridden by explicitly supplying them.
-        Useful to predict a single model component.)
-
-<<<<<<< HEAD
-        if len(df) < n_lags:
-            raise ValueError("Insufficient data for a prediction")
-        elif len(df) < aux_lags + n_historic_predictions:
-            log.warning(
-                "Insufficient data for {} historic forecasts, reduced to {}.".format(
-                    n_historic_predictions, len(df) - aux_lags
-                )
-            )
-            n_historic_predictions = len(df) - aux_lags
-        if (n_historic_predictions + aux_lags) == 0:
-            df = pd.DataFrame(columns=df.columns)
-        else:
-            df = df[-(aux_lags + n_historic_predictions) :]
-=======
-        Args:
-            df_dict (dict): containing pd.DataFrames of original and normalized columns 'ds', 'y', 't', 'y_scaled'
-            predict_mode (bool): False includes target values.
-                True does not include targets but includes entire dataset as input
->>>>>>> c03ef84f
-
-        Returns:
-            TimeDataset
-        """
-        return time_dataset.GlobalTimeDataset(
-            df_dict,
-            predict_mode=predict_mode,
-            n_lags=self.n_lags,
-            n_forecasts=self.n_forecasts,
-            season_config=self.season_config,
-            events_config=self.events_config,
-            country_holidays_config=self.country_holidays_config,
-            covar_config=self.config_covar,
-            regressors_config=self.regressors_config,
-        )
-
-    def __handle_missing_data(self, df, freq, predicting):
-        """Checks, auto-imputes and normalizes new data
-
-<<<<<<< HEAD
-        if n_lags > 0 or self.allow_lagged_covar:
-            if periods > 0 and periods != self.n_forecasts:
-                periods = self.n_forecasts
-                log.warning(
-                    "Number of forecast steps is defined by n_forecasts. " "Adjusted to {}.".format(self.n_forecasts)
-                )
-=======
-        Args:
-            df (pd.DataFrame): raw data with columns 'ds' and 'y'
-            freq (str): data frequency
-            predicting (bool): when no lags, allow NA values in 'y' of forecast series or 'y' to miss completely
->>>>>>> c03ef84f
-
-        Returns:
-            pre-processed df
-        """
-        if self.n_lags == 0 and not predicting:
-            # we can drop rows with NA in y
-            sum_na = sum(df["y"].isna())
-            if sum_na > 0:
-                df = df[df["y"].notna()]
-                log.info("dropped {} NAN row in 'y'".format(sum_na))
-
-        # add missing dates for autoregression modelling
-        if self.n_lags > 0:
-            df, missing_dates = df_utils.add_missing_dates_nan(df, freq=freq)
-            if missing_dates > 0:
-                if self.impute_missing:
-                    log.info("{} missing dates added.".format(missing_dates))
-                else:
-                    raise ValueError(
-                        "{} missing dates found. Please preprocess data manually or set impute_missing to True.".format(
-                            missing_dates
-                        )
-                    )
-
-        if self.regressors_config is not None:
-            # if future regressors, check that they are not nan at end, else drop
-            # we ignore missing events, as those will be filled in with zeros.
-            reg_nan_at_end = 0
-            for col in self.regressors_config.keys():
-                col_nan_at_end = 0
-                while len(df) > col_nan_at_end and df[col].isnull().iloc[-(1 + col_nan_at_end)]:
-                    col_nan_at_end += 1
-                reg_nan_at_end = max(reg_nan_at_end, col_nan_at_end)
-            if reg_nan_at_end > 0:
-                # drop rows at end due to missing future regressors
-                df = df[:-reg_nan_at_end]
-                log.info("Dropped {} rows at end due to missing future regressor values.".format(reg_nan_at_end))
-
-        df_end_to_append = None
-        nan_at_end = 0
-        while len(df) > nan_at_end and df["y"].isnull().iloc[-(1 + nan_at_end)]:
-            nan_at_end += 1
-        if nan_at_end > 0:
-            if predicting:
-                # allow nans at end - will re-add at end
-                if self.n_forecasts > 1 and self.n_forecasts < nan_at_end:
-                    # check that not more than n_forecasts nans, else drop surplus
-                    df = df[: -(nan_at_end - self.n_forecasts)]
-                    # correct new length:
-                    nan_at_end = self.n_forecasts
-                    log.info(
-                        "Detected y to have more NaN values than n_forecast can predict. "
-                        "Dropped {} rows at end.".format(nan_at_end - self.n_forecasts)
-                    )
-                df_end_to_append = df[-nan_at_end:]
-                df = df[:-nan_at_end]
-            else:
-                # training - drop nans at end
-                df = df[:-nan_at_end]
-                log.info(
-                    "Dropped {} consecutive nans at end. "
-                    "Training data can only be imputed up to last observation.".format(nan_at_end)
-                )
-
-<<<<<<< HEAD
-    def _maybe_extend_df(self, df):
-        aux_lags = df_utils.check_n_lags_and_n_covars(self.config_covar, self.n_lags)
-        _ = df_utils.infer_frequency(df, self.data_freq, n_lags=aux_lags)
-        # to get all forecasteable values with df given, maybe extend into future:
-        periods_add = self._get_maybe_extend_periods(df)
-        if periods_add > 0:
-            # This does not include future regressors or events.
-            # periods should be 0 if those are configured.
-            last_date = pd.to_datetime(df["ds"].copy(deep=True)).sort_values().max()
-            future_df = df_utils.make_future_df(
-                df_columns=df.columns,
-                last_date=last_date,
-                periods=periods_add,
-                freq=self.data_freq,
-            )
-            df = df.append(future_df)
-            df.reset_index(drop=True, inplace=True)
-        return df, periods_add
-
-    def _prepare_dataframe_to_predict(self, df):
-        df = df.copy(deep=True)
-        aux_lags = df_utils.check_n_lags_and_n_covars(self.config_covar, self.n_lags)
-        _ = df_utils.infer_frequency(df, self.data_freq, n_lags=aux_lags)
-        # check if received pre-processed df
-        if "y_scaled" in df.columns or "t" in df.columns:
-            raise ValueError(
-                "DataFrame has already been normalized. " "Please provide raw dataframe or future dataframe."
-            )
-
-        if len(df) == 0 or len(df) < aux_lags:
-            raise ValueError("Insufficient data to make predictions.")
-
-        if len(df.columns) == 1 and "ds" in df:
-            if self.n_lags != 0:
-                raise ValueError("only datestamps provided but y values needed for auto-regression.")
-            df = self._check_dataframe(df, check_y=False, exogenous=False)
-        else:
-            df = self._check_dataframe(df, check_y=aux_lags > 0, exogenous=False)
-            # fill in missing nans except for nans at end
-            df = self.handle_missing_data(df, freq=self.data_freq, predicting=True)
-        # normalize
-        df = df_utils.normalize(df, self.data_params, local_modeling=self.local_modeling)
-        df.reset_index(drop=True, inplace=True)
-        return df
-=======
-        # impute missing values
-        data_columns = []
-        if self.n_lags > 0:
-            data_columns.append("y")
-        if self.config_covar is not None:
-            data_columns.extend(self.config_covar.keys())
-        if self.regressors_config is not None:
-            data_columns.extend(self.regressors_config.keys())
-        if self.events_config is not None:
-            data_columns.extend(self.events_config.keys())
-        for column in data_columns:
-            sum_na = sum(df[column].isnull())
-            if sum_na > 0:
-                if self.impute_missing:
-                    # use 0 substitution for holidays and events missing values
-                    if self.events_config is not None and column in self.events_config.keys():
-                        df[column].fillna(0, inplace=True)
-                        remaining_na = 0
-                    else:
-                        df.loc[:, column], remaining_na = df_utils.fill_linear_then_rolling_avg(
-                            df[column],
-                            limit_linear=self.impute_limit_linear,
-                            rolling=self.impute_rolling,
-                        )
-                    log.info("{} NaN values in column {} were auto-imputed.".format(sum_na - remaining_na, column))
-                    if remaining_na > 0:
-                        raise ValueError(
-                            "More than {} consecutive missing values encountered in column {}. "
-                            "{} NA remain. Please preprocess data manually.".format(
-                                2 * self.impute_limit_linear + self.impute_rolling, column, remaining_na
-                            )
-                        )
-                else:  # fail because set to not impute missing
-                    raise ValueError(
-                        "Missing values found. " "Please preprocess data manually or set impute_missing to True."
-                    )
-        if df_end_to_append is not None:
-            df = df.append(df_end_to_append)
-        return df
 
     def _handle_missing_data(self, df, freq, predicting=False):
         """Checks, auto-imputes and normalizes new data
-
         Args:
             df (dict, pd.DataFrame): dict of dataframes of dataframes containing column 'ds', 'y' with all data
             freq (str): data frequency
             predicting (bool): when no lags, allow NA values in 'y' of forecast series or 'y' to miss completely
-
         Returns:
             pre-processed df
         """
@@ -1575,19 +1048,15 @@
         if not df_is_dict:
             df_handled_missing_dict = df_handled_missing_dict["__df__"]
         return df_handled_missing_dict
->>>>>>> c03ef84f
 
     def _check_dataframe(self, df, check_y=True, exogenous=True):
         """Performs basic data sanity checks and ordering
-
         Prepare dataframe for fitting or predicting.
-
         Args:
             df (pd.DataFrame, dict): dataframe or dict of dataframes containing column 'ds'
             check_y (bool): if df must have series values
                 set to True if training or predicting with autoregression
             exogenous (bool): whether to check covariates, regressors and events column names
-
         Returns:
             pd.DataFrame or dict of pd.DataFrame
         """
@@ -1612,7 +1081,6 @@
 
     def _validate_column_name(self, name, events=True, seasons=True, regressors=True, covariates=True):
         """Validates the name of a seasonality, event, or regressor.
-
         Args:
             name (str):
             events (bool):  check if name already used for event
@@ -1662,12 +1130,9 @@
 
     def _normalize(self, df_dict):
         """Apply data scales.
-
         Applies data scaling factors to df using data_params.
-
         Args:
             df_dict (dict): dict of pd.Dataframes each df with columns 'ds', 'y', (and potentially more regressors)
-
         Returns:
             df_dict: dict of pd.DataFrame, normalized
         """
@@ -1678,41 +1143,11 @@
 
     def _init_train_loader(self, df_dict):
         """Executes data preparation steps and initiates training procedure.
-
         Args:
             df_dict (dict): dict of pd.DataFrame containing column 'ds', 'y' with training data
-
         Returns:
             torch DataLoader
         """
-<<<<<<< HEAD
-        aux_lags = df_utils.check_n_lags_and_n_covars(self.config_covar, self.n_lags)
-        # TODO: Implement data sanity checks?
-        if self.fitted is False:
-            log.warning("Model has not been fitted. Predictions will be random.")
-        if "y_scaled" not in df.columns or "t" not in df.columns:
-            raise ValueError("Received unpepared dataframe to predict. " "Please call predict_dataframe_to_predict.")
-        dataset = self._create_dataset(df, predict_mode=True)
-        loader = DataLoader(dataset, batch_size=min(1024, len(df)), shuffle=False, drop_last=False)
-        if self.n_forecasts > 1:
-            dates = df["ds"].iloc[aux_lags : -self.n_forecasts + 1]
-        else:
-            dates = df["ds"].iloc[aux_lags:]
-        predicted_vectors = list()
-        component_vectors = None
-
-        with torch.no_grad():
-            self.model.eval()
-            for inputs, _ in loader:
-                predicted = self.model.forward(inputs)
-                predicted_vectors.append(predicted.detach().numpy())
-                components = self.model.compute_components(inputs)
-                if component_vectors is None:
-                    component_vectors = {name: [value.detach().numpy()] for name, value in components.items()}
-                else:
-                    for name, value in components.items():
-                        component_vectors[name].append(value.detach().numpy())
-=======
         if not isinstance(df_dict, dict):
             raise ValueError("df_dict must be a dict of pd.DataFrames.")
         # if not self.fitted:
@@ -1734,7 +1169,6 @@
         df_merged, _ = df_utils.join_dataframes(df_dict)
         df_merged = df_merged.sort_values("ds")
         df_merged.drop_duplicates(inplace=True, keep="first", subset=["ds"])
->>>>>>> c03ef84f
 
         self.season_config = utils.set_auto_seasonalities(df_merged, season_config=self.season_config)
         if self.country_holidays_config is not None:
@@ -1757,10 +1191,8 @@
 
     def _init_val_loader(self, df_dict):
         """Executes data preparation steps and initiates evaluation procedure.
-
         Args:
             df_dict (dict): dict of pd.DataFrame containing column 'ds', 'y' with validation data
-
         Returns:
             torch DataLoader
         """
@@ -1786,7 +1218,6 @@
 
     def _train_epoch(self, e, loader):
         """Make one complete iteration over all samples in dataloader and update model after each batch.
-
         Args:
             e (int): current epoch number
             loader (torch DataLoader): Training Dataloader
@@ -1817,62 +1248,19 @@
 
     def _add_batch_regualarizations(self, loss, e, iter_progress):
         """Add regulatization terms to loss, if applicable
-
         Args:
             loss (torch Tensor, scalar): current batch loss
             e (int): current epoch number
             iter_progress (float): this epoch's progress of iterating over dataset [0, 1]
-
         Returns:
             loss, reg_loss
         """
-<<<<<<< HEAD
-        cols = ["ds", "y"]  # cols to keep from df
-        df_forecast = pd.concat((df[cols],), axis=1)
+        delay_weight = self.config_train.get_reg_delay_weight(e, iter_progress)
+        reg_loss = torch.zeros(1, dtype=torch.float, requires_grad=False)
         aux_lags = df_utils.check_n_lags_and_n_covars(self.config_covar, self.n_lags)
-        # create a line for each forecast_lag
-        # 'yhat<i>' is the forecast for 'y' at 'ds' from i steps ago.
-        for forecast_lag in range(1, self.n_forecasts + 1):
-            forecast = predicted[:, forecast_lag - 1]
-            pad_before = aux_lags + forecast_lag - 1
-            pad_after = self.n_forecasts - forecast_lag
-            yhat = np.concatenate(([None] * pad_before, forecast, [None] * pad_after))
-            df_forecast["yhat{}".format(forecast_lag)] = yhat
-            df_forecast["residual{}".format(forecast_lag)] = yhat - df_forecast["y"]
-        if components is None:
-            return df_forecast
-
-        # else add components
-        lagged_components = [
-            "ar",
-        ]
-        if self.config_covar is not None:
-            for name in self.config_covar.keys():
-                lagged_components.append("lagged_regressor_{}".format(name))
-        for comp in lagged_components:
-            if comp in components:
-                for forecast_lag in range(1, self.n_forecasts + 1):
-                    forecast = components[comp][:, forecast_lag - 1]
-                    pad_before = aux_lags + forecast_lag - 1
-                    pad_after = self.n_forecasts - forecast_lag
-                    yhat = np.concatenate(([None] * pad_before, forecast, [None] * pad_after))
-                    df_forecast["{}{}".format(comp, forecast_lag)] = yhat
-
-        # only for non-lagged components
-        for comp in components:
-            if comp not in lagged_components:
-                forecast_0 = components[comp][0, :]
-                forecast_rest = components[comp][1:, self.n_forecasts - 1]
-                yhat = np.concatenate(([None] * aux_lags, forecast_0, forecast_rest))
-                df_forecast[comp] = yhat
-        return df_forecast
-=======
-        delay_weight = self.config_train.get_reg_delay_weight(e, iter_progress)
-
-        reg_loss = torch.zeros(1, dtype=torch.float, requires_grad=False)
         if delay_weight > 0:
             # Add regularization of AR weights - sparsify
-            if self.model.n_lags > 0 and self.config_ar.reg_lambda is not None:
+            if aux_lags > 0 and self.config_ar.reg_lambda is not None:
                 reg_ar = self.config_ar.regularize(self.model.ar_weights)
                 reg_ar = torch.sum(reg_ar).squeeze() / self.n_forecasts
                 reg_loss += self.config_ar.reg_lambda * reg_ar
@@ -1892,7 +1280,6 @@
                 for name in self.model.season_params.keys():
                     reg_season = utils.reg_func_season(self.model.season_params[name])
                     reg_loss += l_season * reg_season
->>>>>>> c03ef84f
 
             # Regularize events: sparsify events features coefficients
             if self.events_config is not None or self.country_holidays_config is not None:
@@ -1910,11 +1297,9 @@
 
     def _evaluate_epoch(self, loader, val_metrics):
         """Evaluates model performance.
-
         Args:
             loader (torch DataLoader):  instantiated Validation Dataloader (with TimeDataset)
             val_metrics (MetricsCollection): validation metrics to be computed.
-
         Returns:
             dict with evaluation metrics
         """
@@ -1928,7 +1313,6 @@
 
     def _train(self, df_dict, df_val_dict=None, progress="bar"):
         """Execute model training procedure for a configured number of epochs.
-
         Args:
             df_dict (dict): dict of pd.DataFrames containing column 'ds', 'y' with training data
             df_val_dict (dict):  dict of pd.DataFrames  containing column 'ds', 'y' with validation data
@@ -1938,7 +1322,6 @@
                     * 'print' print out progress (fallback option)
                     * 'plot' plot a live updating graph of the training loss, requires [live] install or livelossplot package installed.
                     * 'plot-all' "plot" extended to all recorded metrics.
-
         Returns:
             metrics (pd.DataFrame): df with metrics
         """
@@ -2075,65 +1458,17 @@
 
     def _train_minimal(self, df_dict, progress_bar=False):
         """Execute minimal model training procedure for a configured number of epochs.
-
         Args:
             df_dict (dict): dict of pd.DataFrames containing column 'ds', 'y' with training data
-
         Returns:
             None
         """
-<<<<<<< HEAD
-        if step_number is not None:
-            assert step_number <= self.n_forecasts
-        self.highlight_forecast_step_n = step_number
-        return self
-
-    def add_lagged_regressor(
-        self, names, n_covars="auto", regularization=None, normalize="auto", only_last_value=False
-    ):
-        """Add a covariate or list of covariate time series as additional lagged regressors to be used for fitting and predicting.
-        The dataframe passed to `fit` and `predict` will have the column with the specified name to be used as
-        lagged regressor. When normalize=True, the covariate will be normalized unless it is binary.
-        Args:
-            names (string or list):  name of the regressor/list of regressors.
-            n_covars (int): previous regressor steps to include in prediction (auto option sets it equal to n_lags).
-            regularization (float): optional  scale for regularization strength
-            normalize (bool): optional, specify whether this regressor will be
-                normalized prior to fitting.
-                if 'auto', binary regressors will not be normalized.
-            only_last_value (bool):
-                False (default) use number of n_covars in prediction.
-                True: only use last known value as input
-        Returns:
-            NeuralProphet object
-        """
-        if n_covars == "auto":
-            n_covars = self.n_lags
-            log.info("n_covars is equal to n_lags")
-        if n_covars > 0:
-            self.allow_lagged_covar = True
-        if self.fitted:
-            raise Exception("Covariates must be added prior to model fitting.")
-        # if self.n_lags == 0:
-        #     raise Exception("Covariates must be set jointly with Auto-Regression. Please, set n_lags > 0.")
-        if n_covars == 0 or n_covars == None:
-            raise Exception("Please, set number of lags for covariates (n_covars > 0)")
-        if not isinstance(names, list):
-            names = [names]
-        for name in names:
-            self._validate_column_name(name)
-            if self.config_covar is None:
-                self.config_covar = OrderedDict({})
-            self.config_covar[name] = configure.Covar(
-                reg_lambda=regularization, normalize=normalize, as_scalar=only_last_value, n_covars=n_covars
-=======
         loader = self._init_train_loader(df_dict)
         if progress_bar:
             training_loop = tqdm(
                 range(self.config_train.epochs),
                 total=self.config_train.epochs,
                 leave=log.getEffectiveLevel() <= 20,
->>>>>>> c03ef84f
             )
         else:
             training_loop = range(self.config_train.epochs)
@@ -2143,9 +1478,10 @@
             _ = self._train_epoch(e, loader)
 
     def _eval_true_ar(self):
-        assert self.n_lags > 0
+        aux_lag = df_utils.check_n_lags_and_n_covars(self.config_covar, self.n_lags)
+        assert aux_lag > 0
         if self.highlight_forecast_step_n is None:
-            if self.n_lags > 1:
+            if aux_lag > 1:
                 raise ValueError("Please define forecast_lag for sTPE computation")
             forecast_pos = 1
         else:
@@ -2158,10 +1494,8 @@
 
     def _evaluate(self, loader):
         """Evaluates model performance.
-
         Args:
             loader (torch DataLoader):  instantiated Validation Dataloader (with TimeDataset)
-
         Returns:
             df with evaluation metrics
         """
@@ -2183,21 +1517,21 @@
                 "Not extending df into future as no periods specified." "You can call predict directly instead."
             )
         df = df.copy(deep=True)
-        _ = df_utils.infer_frequency(df, n_lags=self.n_lags, freq=self.data_freq)
+        aux_lags = df_utils.check_n_lags_and_n_covars(self.config_covar, self.n_lags)
+        _ = df_utils.infer_frequency(df, n_lags=aux_lags, freq=self.data_freq)
         last_date = pd.to_datetime(df["ds"].copy(deep=True).dropna()).sort_values().max()
         if events_df is not None:
             events_df = events_df.copy(deep=True).reset_index(drop=True)
         if regressors_df is not None:
             regressors_df = regressors_df.copy(deep=True).reset_index(drop=True)
-        n_lags = 0 if self.n_lags is None else self.n_lags
         if periods is None:
-            periods = 1 if n_lags == 0 else self.n_forecasts
+            periods = 1 if aux_lags == 0 else self.n_forecasts
         else:
             assert periods >= 0
 
         if isinstance(n_historic_predictions, bool):
             if n_historic_predictions:
-                n_historic_predictions = len(df) - n_lags
+                n_historic_predictions = len(df) - aux_lags
             else:
                 n_historic_predictions = 0
         elif not isinstance(n_historic_predictions, int):
@@ -2216,26 +1550,26 @@
                     if regressor not in regressors_df.columns:
                         raise ValueError("Future values of user specified regressor {} not provided".format(regressor))
 
-        if len(df) < n_lags:
+        if len(df) < aux_lags:
             raise ValueError("Insufficient data for a prediction")
-        elif len(df) < n_lags + n_historic_predictions:
+        elif len(df) < aux_lags + n_historic_predictions:
             log.warning(
                 "Insufficient data for {} historic forecasts, reduced to {}.".format(
-                    n_historic_predictions, len(df) - n_lags
+                    n_historic_predictions, len(df) - aux_lags
                 )
             )
-            n_historic_predictions = len(df) - n_lags
-        if (n_historic_predictions + n_lags) == 0:
+            n_historic_predictions = len(df) - aux_lags
+        if (n_historic_predictions + aux_lags) == 0:
             df = pd.DataFrame(columns=df.columns)
         else:
-            df = df[-(n_lags + n_historic_predictions) :]
+            df = df[-(aux_lags + n_historic_predictions) :]
 
         if len(df) > 0:
             if len(df.columns) == 1 and "ds" in df:
-                assert n_lags == 0
+                assert aux_lags == 0
                 df = self._check_dataframe(df, check_y=False, exogenous=False)
             else:
-                df = self._check_dataframe(df, check_y=n_lags > 0, exogenous=True)
+                df = self._check_dataframe(df, check_y=aux_lags > 0, exogenous=True)
 
         # future data
         # check for external events known in future
@@ -2245,7 +1579,7 @@
                 "All events being treated as not occurring in future"
             )
 
-        if n_lags > 0:
+        if aux_lags > 0:
             if periods > 0 and periods != self.n_forecasts:
                 periods = self.n_forecasts
                 log.warning(
@@ -2271,12 +1605,12 @@
         return df
 
     def _get_maybe_extend_periods(self, df):
-        n_lags = 0 if self.n_lags is None else self.n_lags
+        aux_lags = df_utils.check_n_lags_and_n_covars(self.config_covar, self.n_lags)
         periods_add = 0
         nan_at_end = 0
         while len(df) > nan_at_end and df["y"].isnull().iloc[-(1 + nan_at_end)]:
             nan_at_end += 1
-        if n_lags > 0:
+        if aux_lags > 0:
             if self.regressors_config is None:
                 # if dataframe has already been extended into future,
                 # don't extend beyond n_forecasts.
@@ -2286,34 +1620,11 @@
                 periods_add = 0
         return periods_add
 
-<<<<<<< HEAD
-    def plot(self, fcst, ax=None, xlabel="ds", ylabel="y", figsize=(10, 6)):
-        """Plot the NeuralProphet forecast, including history.
-        Args:
-            fcst (pd.DataFrame): output of self.predict.
-            ax (matplotlib axes): Optional, matplotlib axes on which to plot.
-            xlabel (string): label name on X-axis
-            ylabel (string): label name on Y-axis
-            figsize (tuple):   width, height in inches. default: (10, 6)
-        Returns:
-            A matplotlib figure.
-        """
-
-        if isinstance(fcst, list):
-            log.error(
-                "The plot function can only plot a forecast at a time. Use a for loop for many dataframes of forecasts."
-            )
-        aux_lags = df_utils.check_n_lags_and_n_covars(self.config_covar, self.n_lags)
-        if aux_lags > 0:
-            num_forecasts = sum(fcst["yhat1"].notna())
-            if num_forecasts < self.n_forecasts:
-                log.warning(
-                    "Too few forecasts to plot a line per forecast step." "Plotting a line per forecast origin instead."
-=======
     def _maybe_extend_df(self, df_dict):
         periods_add = {}
+        aux_lags = df_utils.check_n_lags_and_n_covars(self.config_covar, self.n_lags)
         for df_name, df in df_dict.items():
-            _ = df_utils.infer_frequency(df, n_lags=self.n_lags, freq=self.data_freq)
+            _ = df_utils.infer_frequency(df, n_lags=aux_lags, freq=self.data_freq)
             # to get all forecasteable values with df given, maybe extend into future:
             periods_add[df_name] = self._get_maybe_extend_periods(df)
             if periods_add[df_name] > 0:
@@ -2325,7 +1636,6 @@
                     last_date=last_date,
                     periods=periods_add[df_name],
                     freq=self.data_freq,
->>>>>>> c03ef84f
                 )
                 df = df.append(future_df)
                 df.reset_index(drop=True, inplace=True)
@@ -2333,24 +1643,24 @@
         return df_dict, periods_add
 
     def _prepare_dataframe_to_predict(self, df_dict):
+        aux_lags = df_utils.check_n_lags_and_n_covars(self.config_covar, self.n_lags)
         for df_name, df in df_dict.items():
             df = df.copy(deep=True)
-            _ = df_utils.infer_frequency(df, n_lags=self.n_lags, freq=self.data_freq)
+            _ = df_utils.infer_frequency(df, n_lags=aux_lags, freq=self.data_freq)
             # check if received pre-processed df
             if "y_scaled" in df.columns or "t" in df.columns:
                 raise ValueError(
                     "DataFrame has already been normalized. " "Please provide raw dataframe or future dataframe."
                 )
             # Checks
-            n_lags = 0 if self.n_lags is None else self.n_lags
-            if len(df) == 0 or len(df) < n_lags:
+            if len(df) == 0 or len(df) < aux_lags:
                 raise ValueError("Insufficient data to make predictions.")
             if len(df.columns) == 1 and "ds" in df:
-                if n_lags != 0:
+                if aux_lags != 0:
                     raise ValueError("only datestamps provided but y values needed for auto-regression.")
                 df = self._check_dataframe(df, check_y=False, exogenous=False)
             else:
-                df = self._check_dataframe(df, check_y=n_lags > 0, exogenous=False)
+                df = self._check_dataframe(df, check_y=aux_lags > 0, exogenous=False)
                 # fill in missing nans except for nans at end
                 df = self._handle_missing_data(df, freq=self.data_freq, predicting=True)
             df.reset_index(drop=True, inplace=True)
@@ -2359,56 +1669,32 @@
 
     def _predict_raw(self, df, df_name, include_components=False):
         """Runs the model to make predictions.
-
         Predictions are returned in raw vector format without decomposition.
         Predictions are given on a forecast origin basis, not on a target basis.
-
         Args:
             df (pandas DataFrame): Dataframe with columns 'ds' datestamps, 'y' time series values and
                 other external variables
             df_name (str): name of the data params from which the current dataframe refers to (only in case of local_normalization)
             include_components (bool): Whether to return individual components of forecast
-
         Returns:
             dates (pd.Series): timestamps referring to the start of the predictions.
             predicted (np.array): Array containing the forecasts
             components (Dict[np.array]): Dictionary of components containing an array
                 of each components contribution to the forecast
         """
-<<<<<<< HEAD
-        aux_lags = df_utils.check_n_lags_and_n_covars(self.config_covar, self.n_lags)
-        if self.n_lags == 0 and not self.allow_lagged_covar:
-            raise ValueError("Use the standard plot function for models without lags.")
-        if plot_history_data is None:
-            fcst = fcst[-(include_previous_forecasts + self.n_forecasts + aux_lags) :]
-        elif plot_history_data is False:
-            fcst = fcst[-(include_previous_forecasts + self.n_forecasts) :]
-        elif plot_history_data is True:
-            fcst = fcst
-        fcst = utils.fcst_df_to_last_forecast(fcst, n_last=1 + include_previous_forecasts)
-        return plot(
-            fcst=fcst,
-            ax=ax,
-            xlabel=xlabel,
-            ylabel=ylabel,
-            figsize=figsize,
-            highlight_forecast=self.highlight_forecast_step_n,
-            line_per_origin=True,
-        )
-=======
         if isinstance(df, dict):
             raise ValueError("Receiced more than one DataFrame. Use a for loop for many dataframes.")
         if "y_scaled" not in df.columns or "t" not in df.columns:
             raise ValueError("Received unprepared dataframe to predict. " "Please call predict_dataframe_to_predict.")
+        aux_lags = df_utils.check_n_lags_and_n_covars(self.config_covar, self.n_lags)
         dataset = self._create_dataset(df_dict={df_name: df}, predict_mode=True)
         loader = DataLoader(dataset, batch_size=min(1024, len(df)), shuffle=False, drop_last=False)
         if self.n_forecasts > 1:
-            dates = df["ds"].iloc[self.n_lags : -self.n_forecasts + 1]
+            dates = df["ds"].iloc[aux_lags : -self.n_forecasts + 1]
         else:
-            dates = df["ds"].iloc[self.n_lags :]
+            dates = df["ds"].iloc[aux_lags:]
         predicted_vectors = list()
         component_vectors = None
->>>>>>> c03ef84f
 
         with torch.no_grad():
             self.model.eval()
@@ -2458,13 +1744,11 @@
 
     def _convert_raw_predictions_to_raw_df(self, dates, predicted, components=None):
         """Turns forecast-origin-wise predictions into forecast-target-wise predictions.
-
         Args:
             dates (pd.Series): timestamps referring to the start of the predictions.
             predicted (np.array): Array containing the forecasts
             components (Dict[np.array]): Dictionary of components containing an array
                 of each components' contribution to the forecast
-
         Returns:
             df_raw (pandas DataFrame): columns 'ds', 'y', and ['step<i>']
                 where step<i> refers to the i-step-ahead prediction *made at* this row's datetime.
@@ -2489,13 +1773,11 @@
 
     def _reshape_raw_predictions_to_forecst_df(self, df, predicted, components):  # DOES NOT ACCEPT DICT
         """Turns forecast-origin-wise predictions into forecast-target-wise predictions.
-
         Args:
             df (pd.DataFrame): input dataframe
             predicted (np.array): Array containing the forecasts
             components (Dict[np.array]): Dictionary of components containing an array
                 of each components' contribution to the forecast
-
         Returns:
             df_forecast (pd.DataFrame): columns 'ds', 'y', 'trend' and ['yhat<i>']
                 where yhat<i> refers to the i-step-ahead prediction for this row's datetime.
@@ -2505,12 +1787,12 @@
             raise ValueError("Receiced more than one DataFrame. Use a for loop for many dataframes.")
         cols = ["ds", "y"]  # cols to keep from df
         df_forecast = pd.concat((df[cols],), axis=1)
-
+        aux_lags = df_utils.check_n_lags_and_n_covars(self.config_covar, self.n_lags)
         # create a line for each forecast_lag
         # 'yhat<i>' is the forecast for 'y' at 'ds' from i steps ago.
         for forecast_lag in range(1, self.n_forecasts + 1):
             forecast = predicted[:, forecast_lag - 1]
-            pad_before = self.n_lags + forecast_lag - 1
+            pad_before = aux_lags + forecast_lag - 1
             pad_after = self.n_forecasts - forecast_lag
             yhat = np.concatenate(([None] * pad_before, forecast, [None] * pad_after))
             df_forecast["yhat{}".format(forecast_lag)] = yhat
@@ -2529,7 +1811,7 @@
             if comp in components:
                 for forecast_lag in range(1, self.n_forecasts + 1):
                     forecast = components[comp][:, forecast_lag - 1]
-                    pad_before = self.n_lags + forecast_lag - 1
+                    pad_before = aux_lags + forecast_lag - 1
                     pad_after = self.n_forecasts - forecast_lag
                     yhat = np.concatenate(([None] * pad_before, forecast, [None] * pad_after))
                     df_forecast["{}{}".format(comp, forecast_lag)] = yhat
@@ -2539,6 +1821,6 @@
             if comp not in lagged_components:
                 forecast_0 = components[comp][0, :]
                 forecast_rest = components[comp][1:, self.n_forecasts - 1]
-                yhat = np.concatenate(([None] * self.n_lags, forecast_0, forecast_rest))
+                yhat = np.concatenate(([None] * aux_lags, forecast_0, forecast_rest))
                 df_forecast[comp] = yhat
         return df_forecast