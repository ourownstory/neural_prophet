--- conflicted
+++ resolved
@@ -1203,9 +1203,6 @@
         )
         return df_future
 
-<<<<<<< HEAD
-    def predict_trend(self, df, quantile=0.5):
-=======
     def handle_negative_values(self, df, handle="remove", columns=None):
         """
         Handle negative values in the given columns.
@@ -1242,8 +1239,7 @@
 
         return df
 
-    def predict_trend(self, df):
->>>>>>> bae43ab9
+    def predict_trend(self, df, quantile=0.5):
         """Predict only trend component of the model.
 
         Parameters
