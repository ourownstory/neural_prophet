--- conflicted
+++ resolved
@@ -1,43 +1,30 @@
-<<<<<<< HEAD
 import os
 import time
-from collections import OrderedDict
-from matplotlib import pyplot as plt
-=======
 import logging
+import warnings
 import time
 from collections import OrderedDict
 from typing import Optional, Union
-
->>>>>>> 93a04ab3
 import numpy as np
 import pandas as pd
+from matplotlib import pyplot as plt
 import torch
 from torch.utils.data import DataLoader
-<<<<<<< HEAD
-import logging
-import warnings
-=======
-from tqdm import tqdm
->>>>>>> 93a04ab3
 
 from neuralprophet import configure, df_utils, metrics, time_dataset, time_net, utils
 from neuralprophet.plot_forecast import plot, plot_components
 from neuralprophet.plot_forecast_plotly import plot as plot_plotly
 from neuralprophet.plot_forecast_plotly import plot_components as plot_components_plotly
 from neuralprophet.plot_model_parameters import plot_parameters
-<<<<<<< HEAD
+from neuralprophet.plot_model_parameters_plotly import plot_parameters as plot_parameters_plotly
 from neuralprophet import metrics
 from neuralprophet.logger import MetricsLogger
-=======
-from neuralprophet.plot_model_parameters_plotly import plot_parameters as plot_parameters_plotly
 
 # Ensure compatibility with python 3.7
 try:
     from typing import Literal  # type: ignore
 except ImportError:
     from typing_extensions import Literal
->>>>>>> 93a04ab3
 
 log = logging.getLogger("NP.forecaster")
 
@@ -2319,143 +2306,7 @@
 
     def _train(self, df, df_val=None, minimal=False, continue_training=False):
         """
-<<<<<<< HEAD
         Execute model training procedure for a configured number of epochs.
-=======
-        self.model.train()
-        for i, (inputs, targets, meta) in enumerate(loader):
-            # Run forward calculation
-            if self.model.config_trend.trend_global_local == "local":
-                meta_name_tensor = torch.tensor([self.model.id_dict[i] for i in meta["df_name"]])
-            elif self.model.config_season is None:
-                meta_name_tensor = None
-            elif self.model.config_season.global_local == "local":
-                meta_name_tensor = torch.tensor([self.model.id_dict[i] for i in meta["df_name"]])
-            else:
-                meta_name_tensor = None
-            predicted = self.model.forward(inputs, meta_name_tensor)
-            # store predictions in self for later network visualization
-            self.train_epoch_prediction = predicted
-            # Compute loss. no reduction.
-            loss = self.config_train.loss_func(predicted, targets)
-            # Weigh newer samples more.
-            loss = loss * self._get_time_based_sample_weight(t=inputs["time"])
-            loss = loss.sum(dim=2).mean()
-            # Regularize.
-            loss, reg_loss = self._add_batch_regularizations(loss, e, i / float(len(loader)))
-            self.optimizer.zero_grad()
-            loss.backward()
-            self.optimizer.step()
-            self.scheduler.step()
-            if self.metrics is not None:
-                self.metrics.update(
-                    predicted=predicted.detach()[:, :, 0],
-                    target=targets.detach().squeeze(dim=2),
-                    values={"Loss": loss, "RegLoss": reg_loss},
-                )  # compute metrics only for the median quantile (index 0)
-        if self.metrics is not None:
-            return self.metrics.compute(save=True)
-        else:
-            return None
-
-    def _add_batch_regularizations(self, loss, e, iter_progress):
-        """Add regularization terms to loss, if applicable
-
-        Parameters
-        ----------
-            loss : torch.Tensor, scalar
-                current batch loss
-            e : int
-                current epoch number
-            iter_progress : float
-                this epoch's progress of iterating over dataset [0, 1]
-
-        Returns
-        -------
-            loss, reg_loss
-        """
-        delay_weight = self.config_train.get_reg_delay_weight(e, iter_progress)
-
-        reg_loss = torch.zeros(1, dtype=torch.float, requires_grad=False)
-        if delay_weight > 0:
-            # Add regularization of AR weights - sparsify
-            if self.max_lags > 0 and self.config_ar.reg_lambda is not None:
-                reg_ar = self.config_ar.regularize(self.model.ar_weights)
-                reg_ar = torch.sum(reg_ar).squeeze() / self.n_forecasts
-                reg_loss += self.config_ar.reg_lambda * reg_ar
-
-            # Regularize trend to be smoother/sparse
-            l_trend = self.config_trend.trend_reg
-            if self.config_trend.n_changepoints > 0 and l_trend is not None and l_trend > 0:
-                reg_trend = utils.reg_func_trend(
-                    weights=self.model.get_trend_deltas,
-                    threshold=self.config_train.trend_reg_threshold,
-                )
-                reg_loss += l_trend * reg_trend
-
-            # Regularize seasonality: sparsify fourier term coefficients
-            l_season = self.config_train.reg_lambda_season
-            if self.model.season_dims is not None and l_season is not None and l_season > 0:
-                for name in self.model.season_params.keys():
-                    reg_season = utils.reg_func_season(self.model.season_params[name])
-                    reg_loss += l_season * reg_season
-
-            # Regularize events: sparsify events features coefficients
-            if self.config_events is not None or self.config_country_holidays is not None:
-                reg_events_loss = utils.reg_func_events(self.config_events, self.config_country_holidays, self.model)
-                reg_loss += reg_events_loss
-
-            # Regularize lagged regressors: sparsify covariate features coefficients
-            if self.config_lagged_regressors is not None:
-                reg_covariate_loss = utils.reg_func_covariates(self.config_lagged_regressors, self.model)
-                reg_loss += reg_covariate_loss
-
-            # Regularize future regressors: sparsify regressor features coefficients
-            if self.config_regressors is not None:
-                reg_regressor_loss = utils.reg_func_regressors(self.config_regressors, self.model)
-                reg_loss += reg_regressor_loss
-
-        reg_loss = delay_weight * reg_loss
-        loss = loss + reg_loss
-        return loss, reg_loss
-
-    def _evaluate_epoch(self, loader, val_metrics):
-        """Evaluates model performance.
-
-        Parameters
-        ----------
-            loader : torch DataLoader
-                instantiated Validation Dataloader (with TimeDataset)
-            val_metrics : MetricsCollection
-                alidation metrics to be computed.
-
-        Returns
-        -------
-            dict with evaluation metrics
-        """
-        with torch.no_grad():
-            self.model.eval()
-            for inputs, targets, meta in loader:
-                if self.model.config_trend.trend_global_local == "local":
-                    meta_name_tensor = torch.tensor([self.model.id_dict[i] for i in meta["df_name"]])
-                elif self.model.config_season is None:
-                    meta_name_tensor = None
-                elif self.model.config_season.global_local == "local":
-                    meta_name_tensor = torch.tensor([self.model.id_dict[i] for i in meta["df_name"]])
-                else:
-                    meta_name_tensor = None
-
-                predicted = self.model.forward(inputs, meta_name_tensor)
-                val_metrics.update(
-                    predicted=predicted.detach()[:, :, 0], target=targets.detach().squeeze()
-                )  # compute metrics only for the median quantile
-
-            val_metrics = val_metrics.compute(save=True)
-        return val_metrics
-
-    def _train(self, df, df_val=None, progress="bar"):
-        """Execute model training procedure for a configured number of epochs.
->>>>>>> 93a04ab3
 
         Parameters
         ----------
