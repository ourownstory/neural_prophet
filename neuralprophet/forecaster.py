--- conflicted
+++ resolved
@@ -1710,10 +1710,6 @@
                 line_per_origin=True,
             )
 
-<<<<<<< HEAD
-    def plot_components(
-        self, fcst, df_name=None, figsize=None, forecast_in_focus=None, residuals=False, plotting_backend="default"
-=======
     def plot_last_forecast(
         self,
         fcst,
@@ -1725,7 +1721,6 @@
         include_previous_forecasts=0,
         plot_history_data=None,
         plotting_backend="default",
->>>>>>> 7edf0bd2
     ):
         args = locals()
         log.warning(
