--- conflicted
+++ resolved
@@ -1435,24 +1435,15 @@
                     include_previous_forecasts=num_forecasts - 1,
                     plot_history_data=True,
                 )
-<<<<<<< HEAD
-        return plot(
-            fcst=fcst,
-            quantiles=self.config_train.quantiles,
-            ax=ax,
-            xlabel=xlabel,
-            ylabel=ylabel,
-            figsize=figsize,
-            highlight_forecast=self.highlight_forecast_step_n,
-=======
+
         # Check whether the default plotting backend is overwritten
         plotting_backend = (
             plotting_backend
             if plotting_backend != "default"
             else (self.plotting_backend if hasattr(self, "plotting_backend") else "matplotlib")
->>>>>>> c7375163
         )
         if plotting_backend == "plotly":
+            log.info("Plotly does not support plotting of quantiles yet.")
             return plot_plotly(
                 fcst=fcst,
                 xlabel=xlabel,
@@ -1463,6 +1454,7 @@
         else:
             return plot(
                 fcst=fcst,
+                quantiles=self.config_train.quantiles,
                 ax=ax,
                 xlabel=xlabel,
                 ylabel=ylabel,
@@ -1599,26 +1591,15 @@
         elif plot_history_data is True:
             fcst = fcst
         fcst = utils.fcst_df_to_last_forecast(fcst, n_last=1 + include_previous_forecasts)
-<<<<<<< HEAD
-        return plot(
-            fcst=fcst,
-            quantiles=self.config_train.quantiles,
-            ax=ax,
-            xlabel=xlabel,
-            ylabel=ylabel,
-            figsize=figsize,
-            highlight_forecast=self.highlight_forecast_step_n,
-            line_per_origin=True,
-=======
-
+        
         # Check whether the default plotting backend is overwritten
         plotting_backend = (
             plotting_backend
             if plotting_backend != "default"
             else (self.plotting_backend if hasattr(self, "plotting_backend") else "matplotlib")
->>>>>>> c7375163
         )
         if plotting_backend == "plotly":
+            log.info("Plotly does not support plotting of quantiles yet.")
             return plot_plotly(
                 fcst=fcst,
                 xlabel=xlabel,
@@ -1630,6 +1611,7 @@
         else:
             return plot(
                 fcst=fcst,
+                quantiles=self.config_train.quantiles,
                 ax=ax,
                 xlabel=xlabel,
                 ylabel=ylabel,
@@ -1678,24 +1660,15 @@
             else:
                 fcst = fcst[fcst["ID"] == df_name].copy(deep=True)
                 log.info("Plotting data from ID {}".format(df_name))
-<<<<<<< HEAD
-        return plot_components(
-            m=self,
-            fcst=fcst,
-            quantile=self.config_train.quantiles[0],  # plot components only for median quantile
-            figsize=figsize,
-            forecast_in_focus=self.highlight_forecast_step_n,
-            residuals=residuals,
-=======
 
         # Check whether the default plotting backend is overwritten
         plotting_backend = (
             plotting_backend
             if plotting_backend != "default"
             else (self.plotting_backend if hasattr(self, "plotting_backend") else "matplotlib")
->>>>>>> c7375163
         )
         if plotting_backend == "plotly":
+            log.info("")
             return plot_components_plotly(
                 m=self,
                 fcst=fcst,
@@ -1707,6 +1680,7 @@
             return plot_components(
                 m=self,
                 fcst=fcst,
+                quantile=self.config_train.quantiles[0],  # plot components only for median quantile
                 figsize=figsize,
                 forecast_in_focus=forecast_in_focus if forecast_in_focus else self.highlight_forecast_step_n,
                 residuals=residuals,
@@ -1758,24 +1732,15 @@
             matplotlib.axes.Axes
                 plot of NeuralProphet forecasting
         """
-<<<<<<< HEAD
-        return plot_parameters(
-            m=self,
-            quantile=self.config_train.quantiles[0],  # plot components only for median quantile
-            forecast_in_focus=self.highlight_forecast_step_n,
-            weekly_start=weekly_start,
-            yearly_start=yearly_start,
-            figsize=figsize,
-            df_name=df_name,
-=======
+
         # Check whether the default plotting backend is overwritten
         plotting_backend = (
             plotting_backend
             if plotting_backend != "default"
             else (self.plotting_backend if hasattr(self, "plotting_backend") else "matplotlib")
->>>>>>> c7375163
         )
         if plotting_backend == "plotly":
+            log.info("Plotly does not support plotting of quantiles yet.")
             return plot_parameters_plotly(
                 m=self,
                 forecast_in_focus=forecast_in_focus if forecast_in_focus else self.highlight_forecast_step_n,
@@ -1787,6 +1752,7 @@
         else:
             return plot_parameters(
                 m=self,
+                quantile=self.config_train.quantiles[0],  # plot components only for median quantile
                 forecast_in_focus=forecast_in_focus if forecast_in_focus else self.highlight_forecast_step_n,
                 weekly_start=weekly_start,
                 yearly_start=yearly_start,
@@ -2914,19 +2880,12 @@
         # only for non-lagged components
         for comp in components:
             if comp not in lagged_components:
-<<<<<<< HEAD
                 for j in range(len(self.config_train.quantiles)):
                     forecast_0 = components[comp][0, :, j]
                     forecast_rest = components[comp][1:, self.n_forecasts - 1, j]
                     yhat = np.concatenate(([None] * self.max_lags, forecast_0, forecast_rest))
                     if j == 0:  # temporary condition to add only the median component
                         df_forecast = pd.concat([df_forecast, pd.Series(yhat, name=comp)], axis=1, ignore_index=False)
-        return df_forecast
-=======
-                forecast_0 = components[comp][0, :]
-                forecast_rest = components[comp][1:, self.n_forecasts - 1]
-                yhat = np.concatenate(([None] * self.max_lags, forecast_0, forecast_rest))
-                df_forecast = pd.concat([df_forecast, pd.Series(yhat, name=comp)], axis=1, ignore_index=False)
         return df_forecast
 
 
@@ -2965,5 +2924,4 @@
     Saved model could be loaded from disk file test_save_model.np
         >>> model = forecaster.load("test_save_model.np")
     """
-    return torch.load(path)
->>>>>>> c7375163
+    return torch.load(path)