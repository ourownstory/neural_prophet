import time
from collections import OrderedDict
import numpy as np
import pandas as pd

import torch
from torch.utils.data import DataLoader
import logging
from tqdm import tqdm

from neuralprophet import configure
from neuralprophet import time_net
from neuralprophet import time_dataset
from neuralprophet import df_utils
from neuralprophet import utils
from neuralprophet.plot_forecast import plot, plot_components
from neuralprophet.plot_model_parameters import plot_parameters
from neuralprophet import metrics

log = logging.getLogger("NP.forecaster")


METRICS = {
    "mae": metrics.MAE,
    "mse": metrics.MSE,
    "rmse": metrics.RMSE,
}


class NeuralProphet:
    """NeuralProphet forecaster.

    A simple yet powerful forecaster that models:
    Trend, seasonality, events, holidays, auto-regression, lagged covariates, and future-known regressors.
    Can be regualrized and configured to model nonlinear relationships.

    Parameters
    ----------
        COMMENT
        Trend Config
        COMMENT
        growth : {'off' or 'linear'}, default 'linear'
            Set use of trend growth type.

            Options:
                * ``off``: no trend.
                * (default) ``linear``: fits a piece-wise linear trend with ``n_changepoints + 1`` segments
                * ``discontinuous``: For advanced users only - not a conventional trend,
                allows arbitrary jumps at each trend changepoint

        changepoints : {list of str, list of np.datetimes or np.array of np.datetimes}, optional
            Manually set dates at which to include potential changepoints.

            Note
            ----
            Does not accept ``np.array`` of ``np.str``. If not specified, potential changepoints are selected automatically.

        n_changepoints : int
            Number of potential trend changepoints to include.

            Note
            ----
            Changepoints are selected uniformly from the first ``changepoint_range`` proportion of the history.
            Ignored if manual ``changepoints`` list is supplied.
        changepoints_range : float
            Proportion of history in which trend changepoints will be estimated.

            e.g. set to 0.8 to allow changepoints only in the first 80% of training data.
            Ignored if  manual ``changepoints`` list is supplied.
        trend_reg : float, optional
            Parameter modulating the flexibility of the automatic changepoint selection.

            Note
            ----
            Large values (~1-100) will limit the variability of changepoints.
            Small values (~0.001-1.0) will allow changepoints to change faster.
            default: 0 will fully fit a trend to each segment.

        trend_reg_threshold : bool, optional
            Allowance for trend to change without regularization.

            Options
                * ``True``: Automatically set to a value that leads to a smooth trend.
                * (default) ``False``: All changes in changepoints are regularized

        COMMENT
        Seasonality Config
        COMMENT
        yearly_seasonality : bool, int
            Fit yearly seasonality.

            Options
                * ``True`` or ``False``
                * ``auto``: set automatically
                * ``value``: number of Fourier/linear terms to generate
        weekly_seasonality : bool, int
            Fit monthly seasonality.

            Options
                * ``True`` or ``False``
                * ``auto``: set automatically
                * ``value``: number of Fourier/linear terms to generate
        daily_seasonality : bool, int
            Fit daily seasonality.

            Options
                * ``True`` or ``False``
                * ``auto``: set automatically
                * ``value``: number of Fourier/linear terms to generate
        seasonality_mode : str
            Specifies mode of seasonality

            Options
                * (default) ``additive``
                * ``multiplicative``
        seasonality_reg : float, optional
            Parameter modulating the strength of the seasonality model.

            Note
            ----
            Smaller values (~0.1-1) allow the model to fit larger seasonal fluctuations,
            larger values (~1-100) dampen the seasonality.
            default: None, no regularization

        COMMENT
        AR Config
        COMMENT
        n_lags : int
            Previous time series steps to include in auto-regression. Aka AR-order
        ar_reg : float, optional
            how much sparsity to enduce in the AR-coefficients

            Note
            ----
            Large values (~1-100) will limit the number of nonzero coefficients dramatically.
            Small values (~0.001-1.0) will allow more non-zero coefficients.
            default: 0 no regularization of coefficients.

        COMMENT
        Model Config
        COMMENT
        n_forecasts : int
            Number of steps ahead of prediction time step to forecast.
        num_hidden_layers : int, optional
            number of hidden layer to include in AR-Net (defaults to 0)
        d_hidden : int, optional
            dimension of hidden layers of the AR-Net. Ignored if ``num_hidden_layers`` == 0.

        COMMENT
        Train Config
        COMMENT
        learning_rate : float
            Maximum learning rate setting for 1cycle policy scheduler.

            Note
            ----
            Default ``None``: Automatically sets the ``learning_rate`` based on a learning rate range test.
            For manual user input, (try values ~0.001-10).
        epochs : int
            Number of epochs (complete iterations over dataset) to train model.

            Note
            ----
            Default ``None``: Automatically sets the number of epochs based on dataset size.
            For best results also leave batch_size to None. For manual values, try ~5-500.
        batch_size : int
            Number of samples per mini-batch.

            If not provided, ``batch_size`` is approximated based on dataset size.
            For manual values, try ~8-1024.
            For best results also leave ``epochs`` to ``None``.
        newer_samples_weight: float, default 2.0
            Sets factor by which the model fit is skewed towards more recent observations.

            Controls the factor by which final samples are weighted more compared to initial samples.
            Applies a positional weighting to each sample's loss value.

            e.g. ``newer_samples_weight = 2``: final samples are weighted twice as much as initial samples.
        newer_samples_start: float, default 0.0
            Sets beginning of 'newer' samples as fraction of training data.

            Throughout the range of 'newer' samples, the weight is increased
            from ``1.0/newer_samples_weight`` initially to 1.0 at the end,
            in a monotonously increasing function (cosine from pi to 2*pi).
        loss_func : str, torch.nn.functional.loss
            Type of loss to use:

            Options
                * (default) ``Huber``: Huber loss function
                * ``MSE``: Mean Squared Error loss function
                * ``MAE``: Mean Absolute Error loss function
                * ``torch.nn.functional.loss.``: loss or callable for custom loss, eg. L1-Loss

            Examples
            --------
            >>> from neuralprophet import NeuralProphet
            >>> import torch
            >>> import torch.nn as nn
            >>> m = NeuralProphet(loss_func=torch.nn.L1Loss)

        collect_metrics : list of str, bool
            Set metrics to compute.

            Valid: [``mae``, ``rmse``, ``mse``]

            Options
                * (default) ``True``: [``mae``, ``rmse``]
                * ``False``: No metrics

        COMMENT
        Missing Data
        COMMENT
        impute_missing : bool, int
            maximal number of missing dates/values to be imputed automatically
            using linear imputation (default: ``20``).

            Options
                * (default) ``value``: max. number of consecutive NaNs to be imputed
                * ``True``: Equivalent to set impute_missing to default value ``20``
                * ``False``: No imputation. Equivalent to set impute_missing to ``0``

            Note
            ----
            imputation follows a linear method up to the specified number of missing values,
            more are filled with trend.
        impute_rolling : int
            maximal number of missing dates/values to imputed
            using rolling average (default: ``20``).
        drop_nan_values : bool
            whether to automatically drop missing dates/values from the data

            Options
                * (default) ``False``: NaN values, if present, are not dropped.
                * ``True``: NaN values will be dropped from the data.

        COMMENT
        Data Normalization
        COMMENT
        normalize : str
            Type of normalization to apply to the time series.

            Options
                * ``off`` bypasses data normalization
                * (default, binary timeseries) ``minmax`` scales the minimum value to 0.0 and the maximum value to 1.0
                * ``standardize`` zero-centers and divides by the standard deviation
                * (default) ``soft`` scales the minimum value to 0.0 and the 95th quantile to 1.0
                * ``soft1`` scales the minimum value to 0.1 and the 90th quantile to 0.9
        global_normalization : bool
            Activation of global normalization

            Options
                * ``True``: dict of dataframes is used as global_time_normalization
                * (default) ``False``: local normalization
        global_time_normalization (bool):
            Specifies global time normalization

            Options
                * (default) ``True``: only valid in case of global modeling local normalization
                * ``False``: set time data_params locally
        unknown_data_normalization : bool
            Specifies unknown data normalization

            Options
                * ``True``: test data is normalized with global data params even if trained with local data params (global modeling with local normalization)
                * (default) ``False``: no global modeling with local normalization
    """

    def __init__(
        self,
        growth="linear",
        changepoints=None,
        n_changepoints=10,
        changepoints_range=0.9,
        trend_reg=0,
        trend_reg_threshold=False,
        yearly_seasonality="auto",
        weekly_seasonality="auto",
        daily_seasonality="auto",
        seasonality_mode="additive",
        seasonality_reg=0,
        n_forecasts=1,
        n_lags=0,
        num_hidden_layers=0,
        d_hidden=None,
        ar_reg=None,
        learning_rate=None,
        epochs=None,
        batch_size=None,
        loss_func="Huber",
        optimizer="AdamW",
        newer_samples_weight=2,
        newer_samples_start=0.0,
        impute_missing=True,
        impute_linear=10,
        impute_rolling=10,
        drop_missing=False,
        collect_metrics=True,
        normalize="auto",
        global_normalization=False,
        global_time_normalization=True,
        unknown_data_normalization=False,
    ):
        kwargs = locals()

        # General
        self.name = "NeuralProphet"
        self.n_forecasts = n_forecasts

        # Data Normalization settings
        self.config_normalization = configure.Normalization(
            normalize=normalize,
            global_normalization=global_normalization,
            global_time_normalization=global_time_normalization,
            unknown_data_normalization=unknown_data_normalization,
        )

        # Missing Data Preprocessing
        self.config_missing = configure.from_kwargs(configure.MissingDataHandling, kwargs)

        # Training
        self.config_train = configure.from_kwargs(configure.Train, kwargs)

        if collect_metrics is None:
            collect_metrics = []
        elif collect_metrics is True:
            collect_metrics = ["mae", "rmse"]
        elif isinstance(collect_metrics, str):
            if not collect_metrics.lower() in METRICS.keys():
                raise ValueError("Received unsupported argument for collect_metrics.")
            collect_metrics = [collect_metrics]
        elif isinstance(collect_metrics, list):
            if not all([m.lower() in METRICS.keys() for m in collect_metrics]):
                raise ValueError("Received unsupported argument for collect_metrics.")
        elif collect_metrics is not False:
            raise ValueError("Received unsupported argument for collect_metrics.")

        self.metrics = None
        if isinstance(collect_metrics, list):
            self.metrics = metrics.MetricsCollection(
                metrics=[metrics.LossMetric(self.config_train.loss_func)]
                + [METRICS[m.lower()]() for m in collect_metrics],
                value_metrics=[metrics.ValueMetric("RegLoss")],
            )

        # AR
        self.config_ar = configure.from_kwargs(configure.AR, kwargs)
        self.n_lags = self.config_ar.n_lags
        self.max_lags = self.n_lags

        # Model
        self.config_model = configure.from_kwargs(configure.Model, kwargs)

        # Trend
        self.config_trend = configure.from_kwargs(configure.Trend, kwargs)

        # Seasonality
        self.season_config = configure.AllSeason(
            mode=seasonality_mode,
            reg_lambda=seasonality_reg,
            yearly_arg=yearly_seasonality,
            weekly_arg=weekly_seasonality,
            daily_arg=daily_seasonality,
        )
        self.config_train.reg_lambda_season = self.season_config.reg_lambda

        # Events
        self.events_config = None
        self.country_holidays_config = None

        # Extra Regressors
        self.config_covar = None
        self.regressors_config = None

        # set during fit()
        self.data_freq = None

        # Set during _train()
        self.fitted = False
        self.data_params = None
        self.optimizer = None
        self.scheduler = None
        self.model = None

        # set during prediction
        self.future_periods = None
        # later set by user (optional)
        self.highlight_forecast_step_n = None
        self.true_ar_weights = None

    def add_lagged_regressor(
        self,
        names,
        n_lags="auto",
        regularization=None,
        normalize="auto",
    ):
        """Add a covariate or list of covariate time series as additional lagged regressors to be used for fitting and predicting.
        The dataframe passed to ``fit`` and ``predict`` will have the column with the specified name to be used as
        lagged regressor. When normalize=True, the covariate will be normalized unless it is binary.

        Parameters
        ----------
            names : string or list
                name of the regressor/list of regressors.
            n_lags : int
                previous regressors time steps to use as input in the predictor (covar order)
                if ``auto``, time steps will be equivalent to the AR order (default)
                if ``scalar``, all the regressors will only use last known value as input
            regularization : float
                optional  scale for regularization strength
            normalize : bool
                optional, specify whether this regressor will benormalized prior to fitting.
                if ``auto``, binary regressors will not be normalized.
        """
        if n_lags == 0 or n_lags is None:
            n_lags = 0
            log.warning(
                "Please, set n_lags to a value greater than 0 or to the options 'scalar' or 'auto'. No lags will be added to regressors when n_lags = 0 or n_lags is None"
            )
        if n_lags == "auto":
            if self.n_lags is not None and self.n_lags > 0:
                n_lags = self.n_lags
                log.info(
                    "n_lags = 'auto', number of lags for regressor is set to Autoregression number of lags ({})".format(
                        self.n_lags
                    )
                )
            else:
                n_lags = 1
                log.info(
                    "n_lags = 'auto', but there is no lags for Autoregression. Number of lags for regressor is automatically set to 1"
                )
        if n_lags == "scalar":
            n_lags = 1
            log.info("n_lags = 'scalar', number of lags for regressor is set to 1")
        only_last_value = False if n_lags > 1 else True
        if self.fitted:
            raise Exception("Regressors must be added prior to model fitting.")
        if not isinstance(names, list):
            names = [names]
        for name in names:
            self._validate_column_name(name)
            if self.config_covar is None:
                self.config_covar = OrderedDict({})
            self.config_covar[name] = configure.Covar(
                reg_lambda=regularization, normalize=normalize, as_scalar=only_last_value, n_lags=n_lags
            )
        return self

    def add_future_regressor(self, name, regularization=None, normalize="auto", mode="additive"):
        """Add a regressor as lagged covariate with order 1 (scalar) or as known in advance (also scalar).
        The dataframe passed to :meth:`fit`  and :meth:`predict` will have a column with the specified name to be used as
        a regressor. When normalize=True, the regressor will be normalized unless it is binary.

        Note
        ----
        Future Regressors have to be known for the entire forecast horizon, e.g. ``n_forecasts`` into the future.

        Parameters
        ----------
            name : string
                name of the regressor.
            regularization : float
                optional  scale for regularization strength
            normalize : bool
                optional, specify whether this regressor will be normalized prior to fitting.

                Note
                ----
                if ``auto``, binary regressors will not be normalized.
            mode : str
                ``additive`` (default) or ``multiplicative``.


        """
        if self.fitted:
            raise Exception("Regressors must be added prior to model fitting.")
        if regularization is not None:
            if regularization < 0:
                raise ValueError("regularization must be >= 0")
            if regularization == 0:
                regularization = None
        self._validate_column_name(name)

        if self.regressors_config is None:
            self.regressors_config = {}
        self.regressors_config[name] = configure.Regressor(reg_lambda=regularization, normalize=normalize, mode=mode)
        return self

    def add_events(self, events, lower_window=0, upper_window=0, regularization=None, mode="additive"):
        """
        Add user specified events and their corresponding lower, upper windows and the
        regularization parameters into the NeuralProphet object

        Parameters
        ----------
            events : str, list
                name or list of names of user specified events
            lower_window : int
                the lower window for the events in the list of events
            upper_window : int
                the upper window for the events in the list of events
            regularization : float
                optional  scale for regularization strength
            mode : str
                ``additive`` (default) or ``multiplicative``.

        """
        if self.fitted:
            raise Exception("Events must be added prior to model fitting.")

        if self.events_config is None:
            self.events_config = OrderedDict({})

        if regularization is not None:
            if regularization < 0:
                raise ValueError("regularization must be >= 0")
            if regularization == 0:
                regularization = None

        if not isinstance(events, list):
            events = [events]

        for event_name in events:
            self._validate_column_name(event_name)
            self.events_config[event_name] = configure.Event(
                lower_window=lower_window, upper_window=upper_window, reg_lambda=regularization, mode=mode
            )
        return self

    def add_country_holidays(self, country_name, lower_window=0, upper_window=0, regularization=None, mode="additive"):
        """
        Add a country into the NeuralProphet object to include country specific holidays
        and create the corresponding configs such as lower, upper windows and the regularization
        parameters

        Parameters
        ----------
            country_name : string
                name of the country
            lower_window : int
                the lower window for all the country holidays
            upper_window : int
                the upper window for all the country holidays
            regularization : float
                optional  scale for regularization strength
            mode : str
                ``additive`` (default) or ``multiplicative``.
        """
        if self.fitted:
            raise Exception("Country must be specified prior to model fitting.")

        if regularization is not None:
            if regularization < 0:
                raise ValueError("regularization must be >= 0")
            if regularization == 0:
                regularization = None
        self.country_holidays_config = configure.Holidays(
            country=country_name,
            lower_window=lower_window,
            upper_window=upper_window,
            reg_lambda=regularization,
            mode=mode,
        )
        self.country_holidays_config.init_holidays()
        return self

    def add_seasonality(self, name, period, fourier_order):
        """Add a seasonal component with specified period, number of Fourier components, and regularization.

        Increasing the number of Fourier components allows the seasonality to change more quickly
        (at risk of overfitting).
        Note: regularization and mode (additive/multiplicative) are set in the main init.

        Parameters
        ----------
            name : string
                name of the seasonality component.
            period : float
                number of days in one period.
            fourier_order : int
                number of Fourier components to use.

        """
        if self.fitted:
            raise Exception("Seasonality must be added prior to model fitting.")
        if name in ["daily", "weekly", "yearly"]:
            log.error("Please use inbuilt daily, weekly, or yearly seasonality or set another name.")
        # Do not Allow overwriting built-in seasonalities
        self._validate_column_name(name, seasons=True)
        if fourier_order <= 0:
            raise ValueError("Fourier Order must be > 0")
        self.season_config.append(name=name, period=period, resolution=fourier_order, arg="custom")
        return self

    def fit(self, df, freq="auto", validation_df=None, progress="bar", minimal=False):
        """Train, and potentially evaluate model.

        Training/validation metrics may be distorted in case of auto-regression,
        if a large number of NaN values are present in df and/or validation_df.

        Parameters
        ----------
            df : pd.DataFrame, dict
                containing column ``ds``, ``y`` with all data
            freq : str
                Data step sizes. Frequency of data recording,

                Note
                ----
                Any valid frequency for pd.date_range, such as ``5min``, ``D``, ``MS`` or ``auto`` (default) to automatically set frequency.
            validation_df : pd.DataFrame, dict
                if provided, model with performance  will be evaluated after each training epoch over this data.
            epochs : int
                number of epochs to train (overrides default setting).
                default: if not specified, uses self.epochs
            progress : str
                Method of progress display

                Options
                    * (default) ``bar`` display updating progress bar (tqdm)
                    * ``print`` print out progress (fallback option)
                    * ``plot`` plot a live updating graph of the training loss, requires [live] install or livelossplot package installed.
                    * ``plot-all`` extended to all recorded metrics.
            minimal : bool
                whether to train without any printouts or metrics collection

        Returns
        -------
            pd.DataFrame
                metrics with training and potentially evaluation metrics
        """

        df_dict, _ = df_utils.prep_copy_df_dict(df)
        if self.fitted is True:
            log.error("Model has already been fitted. Re-fitting may break or produce different results.")
        self.max_lags = df_utils.get_max_num_lags(self.config_covar, self.n_lags)
        if self.max_lags == 0 and self.n_forecasts > 1:
            self.n_forecasts = 1
            log.warning(
                "Changing n_forecasts to 1. Without lags, the forecast can be "
                "computed for any future time, independent of lagged values"
            )
        df_dict = self._check_dataframe(df_dict, check_y=True, exogenous=True)
        self.data_freq = df_utils.infer_frequency(df_dict, n_lags=self.max_lags, freq=freq)
        df_dict = self._handle_missing_data(df_dict, freq=self.data_freq)
        if validation_df is not None and (self.metrics is None or minimal):
            log.warning("Ignoring validation_df because no metrics set or minimal training set.")
            validation_df = None
        if validation_df is None:
            if minimal:
                self._train_minimal(df_dict, progress_bar=progress == "bar")
                metrics_df = None
            else:
                metrics_df = self._train(df_dict, progress=progress)
        else:
            df_val_dict, _ = df_utils.prep_copy_df_dict(validation_df)
            df_val_dict = self._check_dataframe(df_val_dict, check_y=False, exogenous=False)
            df_val_dict = self._handle_missing_data(df_val_dict, freq=self.data_freq)
            metrics_df = self._train(df_dict, df_val_dict=df_val_dict, progress=progress)

        self.fitted = True
        return metrics_df

    def predict(self, df, decompose=True, raw=False):
        """Runs the model to make predictions.

        Expects all data needed to be present in dataframe.
        If you are predicting into the unknown future and need to add future regressors or events,
        please prepare data with make_future_dataframe.

        Parameters
        ----------
            df : pd.DataFrame, dict
                dataframe or dict of dataframes containing column ``ds``, ``y`` with data
            decompose : bool
                whether to add individual components of forecast to the dataframe
            raw : bool
                specifies raw data

                Options
                    * (default) ``False``: returns forecasts sorted by target (highlighting forecast age)
                    * ``True``: return the raw forecasts sorted by forecast start date

        Returns
        -------
            pd.DataFrame
                dependent on ``raw``

                Note
                ----

                ``raw == True``: columns ``ds``, ``y``, and [``step<i>``] where step<i> refers to the i-step-ahead
                prediction *made at* this row's datetime, e.g. step3 is the prediction for 3 steps into the future,
                predicted using information up to (excluding) this datetime.

                ``raw == False``: columns ``ds``, ``y``, ``trend`` and [``yhat<i>``] where yhat<i> refers to
                the i-step-ahead prediction for this row's datetime,
                e.g. yhat3 is the prediction for this datetime, predicted 3 steps ago, "3 steps old".
        """
        if raw:
            log.warning("Raw forecasts are incompatible with plotting utilities")
        if self.fitted is False:
            raise ValueError("Model has not been fitted. Predictions will be random.")
        df_dict, received_unnamed_df = df_utils.prep_copy_df_dict(df)
        # to get all forecasteable values with df given, maybe extend into future:
        df_dict, periods_added = self._maybe_extend_df(df_dict)
        df_dict = self._prepare_dataframe_to_predict(df_dict)
        # normalize
        df_dict = self._normalize(df_dict)
        for key, df_i in df_dict.items():
            dates, predicted, components = self._predict_raw(df_i, key, include_components=decompose)
            if raw:
                fcst = self._convert_raw_predictions_to_raw_df(dates, predicted, components)
                if periods_added[key] > 0:
                    fcst = fcst[:-1]
            else:
                fcst = self._reshape_raw_predictions_to_forecst_df(df_i, predicted, components)
                if periods_added[key] > 0:
                    fcst = fcst[: -periods_added[key]]
            df_dict[key] = fcst
        df = df_utils.maybe_get_single_df_from_df_dict(df_dict, received_unnamed_df)
        return df

    def test(self, df):
        """Evaluate model on holdout data.

        Parameters
        ----------
            df : pd.DataFrame,dict
                dataframe or dict of dataframes containing column ``ds``, ``y`` with with holdout data
        Returns
        -------
            pd.DataFrame
                evaluation metrics
        """
        df_dict, received_unnamed_df = df_utils.prep_copy_df_dict(df)
        if self.fitted is False:
            log.warning("Model has not been fitted. Test results will be random.")
        df_dict = self._check_dataframe(df_dict, check_y=True, exogenous=True)
        _ = df_utils.infer_frequency(df_dict, n_lags=self.max_lags, freq=self.data_freq)
        df_dict = self._handle_missing_data(df_dict, freq=self.data_freq)
        loader = self._init_val_loader(df_dict)
        val_metrics_df = self._evaluate(loader)
        if not self.config_normalization.global_normalization:
            log.warning("Note that the metrics are displayed in normalized scale because of local normalization.")
        return val_metrics_df

    def split_df(self, df, freq="auto", valid_p=0.2, local_split=False):
        """Splits timeseries df into train and validation sets.
        Prevents leakage of targets. Sharing/Overbleed of inputs can be configured.
        Also performs basic data checks and fills in missing data, unless impute_missing is set to ``0`` or ``False``.

        Parameters
        ----------
            df : pd.DataFrame, dict
                dataframe or dict of dataframes containing column ``ds``, ``y`` with all data
            freq : str
                data step sizes. Frequency of data recording,

                Note
                ----
                Any valid frequency for pd.date_range, such as ``5min``, ``D``, ``MS`` or ``auto`` (default) to automatically set frequency.
            valid_p : float
                fraction of data to use for holdout validation set, targets will still never be shared.
            local_split : bool
                Each dataframe will be split according to valid_p locally (in case of dict of dataframes

        Returns
        -------
            tuple of two pd.DataFrames

                training data

                validation data

        See Also
        --------
            crossvalidation_split_df : Splits timeseries data in k folds for crossvalidation.
            double_crossvalidation_split_df : Splits timeseries data in two sets of k folds for crossvalidation on training and testing data.

        Examples
        --------
            >>> df1 = pd.DataFrame({'ds': pd.date_range(start='2022-12-01', periods=5,
            ...                     freq='D'), 'y': [9.59, 8.52, 8.18, 8.07, 7.89]})
            >>> df2 = pd.DataFrame({'ds': pd.date_range(start='2022-12-09', periods=5,
            ...                     freq='D'), 'y': [8.71, 8.09, 7.84, 7.65, 8.02]})
            >>> df3 = pd.DataFrame({'ds': pd.date_range(start='2022-12-09', periods=5,
            ...                     freq='D'), 'y': [7.67, 7.64, 7.55, 8.25, 8.3]})
            >>> df3
                ds	        y
            0	2022-12-09	7.67
            1	2022-12-10	7.64
            2	2022-12-11	7.55
            3	2022-12-12	8.25
            4	2022-12-13	8.30

        One can define a dict with many time series.
            >>> df_dict = {'data1': df1, 'data2': df2, 'data3': df3}

        You can split a single dataframe, which also may contain NaN values.
        Please be aware this may affect training/validation performance.
            >>> (df_train, df_val) = m.split_df(df3, valid_p=0.2)
            >>> df_train
                ds	        y
            0	2022-12-09	7.67
            1	2022-12-10	7.64
            2	2022-12-11	7.55
            3	2022-12-12	8.25
            >>> df_val
                ds	        y
            0	2022-12-13	8.3

        You can also use a dict of dataframes (especially useful for global modeling), which will account for the time range of the whole group of time series as default.
            >>> (df_dict_train, df_dict_val) = m.split_df(df_dict, valid_p=0.2)
            >>> df_dict_train
            {'data1':           ds     y
            0 2022-12-01  9.59
            1 2022-12-02  8.52
            2 2022-12-03  8.18
            3 2022-12-04  8.07
            4 2022-12-05  7.89,
            'data2':           ds     y
            0 2022-12-09  8.71
            1 2022-12-10  8.09
            2 2022-12-11  7.84,
            'data3':           ds     y
            0 2022-12-09  7.67
            1 2022-12-10  7.64
            2 2022-12-11  7.55}
            >>> df_dict_val
            {'data2':           ds     y
            0 2022-12-12  7.65
            1 2022-12-13  8.02,
            'data3':           ds     y
            0 2022-12-12  8.25
            1 2022-12-13  8.30}

        In some applications, splitting locally each time series may be helpful. In this case, one should set `local_split` to True.
            >>> (df_dict_train, df_dict_val) = m.split_df(df_dict, valid_p=0.2,
            ... local_split=True)
            >>> df_dict_train
            {'data1':           ds     y
            0 2022-12-01  9.59
            1 2022-12-02  8.52
            2 2022-12-03  8.18
            3 2022-12-04  8.07,
            'data2':           ds     y
            0 2022-12-09  8.71
            1 2022-12-10  8.09
            2 2022-12-11  7.84
            3 2022-12-12  7.65,
            'data3':           ds     y
            0 2022-12-09  7.67
            1 2022-12-10  7.64
            2 2022-12-11  7.55
            3 2022-12-12  8.25}
            >>> df_dict_val
            {'data1':           ds     y
            0 2022-12-05  7.89,
            'data2':           ds     y
            0 2022-12-13  8.02,
            'data3':           ds    y
            0 2022-12-13  8.3}
        """
        df, received_unnamed_df = df_utils.prep_copy_df_dict(df)
        df = self._check_dataframe(df, check_y=False, exogenous=False)
        freq = df_utils.infer_frequency(df, n_lags=self.max_lags, freq=freq)
        df = self._handle_missing_data(df, freq=freq, predicting=False)
        df_train, df_val = df_utils.split_df(
            df,
            n_lags=self.max_lags,
            n_forecasts=self.n_forecasts,
            valid_p=valid_p,
            inputs_overbleed=True,
            local_split=local_split,
        )
        df_train = df_utils.maybe_get_single_df_from_df_dict(df_train, received_unnamed_df)
        df_val = df_utils.maybe_get_single_df_from_df_dict(df_val, received_unnamed_df)
        return df_train, df_val

    def crossvalidation_split_df(
        self, df, freq="auto", k=5, fold_pct=0.1, fold_overlap_pct=0.5, global_model_cv_type="None"
    ):
        """Splits timeseries data in k folds for crossvalidation.

        Parameters
        ----------
            df : pd.DataFrame, dict
                dataframe or dict of dataframes containing column ``ds``, ``y`` with all data
            freq : str
                data step sizes. Frequency of data recording,

                Note
                ----
                Any valid frequency for pd.date_range, such as ``5min``, ``D``, ``MS`` or ``auto`` (default) to automatically set frequency.
            k : int
                number of CV folds
            fold_pct : float
                percentage of overall samples to be in each fold
            fold_overlap_pct : float
                percentage of overlap between the validation folds.
            global_model_cv_type : str
                Type of crossvalidation to apply to the dict of time series.

                    options:

                        ``global-time`` (default) crossvalidation is performed according to a time stamp threshold.

                        ``local`` each episode will be crosvalidated locally (may cause time leakage among different episodes)

                        ``intersect`` only the time intersection of all the episodes will be considered. A considerable amount of data may not be used. However, this approach guarantees an equal number of train/test samples for each episode.

        Returns
        -------
            list of k tuples [(df_train, df_val), ...]

                training data

                validation data
        """
        df, received_unnamed_df = df_utils.prep_copy_df_dict(df)
        df = self._check_dataframe(df, check_y=False, exogenous=False)
        freq = df_utils.infer_frequency(df, n_lags=self.max_lags, freq=freq)
        df = self._handle_missing_data(df, freq=freq, predicting=False)
        folds = df_utils.crossvalidation_split_df(
            df,
            n_lags=self.max_lags,
            n_forecasts=self.n_forecasts,
            k=k,
            fold_pct=fold_pct,
            fold_overlap_pct=fold_overlap_pct,
            global_model_cv_type=global_model_cv_type,
        )
        return folds

    def double_crossvalidation_split_df(self, df, freq="auto", k=5, valid_pct=0.10, test_pct=0.10):
        """Splits timeseries data in two sets of k folds for crossvalidation on training and testing data.

        Parameters
        ----------
            df : pd.DataFrame, dict
                dataframe or dict of dataframes containing column ``ds``, ``y`` with all data
            freq : str
                data step sizes. Frequency of data recording,

                Note
                ----
                Any valid frequency for pd.date_range, such as ``5min``, ``D``, ``MS`` or ``auto`` (default) to automatically set frequency.
            k : int
                number of CV folds
            valid_pct : float
                percentage of overall samples to be in validation
            test_pct : float
                percentage of overall samples to be in test

        Returns
        -------
            tuple of k tuples [(folds_val, folds_test), …]
                elements same as :meth:`crossvalidation_split_df` returns
        """
        if isinstance(df, dict):
            raise NotImplementedError("Double crossvalidation not implemented for multiple dataframes")
        df = df.copy(deep=True)
        df = self._check_dataframe(df, check_y=False, exogenous=False)
        freq = df_utils.infer_frequency(df, n_lags=self.max_lags, freq=freq)
        df = self._handle_missing_data(df, freq=freq, predicting=False)
        folds_val, folds_test = df_utils.double_crossvalidation_split_df(
            df,
            n_lags=self.max_lags,
            n_forecasts=self.n_forecasts,
            k=k,
            valid_pct=valid_pct,
            test_pct=test_pct,
        )

        return folds_val, folds_test

    def create_df_with_events(self, df, events_df):
        """
        Create a concatenated dataframe with the time series data along with the events data expanded.

        Parameters
        ----------
            df : pd.DataFrame, dict
                dataframe or dict of dataframes containing column ``ds``, ``y`` with all data
            events_df : dict, pd.DataFrame
                containing column ``ds`` and ``event``

        Returns
        -------
            dict, pd.DataFrame
                columns ``y``, ``ds`` and other user specified events
        """
        if self.events_config is None:
            raise Exception(
                "The events configs should be added to the NeuralProphet object (add_events fn)"
                "before creating the data with events features"
            )
        df_dict, received_unnamed_df = df_utils.prep_copy_df_dict(df)
        df_dict = self._check_dataframe(df_dict, check_y=True, exogenous=False)
        if isinstance(events_df, pd.DataFrame):
            events_df_i = events_df.copy(deep=True)
        for df_name, df_i in df_dict.items():
            if isinstance(events_df, dict):
                events_df_i = events_df[df_name].copy(deep=True)
            for name in events_df_i["event"].unique():
                assert name in self.events_config
            df_out = df_utils.convert_events_to_features(
                df_i,
                events_config=self.events_config,
                events_df=events_df_i,
            )
            df_dict[df_name] = df_out.reset_index(drop=True)
        df = df_utils.maybe_get_single_df_from_df_dict(df_dict, received_unnamed_df)
        return df

    def make_future_dataframe(self, df, events_df=None, regressors_df=None, periods=None, n_historic_predictions=False):
        """
        Extends dataframe a number of periods (time steps) into the future.

        Only use if you predict into the *unknown* future.
        New timestamps are added to the historic dataframe, with the 'y' column being NaN, as it remains to be predicted.
        Further, the given future events and regressors are added to the periods new timestamps.
        The returned dataframe will include historic data needed to additionally produce `n_historic_predictions`,
        for which there are historic observances of the series 'y'.

        Parameters
        ----------
            df: pd.DataFrame
                History to date. DataFrame containing all columns up to present
            events_df : pd.DataFrame
                Future event occurences corresponding to `periods` steps into future.
                Contains columns ``ds`` and ``event``. The event column contains the name of the event.
            regressor_df : pd.DataFrame
                Future regressor values corresponding to `periods` steps into future.
                Contains column ``ds`` and one column for each of the external regressors.
            periods : int
                number of steps to extend the DataFrame into the future
            n_historic_predictions : bool, int
                Includes historic data needed to predict `n_historic_predictions` timesteps,
                for which there are historic observances of the series 'y'.
                False: drop historic data except for needed inputs to predict future.
                True: include entire history.

        Returns
        -------
            pd.DataFrame
                input df with ``ds`` extended into future, ``y`` set to None,
                with future events and regressors added.

        Examples
        --------
            >>> from neuralprophet import NeuralProphet
            >>> m = NeuralProphet()
            >>> # set the model to expect these events
            >>> m = m.add_events(["playoff", "superbowl"])
            >>> # create the data df with events
            >>> history_df = m.create_df_with_events(df, events_df)
            >>> metrics = m.fit(history_df, freq="D")
            >>> # forecast with events known ahead
            >>> future = m.make_future_dataframe(
            >>>     history_df, events_df, periods=365, n_historic_predictions=180
            >>> )
            >>> # get 180 past and 365 future predictions.
            >>> forecast = m.predict(df=future)

        """
        df_dict, received_unnamed_df = df_utils.prep_copy_df_dict(df)
        df_dict_events, received_unnamed_events_df = df_utils.prep_copy_df_dict(events_df)
        df_dict_regressors, received_unnamed_regressors_df = df_utils.prep_copy_df_dict(regressors_df)
        if received_unnamed_events_df:
            df_dict_events = {key: df_dict_events["__df__"] for key in df_dict.keys()}
        elif df_dict_events is None:
            df_dict_events = {key: None for key in df_dict.keys()}
        else:
            df_utils.compare_dict_keys(df_dict, df_dict_events, "dataframes", "events")
        if received_unnamed_regressors_df:
            df_dict_regressors = {key: df_dict_regressors["__df__"] for key in df_dict.keys()}
        elif df_dict_regressors is None:
            df_dict_regressors = {key: None for key in df_dict.keys()}
        else:
            df_utils.compare_dict_keys(df_dict, df_dict_regressors, "dataframes", "regressors")

        df_future_dataframe = {}
        for key in df_dict.keys():
            df_future_dataframe[key] = self._make_future_dataframe(
                df=df_dict[key],
                events_df=df_dict_events[key],
                regressors_df=df_dict_regressors[key],
                periods=periods,
                n_historic_predictions=n_historic_predictions,
            )
        df_future = df_utils.maybe_get_single_df_from_df_dict(df_future_dataframe, received_unnamed_df)
        return df_future

    def predict_trend(self, df):
        """Predict only trend component of the model.

        Parameters
        ----------
            df : pd.DataFrame, dict
                dataframe or dict of dataframes containing column ``ds``, ``y`` with all data

        Returns
        -------
            pd.DataFrame, dict
                trend on prediction dates.
        """
        df_dict, received_unnamed_df = df_utils.prep_copy_df_dict(df)
        df_dict = self._check_dataframe(df_dict, check_y=False, exogenous=False)
        df_dict = self._normalize(df_dict)
        for df_name, df in df_dict.items():
            t = torch.from_numpy(np.expand_dims(df["t"].values, 1))
            trend = self.model.trend(t).squeeze().detach().numpy()
            data_params = self.config_normalization.get_data_params(df_name)
            trend = trend * data_params["y"].scale + data_params["y"].shift
            df_dict[df_name] = pd.DataFrame({"ds": df["ds"], "trend": trend})
        df = df_utils.maybe_get_single_df_from_df_dict(df_dict, received_unnamed_df)
        return df

    def predict_seasonal_components(self, df):
        """Predict seasonality components

        Parameters
        ----------
            df : pd.DataFrame, dict
                dataframe or dict of dataframes containing columns ``ds``, ``y`` with all data

        Returns
        -------
            pd.DataFrame, dict
                seasonal components with columns of name <seasonality component name>
        """
        df_dict, received_unnamed_df = df_utils.prep_copy_df_dict(df)
        df_dict = self._check_dataframe(df_dict, check_y=False, exogenous=False)
        df_dict = self._normalize(df_dict)
        for df_name, df in df_dict.items():
            dataset = time_dataset.TimeDataset(
                df,
                name=df_name,
                season_config=self.season_config,
                # n_lags=0,
                # n_forecasts=1,
                predict_mode=True,
                config_missing=self.config_missing,
            )
            loader = DataLoader(dataset, batch_size=min(4096, len(df)), shuffle=False, drop_last=False)
            predicted = {}
            for name in self.season_config.periods:
                predicted[name] = list()
            for inputs, _, _ in loader:
                for name in self.season_config.periods:
                    features = inputs["seasonalities"][name]
                    y_season = torch.squeeze(self.model.seasonality(features=features, name=name))
                    predicted[name].append(y_season.data.numpy())

            for name in self.season_config.periods:
                predicted[name] = np.concatenate(predicted[name])
                if self.season_config.mode == "additive":
                    data_params = self.config_normalization.get_data_params(df_name)
                    predicted[name] = predicted[name] * data_params["y"].scale
            df_dict[df_name] = pd.DataFrame({"ds": df["ds"], **predicted})
        df = df_utils.maybe_get_single_df_from_df_dict(df_dict, received_unnamed_df)
        return df

    def set_true_ar_for_eval(self, true_ar_weights):
        """Configures model to evaluate closeness of AR weights to true weights.

        Parameters
        ----------
            true_ar_weights : np.array
                true AR-parameters, if known.
        """
        self.true_ar_weights = true_ar_weights

    def highlight_nth_step_ahead_of_each_forecast(self, step_number=None):
        """Set which forecast step to focus on for metrics evaluation and plotting.

        Parameters
        ----------
            step_number : int
                i-th step ahead forecast to use for statistics and plotting.
        """
        if step_number is not None:
            assert step_number <= self.n_forecasts
        self.highlight_forecast_step_n = step_number
        return self

    def plot(self, fcst, ax=None, xlabel="ds", ylabel="y", figsize=(10, 6)):
        """Plot the NeuralProphet forecast, including history.

        Parameters
        ----------
            fcst : pd.DataFrame
                output of self.predict.
            ax : matplotlib axes
                optional, matplotlib axes on which to plot.
            xlabel : string
                label name on X-axis
            ylabel : string
                label name on Y-axis
            figsize : tuple
                width, height in inches. default: (10, 6)
        """
        if isinstance(fcst, dict):
            log.error("Received more than one DataFrame. Use a for loop for many dataframes.")
        if self.max_lags > 0:
            num_forecasts = sum(fcst["yhat1"].notna())
            if num_forecasts < self.n_forecasts:
                log.warning(
                    "Too few forecasts to plot a line per forecast step." "Plotting a line per forecast origin instead."
                )
                return self.plot_last_forecast(
                    fcst,
                    ax=ax,
                    xlabel=xlabel,
                    ylabel=ylabel,
                    figsize=figsize,
                    include_previous_forecasts=num_forecasts - 1,
                    plot_history_data=True,
                )
        return plot(
            fcst=fcst,
            ax=ax,
            xlabel=xlabel,
            ylabel=ylabel,
            figsize=figsize,
            highlight_forecast=self.highlight_forecast_step_n,
        )

    def plot_last_forecast(
        self,
        fcst,
        ax=None,
        xlabel="ds",
        ylabel="y",
        figsize=(10, 6),
        include_previous_forecasts=0,
        plot_history_data=None,
    ):
        """Plot the NeuralProphet forecast, including history.

        Parameters
        ----------
            fcst : pd.DataFrame
                output of self.predict.
            ax : matplotlib axes
                Optional, matplotlib axes on which to plot.
            xlabel : str
                label name on X-axis
            ylabel : str
                abel name on Y-axis
            figsize : tuple
                 width, height in inches. default: (10, 6)
            include_previous_forecasts : int
                number of previous forecasts to include in plot
            plot_history_data : bool
                specifies plot of historical data
        Returns
        -------
            matplotlib.axes.Axes
                plot of NeuralProphet forecasting
        """
        if self.max_lags == 0:
            raise ValueError("Use the standard plot function for models without lags.")
        if isinstance(fcst, dict):
            log.error("Received more than one DataFrame. Use a for loop for many dataframes.")
        if plot_history_data is None:
            fcst = fcst[-(include_previous_forecasts + self.n_forecasts + self.max_lags) :]
        elif plot_history_data is False:
            fcst = fcst[-(include_previous_forecasts + self.n_forecasts) :]
        elif plot_history_data is True:
            fcst = fcst
        fcst = utils.fcst_df_to_last_forecast(fcst, n_last=1 + include_previous_forecasts)
        return plot(
            fcst=fcst,
            ax=ax,
            xlabel=xlabel,
            ylabel=ylabel,
            figsize=figsize,
            highlight_forecast=self.highlight_forecast_step_n,
            line_per_origin=True,
        )

    def plot_components(self, fcst, figsize=None, residuals=False):
        """Plot the NeuralProphet forecast components.

        Parameters
        ----------
            fcst : pd.DataFrame
                output of self.predict
            figsize : tuple
                width, height in inches.

                Note
                ----
                None (default):  automatic (10, 3 * npanel)

        Returns
        -------
            matplotlib.axes.Axes
                plot of NeuralProphet components
        """
        if isinstance(fcst, dict):
            log.error("Receiced more than one DataFrame. Use a for loop for many dataframes.")
        return plot_components(
            m=self,
            fcst=fcst,
            figsize=figsize,
            forecast_in_focus=self.highlight_forecast_step_n,
            residuals=residuals,
        )

    def plot_parameters(self, weekly_start=0, yearly_start=0, figsize=None, df_name=None):
        """Plot the NeuralProphet forecast components.

        Parameters
        ----------
            weekly_start : int
                specifying the start day of the weekly seasonality plot.

                Note
                ----
                0 (default) starts the week on Sunday. 1 shifts by 1 day to Monday, and so on.
            yearly_start : int
                specifying the start day of the yearly seasonality plot.

                Note
                ----
                0 (default) starts the year on Jan 1. 1 shifts by 1 day to Jan 2, and so on.
            df_name : str
                name of dataframe to refer to data params from original keys of train dataframes (used for local normalization in global modeling)
            figsize : tuple
                width, height in inches.

                Note
                ----
                None (default):  automatic (10, 3 * npanel)

        Returns
        -------
            matplotlib.axes.Axes
                plot of NeuralProphet forecasting
        """
        return plot_parameters(
            m=self,
            forecast_in_focus=self.highlight_forecast_step_n,
            weekly_start=weekly_start,
            yearly_start=yearly_start,
            figsize=figsize,
            df_name=df_name,
        )

    def _init_model(self):
        """Build Pytorch model with configured hyperparamters.

        Returns
        -------
            TimeNet model
        """
        self.model = time_net.TimeNet(
            config_trend=self.config_trend,
            config_season=self.season_config,
            config_covar=self.config_covar,
            config_regressors=self.regressors_config,
            config_events=self.events_config,
            config_holidays=self.country_holidays_config,
            n_forecasts=self.n_forecasts,
            n_lags=self.n_lags,
            num_hidden_layers=self.config_model.num_hidden_layers,
            d_hidden=self.config_model.d_hidden,
        )
        log.debug(self.model)
        return self.model

    def _create_dataset(self, df_dict, predict_mode):
        """Construct dataset from dataframe.

        (Configured Hyperparameters can be overridden by explicitly supplying them.
        Useful to predict a single model component.)

        Parameters
        ----------
            df_dict : dict
                containing pd.DataFrames of original and normalized columns ``ds``, ``y``, ``t``, ``y_scaled``
            df : pd.DataFrame, dict
                dataframe or dict of dataframes containing column ``ds``, ``y`` and
                normalized columns normalized columns ``ds``, ``y``, ``t``, ``y_scaled``
            predict_mode : bool
                specifies predict mode

                Options
                    * ``False``: includes target values.
                    * ``True``: does not include targets but includes entire dataset as input

        Returns
        -------
            TimeDataset
        """
        return time_dataset.GlobalTimeDataset(
            df_dict,
            predict_mode=predict_mode,
            n_lags=self.n_lags,
            n_forecasts=self.n_forecasts,
            season_config=self.season_config,
            events_config=self.events_config,
            country_holidays_config=self.country_holidays_config,
            covar_config=self.config_covar,
            regressors_config=self.regressors_config,
            config_missing=self.config_missing,
        )

    def __handle_missing_data(self, df, freq, predicting):
        """Checks and normalizes new data

        Data is also auto-imputed, unless impute_missing is set to ``0`` or ``False``.

        Parameters
        ----------
            df : pd.DataFrame, dict
                dataframe or dict of dataframes containing column ``ds``, ``y`` with all data
            freq : str
                data step sizes. Frequency of data recording,

                Note
                ----
                Any valid frequency for pd.date_range, such as ``5min``, ``D``, ``MS`` or ``auto`` (default) to automatically set frequency.
            predicting : bool
                when no lags, allow NA values in ``y`` of forecast series or ``y`` to miss completely

        Returns
        -------
            pd.DataFrame
                preprocessed dataframe
        """
        if self.max_lags == 0 and not predicting:
            # we can drop rows with NA in y
            sum_na = sum(df["y"].isna())
            if sum_na > 0:
                df = df[df["y"].notna()]
                log.info("dropped {} NAN row in 'y'".format(sum_na))

        # add missing dates for autoregression modelling
        if self.max_lags > 0:
            df, missing_dates = df_utils.add_missing_dates_nan(df, freq=freq)
            if missing_dates > 0:
                if self.config_missing.impute_missing:
                    log.info("{} missing dates added.".format(missing_dates))
                # FIX Issue#52
                # Comment error raising to allow missing data for autoregression flow.
                #    else:
                #        raise ValueError(
                #            "{} missing dates found. Please preprocess data manually or set impute_missing to True.".format(
                #                missing_dates
                #            )
                #        )
                # END FIX

        if self.regressors_config is not None:
            # if future regressors, check that they are not nan at end, else drop
            # we ignore missing events, as those will be filled in with zeros.
            reg_nan_at_end = 0
            for col in self.regressors_config.keys():
                col_nan_at_end = 0
                while len(df) > col_nan_at_end and df[col].isnull().iloc[-(1 + col_nan_at_end)]:
                    col_nan_at_end += 1
                reg_nan_at_end = max(reg_nan_at_end, col_nan_at_end)
            if reg_nan_at_end > 0:
                # drop rows at end due to missing future regressors
                df = df[:-reg_nan_at_end]
                log.info("Dropped {} rows at end due to missing future regressor values.".format(reg_nan_at_end))

        df_end_to_append = None
        nan_at_end = 0
        while len(df) > nan_at_end and df["y"].isnull().iloc[-(1 + nan_at_end)]:
            nan_at_end += 1
        if nan_at_end > 0:
            if predicting:
                # allow nans at end - will re-add at end
                if self.n_forecasts > 1 and self.n_forecasts < nan_at_end:
                    # check that not more than n_forecasts nans, else drop surplus
                    df = df[: -(nan_at_end - self.n_forecasts)]
                    # correct new length:
                    nan_at_end = self.n_forecasts
                    log.info(
                        "Detected y to have more NaN values than n_forecast can predict. "
                        "Dropped {} rows at end.".format(nan_at_end - self.n_forecasts)
                    )
                df_end_to_append = df[-nan_at_end:]
                df = df[:-nan_at_end]
            else:
                # training - drop nans at end
                df = df[:-nan_at_end]
                log.info(
                    "Dropped {} consecutive nans at end. "
                    "Training data can only be imputed up to last observation.".format(nan_at_end)
                )

        # impute missing values
        data_columns = []
        if self.max_lags > 0:
            data_columns.append("y")
        if self.config_covar is not None:
            data_columns.extend(self.config_covar.keys())
        if self.regressors_config is not None:
            data_columns.extend(self.regressors_config.keys())
        if self.events_config is not None:
            data_columns.extend(self.events_config.keys())
        for column in data_columns:
            sum_na = sum(df[column].isnull())
            if sum_na > 0:
                log.warning("{} missing values in column {} were detected in total. ".format(sum_na, column))
                if self.config_missing.impute_missing:
                    # use 0 substitution for holidays and events missing values
                    if self.events_config is not None and column in self.events_config.keys():
                        df[column].fillna(0, inplace=True)
                        remaining_na = 0
                    else:
                        df.loc[:, column], remaining_na = df_utils.fill_linear_then_rolling_avg(
                            df[column],
                            limit_linear=self.config_missing.impute_linear,
                            rolling=self.config_missing.impute_rolling,
                        )
                    log.info("{} NaN values in column {} were auto-imputed.".format(sum_na - remaining_na, column))
                    if remaining_na > 0:
                        log.warning(
                            "More than {} consecutive missing values encountered in column {}. "
                            "{} NA remain after auto-imputation. ".format(
                                2 * self.config_missing.impute_linear + self.config_missing.impute_rolling,
                                column,
                                remaining_na,
                            )
                        )
                # FIX Issue#52
                # Comment error raising to allow missing data for autoregression flow.
                # else:  # fail because set to not impute missing
                #    raise ValueError(
                #        "Missing values found. " "Please preprocess data manually or set impute_missing to True."
                #    )
                # END FIX
        if df_end_to_append is not None:
            df = df.append(df_end_to_append)

        return df

    def _handle_missing_data(self, df, freq, predicting=False):
        """Checks and normalizes new data

        Data is also auto-imputed, unless impute_missing is set to ``0`` or ``False``.

        Parameters
        ----------
            df : pd.DataFrame, dict
                dataframe or dict of dataframes containing column ``ds``, ``y`` with all data
            freq : str
                data step sizes. Frequency of data recording,

                Note
                ----
                Any valid frequency for pd.date_range, such as ``5min``, ``D``, ``MS`` or ``auto`` (default) to automatically set frequency.
            predicting (bool): when no lags, allow NA values in ``y`` of forecast series or ``y`` to miss completely

        Returns
        -------
            pre-processed df
        """
        df_is_dict = True
        if isinstance(df, pd.DataFrame):
            df_is_dict = False
            df = {"__df__": df}
        elif not isinstance(df, dict):
            raise ValueError("Please insert valid df type (i.e. pd.DataFrame, dict)")
        df_handled_missing_dict = {}
        for key in df:
            df_handled_missing_dict[key] = self.__handle_missing_data(df[key], freq, predicting)
        if not df_is_dict:
            df_handled_missing_dict = df_handled_missing_dict["__df__"]
        return df_handled_missing_dict

    def _check_dataframe(self, df, check_y=True, exogenous=True):
        """Performs basic data sanity checks and ordering

        Prepare dataframe for fitting or predicting.

        Parameters
        ----------
            df : pd.DataFrame, dict
                dataframe or dict of dataframes containing column ``ds``, ``y`` with all data
            check_y : bool
                if df must have series values

                Note
                ----
                set to True if training or predicting with autoregression
            exogenous : bool
                whether to check covariates, regressors and events column names

        Returns
        -------
            pd.DataFrame
                checked dataframe
        """
        df_is_dict = True
        if isinstance(df, pd.DataFrame):
            df_is_dict = False
            df = {"__df__": df}
        elif not isinstance(df, dict):
            raise ValueError("Please insert valid df type (i.e. pd.DataFrame, dict)")
        checked_df = {}
        for key, df_i in df.items():
            checked_df[key] = df_utils.check_single_dataframe(
                df=df_i,
                check_y=check_y,
                covariates=self.config_covar if exogenous else None,
                regressors=self.regressors_config if exogenous else None,
                events=self.events_config if exogenous else None,
            )
        if not df_is_dict:
            checked_df = checked_df["__df__"]
        return checked_df

    def _validate_column_name(self, name, events=True, seasons=True, regressors=True, covariates=True):
        """Validates the name of a seasonality, event, or regressor.

        Parameters
        ----------
            name : str
                name of seasonality, event or regressor
            events : bool
                check if name already used for event
            seasons : bool
                check if name already used for seasonality
            regressors : bool
                check if name already used for regressor
        """
        reserved_names = [
            "trend",
            "additive_terms",
            "daily",
            "weekly",
            "yearly",
            "events",
            "holidays",
            "zeros",
            "extra_regressors_additive",
            "yhat",
            "extra_regressors_multiplicative",
            "multiplicative_terms",
        ]
        rn_l = [n + "_lower" for n in reserved_names]
        rn_u = [n + "_upper" for n in reserved_names]
        reserved_names.extend(rn_l)
        reserved_names.extend(rn_u)
        reserved_names.extend(["ds", "y", "cap", "floor", "y_scaled", "cap_scaled"])
        if name in reserved_names:
            raise ValueError("Name {name!r} is reserved.".format(name=name))
        if events and self.events_config is not None:
            if name in self.events_config.keys():
                raise ValueError("Name {name!r} already used for an event.".format(name=name))
        if events and self.country_holidays_config is not None:
            if name in self.country_holidays_config.holiday_names:
                raise ValueError(
                    "Name {name!r} is a holiday name in {country_holidays}.".format(
                        name=name, country_holidays=self.country_holidays_config.country
                    )
                )
        if seasons and self.season_config is not None:
            if name in self.season_config.periods:
                raise ValueError("Name {name!r} already used for a seasonality.".format(name=name))
        if covariates and self.config_covar is not None:
            if name in self.config_covar:
                raise ValueError("Name {name!r} already used for an added covariate.".format(name=name))
        if regressors and self.regressors_config is not None:
            if name in self.regressors_config.keys():
                raise ValueError("Name {name!r} already used for an added regressor.".format(name=name))

    def _normalize(self, df_dict):
        """Apply data scales.

        Applies data scaling factors to df using data_params.

        Parameters
        ----------
            df : pd.DataFrame, dict
                dataframe or dict of dataframes containing column ``ds``, ``y`` with all data

        Returns
        -------
            df_dict: dict of pd.DataFrame, normalized
        """
        for df_name, df_i in df_dict.items():
            data_params = self.config_normalization.get_data_params(df_name)
            df_dict[df_name] = df_utils.normalize(df_i, data_params)
        return df_dict

    def _init_train_loader(self, df_dict):
        """Executes data preparation steps and initiates training procedure.

        Parameters
        ----------
            df : pd.DataFrame, dict
                dataframe or dict of dataframes containing column ``ds``, ``y`` with all data

        Returns
        -------
            torch DataLoader
        """
        if not isinstance(df_dict, dict):
            raise ValueError("df_dict must be a dict of pd.DataFrames.")
        # if not self.fitted:
        self.config_normalization.init_data_params(
            df_dict=df_dict,
            covariates_config=self.config_covar,
            regressor_config=self.regressors_config,
            events_config=self.events_config,
        )

        df_dict = self._normalize(df_dict)
        # if not self.fitted:
        if self.config_trend.changepoints is not None:
            # scale user-specified changepoint times
            self.config_trend.changepoints = self._normalize(
                {"__df__": pd.DataFrame({"ds": pd.Series(self.config_trend.changepoints)})}
            )["__df__"]["t"].values

        df_merged, _ = df_utils.join_dataframes(df_dict)
        df_merged = df_merged.sort_values("ds")
        df_merged.drop_duplicates(inplace=True, keep="first", subset=["ds"])

        self.season_config = utils.set_auto_seasonalities(df_merged, season_config=self.season_config)
        if self.country_holidays_config is not None:
            self.country_holidays_config.init_holidays(df_merged)

        dataset = self._create_dataset(df_dict, predict_mode=False)  # needs to be called after set_auto_seasonalities
        self.config_train.set_auto_batch_epoch(n_data=len(dataset))
        loader = DataLoader(dataset, batch_size=self.config_train.batch_size, shuffle=True)

        # if not self.fitted:
        self.model = self._init_model()  # needs to be called after set_auto_seasonalities

        if self.config_train.learning_rate is None:
            self.config_train.learning_rate = self.config_train.find_learning_rate(self.model, dataset)
            log.info("lr-range-test selected learning rate: {:.2E}".format(self.config_train.learning_rate))
        self.optimizer = self.config_train.get_optimizer(self.model.parameters())
        self.scheduler = self.config_train.get_scheduler(self.optimizer, steps_per_epoch=len(loader))
        return loader

    def _init_val_loader(self, df_dict):
        """Executes data preparation steps and initiates evaluation procedure.

        Parameters
        ----------
            df : pd.DataFrame, dict
                dataframe or dict of dataframes containing column ``ds``, ``y`` with all data

        Returns
        -------
            torch DataLoader
        """
        df_dict = self._normalize(df_dict)
        dataset = self._create_dataset(df_dict, predict_mode=False)
        loader = DataLoader(dataset, batch_size=min(1024, len(dataset)), shuffle=False, drop_last=False)
        return loader

    def _get_time_based_sample_weight(self, t):
        weight = torch.ones_like(t)
        if self.config_train.newer_samples_weight > 1.0:
            end_w = self.config_train.newer_samples_weight
            start_t = self.config_train.newer_samples_start
            time = (t.detach() - start_t) / (1.0 - start_t)
            time = torch.maximum(torch.zeros_like(time), time)
            time = torch.minimum(torch.ones_like(time), time)  # time = 0 to 1
            time = np.pi * (time - 1.0)  # time =  -pi to 0
            time = 0.5 * torch.cos(time) + 0.5  # time =  0 to 1
            # scales end to be end weight times bigger than start weight
            # with end weight being 1.0
            weight = (1.0 + time * (end_w - 1.0)) / end_w
        return weight

    def _train_epoch(self, e, loader):
        """Make one complete iteration over all samples in dataloader and update model after each batch.

        Parameters
        ----------
            e : int
                current epoch number
            loader : torch DataLoader
                Training Dataloader
        """
        self.model.train()
        for i, (inputs, targets, meta) in enumerate(loader):
            # Run forward calculation
            predicted = self.model.forward(inputs)
            # Compute loss. no reduction.
            loss = self.config_train.loss_func(predicted, targets)
            # Weigh newer samples more.
            loss = loss * self._get_time_based_sample_weight(t=inputs["time"])
            loss = loss.mean()
            # Regularize.
            loss, reg_loss = self._add_batch_regualarizations(loss, e, i / float(len(loader)))
            self.optimizer.zero_grad()
            loss.backward()
            self.optimizer.step()
            self.scheduler.step()
            if self.metrics is not None:
                self.metrics.update(
                    predicted=predicted.detach(), target=targets.detach(), values={"Loss": loss, "RegLoss": reg_loss}
                )
        if self.metrics is not None:
            return self.metrics.compute(save=True)
        else:
            return None

    def _add_batch_regualarizations(self, loss, e, iter_progress):
        """Add regulatization terms to loss, if applicable

        Parameters
        ----------
            loss : torch.Tensor, scalar
                current batch loss
            e : int
                current epoch number
            iter_progress : float
                this epoch's progress of iterating over dataset [0, 1]

        Returns
        -------
            loss, reg_loss
        """
        delay_weight = self.config_train.get_reg_delay_weight(e, iter_progress)

        reg_loss = torch.zeros(1, dtype=torch.float, requires_grad=False)
        if delay_weight > 0:
            # Add regularization of AR weights - sparsify
            if self.max_lags > 0 and self.config_ar.reg_lambda is not None:
                reg_ar = self.config_ar.regularize(self.model.ar_weights)
                reg_ar = torch.sum(reg_ar).squeeze() / self.n_forecasts
                reg_loss += self.config_ar.reg_lambda * reg_ar

            # Regularize trend to be smoother/sparse
            l_trend = self.config_trend.trend_reg
            if self.config_trend.n_changepoints > 0 and l_trend is not None and l_trend > 0:
                reg_trend = utils.reg_func_trend(
                    weights=self.model.get_trend_deltas,
                    threshold=self.config_train.trend_reg_threshold,
                )
                reg_loss += l_trend * reg_trend

            # Regularize seasonality: sparsify fourier term coefficients
            l_season = self.config_train.reg_lambda_season
            if self.model.season_dims is not None and l_season is not None and l_season > 0:
                for name in self.model.season_params.keys():
                    reg_season = utils.reg_func_season(self.model.season_params[name])
                    reg_loss += l_season * reg_season

            # Regularize events: sparsify events features coefficients
            if self.events_config is not None or self.country_holidays_config is not None:
                reg_events_loss = utils.reg_func_events(self.events_config, self.country_holidays_config, self.model)
                reg_loss += reg_events_loss

            # Regularize regressors: sparsify regressor features coefficients
            if self.regressors_config is not None:
                reg_regressor_loss = utils.reg_func_regressors(self.regressors_config, self.model)
                reg_loss += reg_regressor_loss

        reg_loss = delay_weight * reg_loss
        loss = loss + reg_loss
        return loss, reg_loss

    def _evaluate_epoch(self, loader, val_metrics):
        """Evaluates model performance.

        Parameters
        ----------
            loader : torch DataLoader
                instantiated Validation Dataloader (with TimeDataset)
            val_metrics : MetricsCollection
                alidation metrics to be computed.

        Returns
        -------
            dict with evaluation metrics
        """
        with torch.no_grad():
            self.model.eval()
            for inputs, targets, meta in loader:
                predicted = self.model.forward(inputs)
                val_metrics.update(predicted=predicted.detach(), target=targets.detach())
            val_metrics = val_metrics.compute(save=True)
        return val_metrics

    def _train(self, df_dict, df_val_dict=None, progress="bar"):
        """Execute model training procedure for a configured number of epochs.

        Parameters
        ----------
            df_dict : pd.DataFrame, dict
                dataframe or dict of dataframes containing column ``ds``, ``y`` with all data
            df_val_dict : pd.DataFrame, dict
                dataframe or dict of dataframes containing column ``ds``, ``y`` with validation data
            progress : str
                Method of progress display.

                Options
                    * (default) ``bar`` display updating progress bar (tqdm)
                    * ``print`` print out progress (fallback option)
                    * ``plot`` plot a live updating graph of the training loss, requires [live] install or livelossplot package installed.
                    * ``plot-all`` "plot" extended to all recorded metrics.

        Returns
        -------
            pd.DataFrame
                metrics
        """
        # parse progress arg
        progress_bar = False
        progress_print = False
        plot_live_loss = False
        plot_live_all_metrics = False
        if progress.lower() == "bar":
            progress_bar = True
        elif progress.lower() == "print":
            progress_print = True
        elif progress.lower() == "plot":
            plot_live_loss = True
        elif progress.lower() in ["plot-all", "plotall", "plot all"]:
            plot_live_loss = True
            plot_live_all_metrics = True
        elif not progress.lower() == "none":
            raise ValueError("received unexpected value for progress {}".format(progress))

        if self.metrics is None:
            log.info("No progress prints or plots possible because metrics are deactivated.")
            if df_val_dict is not None:
                log.warning("Ignoring supplied df_val as no metrics are specified.")
            if plot_live_loss or plot_live_all_metrics:
                log.warning("Can not plot live loss as no metrics are specified.")
                progress_bar = True
            if progress_print:
                log.warning("Can not print progress as no metrics are specified.")
            return self._train_minimal(df_dict, progress_bar=progress_bar)

        # set up data loader
        loader = self._init_train_loader(df_dict)
        # set up Metrics
        if self.highlight_forecast_step_n is not None:
            self.metrics.add_specific_target(target_pos=self.highlight_forecast_step_n - 1)
        if not self.config_normalization.global_normalization:
            log.warning("When Global modeling with local normalization, metrics are displayed in normalized scale.")
        else:
            if not self.config_normalization.normalize == "off":
                self.metrics.set_shift_scale(
                    (
                        self.config_normalization.global_data_params["y"].shift,
                        self.config_normalization.global_data_params["y"].scale,
                    )
                )

        validate = df_val_dict is not None
        if validate:
            val_loader = self._init_val_loader(df_val_dict)
            val_metrics = metrics.MetricsCollection([m.new() for m in self.metrics.batch_metrics])

        # set up printing and plotting
        if plot_live_loss:
            try:
                from livelossplot import PlotLosses

                live_out = ["MatplotlibPlot"]
                if not progress_bar:
                    live_out.append("ExtremaPrinter")
                live_loss = PlotLosses(outputs=live_out)
                plot_live_loss = True
            except:
                log.warning(
                    "To plot live loss, please install neuralprophet[live]."
                    "Using pip: 'pip install neuralprophet[live]'"
                    "Or install the missing package manually: 'pip install livelossplot'",
                    exc_info=True,
                )
                plot_live_loss = False
                progress_bar = True
        if progress_bar:
            training_loop = tqdm(
                range(self.config_train.epochs),
                total=self.config_train.epochs,
                leave=log.getEffectiveLevel() <= 20,
            )
        else:
            training_loop = range(self.config_train.epochs)

        start = time.time()
        # run training loop
        for e in training_loop:
            metrics_live = OrderedDict({})
            self.metrics.reset()
            if validate:
                val_metrics.reset()
            # run epoch
            epoch_metrics = self._train_epoch(e, loader)
            # collect metrics
            if validate:
                val_epoch_metrics = self._evaluate_epoch(val_loader, val_metrics)
                print_val_epoch_metrics = {k + "_val": v for k, v in val_epoch_metrics.items()}
            else:
                val_epoch_metrics = None
                print_val_epoch_metrics = OrderedDict({})
            # print metrics
            if progress_bar:
                training_loop.set_description(f"Epoch[{(e+1)}/{self.config_train.epochs}]")
                training_loop.set_postfix(ordered_dict=epoch_metrics, **print_val_epoch_metrics)
            elif progress_print:
                metrics_string = utils.print_epoch_metrics(epoch_metrics, e=e, val_metrics=val_epoch_metrics)
                if e == 0:
                    log.info(metrics_string.splitlines()[0])
                    log.info(metrics_string.splitlines()[1])
                else:
                    log.info(metrics_string.splitlines()[1])
            # plot metrics
            if plot_live_loss:
                metrics_train = list(epoch_metrics)
                metrics_live["log-{}".format(metrics_train[0])] = np.log(epoch_metrics[metrics_train[0]])
                if plot_live_all_metrics and len(metrics_train) > 1:
                    for i in range(1, len(metrics_train)):
                        metrics_live["{}".format(metrics_train[i])] = epoch_metrics[metrics_train[i]]
                if validate:
                    metrics_val = list(val_epoch_metrics)
                    metrics_live["val_log-{}".format(metrics_val[0])] = np.log(val_epoch_metrics[metrics_val[0]])
                    if plot_live_all_metrics and len(metrics_val) > 1:
                        for i in range(1, len(metrics_val)):
                            metrics_live["val_{}".format(metrics_val[i])] = val_epoch_metrics[metrics_val[i]]
                live_loss.update(metrics_live)
                if e % (1 + self.config_train.epochs // 20) == 0 or e + 1 == self.config_train.epochs:
                    live_loss.send()

        # return metrics as df
        log.debug("Train Time: {:8.3f}".format(time.time() - start))
        log.debug("Total Batches: {}".format(self.metrics.total_updates))
        metrics_df = self.metrics.get_stored_as_df()
        if validate:
            metrics_df_val = val_metrics.get_stored_as_df()
            for col in metrics_df_val.columns:
                metrics_df["{}_val".format(col)] = metrics_df_val[col]
        return metrics_df

    def _train_minimal(self, df_dict, progress_bar=False):
        """Execute minimal model training procedure for a configured number of epochs.

        Parameters
        ----------
            df_dict : pd.DataFrame, dict
                dataframe or dict of dataframes containing column ``ds``, ``y`` with all data

        Returns
        -------
            None
        """
        loader = self._init_train_loader(df_dict)
        if progress_bar:
            training_loop = tqdm(
                range(self.config_train.epochs),
                total=self.config_train.epochs,
                leave=log.getEffectiveLevel() <= 20,
            )
        else:
            training_loop = range(self.config_train.epochs)
        for e in training_loop:
            if progress_bar:
                training_loop.set_description(f"Epoch[{(e+1)}/{self.config_train.epochs}]")
            _ = self._train_epoch(e, loader)

    def _eval_true_ar(self):
        assert self.max_lags > 0
        if self.highlight_forecast_step_n is None:
            if self.max_lags > 1:
                raise ValueError("Please define forecast_lag for sTPE computation")
            forecast_pos = 1
        else:
            forecast_pos = self.highlight_forecast_step_n
        weights = self.model.ar_weights.detach().numpy()
        weights = weights[forecast_pos - 1, :][::-1]
        sTPE = utils.symmetric_total_percentage_error(self.true_ar_weights, weights)
        log.info("AR parameters: ", self.true_ar_weights, "\n", "Model weights: ", weights)
        return sTPE

    def _evaluate(self, loader):
        """Evaluates model performance.

        Parameters
        ----------
            loader : torch DataLoader
                instantiated Validation Dataloader (with TimeDataset)

        Returns
        -------
            pd.DataFrame
                evaluation metrics
        """
        val_metrics = metrics.MetricsCollection([m.new() for m in self.metrics.batch_metrics])
        if self.highlight_forecast_step_n is not None:
            val_metrics.add_specific_target(target_pos=self.highlight_forecast_step_n - 1)
        ## Run
        val_metrics_dict = self._evaluate_epoch(loader, val_metrics)

        if self.true_ar_weights is not None:
            val_metrics_dict["sTPE"] = self._eval_true_ar()
        log.info("Validation metrics: {}".format(utils.print_epoch_metrics(val_metrics_dict)))
        val_metrics_df = val_metrics.get_stored_as_df()
        return val_metrics_df

    def _make_future_dataframe(self, df, events_df, regressors_df, periods, n_historic_predictions):
        if periods == 0 and n_historic_predictions is True:
            log.warning(
                "Not extending df into future as no periods specified." "You can call predict directly instead."
            )
        df = df.copy(deep=True)
        _ = df_utils.infer_frequency(df, n_lags=self.max_lags, freq=self.data_freq)
        last_date = pd.to_datetime(df["ds"].copy(deep=True).dropna()).sort_values().max()
        if events_df is not None:
            events_df = events_df.copy(deep=True).reset_index(drop=True)
        if regressors_df is not None:
            regressors_df = regressors_df.copy(deep=True).reset_index(drop=True)
        if periods is None:
            periods = 1 if self.max_lags == 0 else self.n_forecasts
        else:
            assert periods >= 0

        if isinstance(n_historic_predictions, bool):
            if n_historic_predictions:
                n_historic_predictions = len(df) - self.max_lags
            else:
                n_historic_predictions = 0
        elif not isinstance(n_historic_predictions, int):
            log.error("non-integer value for n_historic_predictions set to zero.")
            n_historic_predictions = 0

        if periods == 0 and n_historic_predictions == 0:
            raise ValueError("Set either history or future to contain more than zero values.")

        # check for external regressors known in future
        if self.regressors_config is not None and periods > 0:
            if regressors_df is None:
                raise ValueError("Future values of all user specified regressors not provided")
            else:
                for regressor in self.regressors_config.keys():
                    if regressor not in regressors_df.columns:
                        raise ValueError("Future values of user specified regressor {} not provided".format(regressor))

        if len(df) < self.max_lags:
            raise ValueError("Insufficient data for a prediction")
        elif len(df) < self.max_lags + n_historic_predictions:
            log.warning(
                "Insufficient data for {} historic forecasts, reduced to {}.".format(
                    n_historic_predictions, len(df) - self.max_lags
                )
            )
            n_historic_predictions = len(df) - self.max_lags
        if (n_historic_predictions + self.max_lags) == 0:
            df = pd.DataFrame(columns=df.columns)
        else:
<<<<<<< HEAD
            df = df[-(n_lags + n_historic_predictions) :]
            if np.isnan(df["y"]).any():
                raise ValueError(
                    "Data used for historic forecasts contains NaN values. "
                    "Please ensure there are no NaN values within the last {} entries of the df".format(
                        n_lags + n_historic_predictions
                    )
                )
=======
            df = df[-(self.max_lags + n_historic_predictions) :]
>>>>>>> e121234d

        if len(df) > 0:
            if len(df.columns) == 1 and "ds" in df:
                assert self.max_lags == 0
                df = self._check_dataframe(df, check_y=False, exogenous=False)
            else:
                df = self._check_dataframe(df, check_y=self.max_lags > 0, exogenous=True)

        # future data
        # check for external events known in future
        if self.events_config is not None and periods > 0 and events_df is None:
            log.warning(
                "Future values not supplied for user specified events. "
                "All events being treated as not occurring in future"
            )

        if self.max_lags > 0:
            if periods > 0 and periods != self.n_forecasts:
                periods = self.n_forecasts
                log.warning(
                    "Number of forecast steps is defined by n_forecasts. " "Adjusted to {}.".format(self.n_forecasts)
                )

        if periods > 0:
            future_df = df_utils.make_future_df(
                df_columns=df.columns,
                last_date=last_date,
                periods=periods,
                freq=self.data_freq,
                events_config=self.events_config,
                events_df=events_df,
                regressor_config=self.regressors_config,
                regressors_df=regressors_df,
            )
            if len(df) > 0:
                df = df.append(future_df)
            else:
                df = future_df
        df.reset_index(drop=True, inplace=True)
        return df

    def _get_maybe_extend_periods(self, df):
        periods_add = 0
        nan_at_end = 0
        while len(df) > nan_at_end and df["y"].isnull().iloc[-(1 + nan_at_end)]:
            nan_at_end += 1
        if self.max_lags > 0:
            if self.regressors_config is None:
                # if dataframe has already been extended into future,
                # don't extend beyond n_forecasts.
                periods_add = max(0, self.n_forecasts - nan_at_end)
            else:
                # can not extend as we lack future regressor values.
                periods_add = 0
        return periods_add

    def _maybe_extend_df(self, df_dict):
        periods_add = {}
        for df_name, df in df_dict.items():
            _ = df_utils.infer_frequency(df, n_lags=self.max_lags, freq=self.data_freq)
            # to get all forecasteable values with df given, maybe extend into future:
            periods_add[df_name] = self._get_maybe_extend_periods(df)
            if periods_add[df_name] > 0:
                # This does not include future regressors or events.
                # periods should be 0 if those are configured.
                last_date = pd.to_datetime(df["ds"].copy(deep=True)).sort_values().max()
                future_df = df_utils.make_future_df(
                    df_columns=df.columns,
                    last_date=last_date,
                    periods=periods_add[df_name],
                    freq=self.data_freq,
                )
                df = df.append(future_df)
                df.reset_index(drop=True, inplace=True)
            df_dict[df_name] = df
        return df_dict, periods_add

    def _prepare_dataframe_to_predict(self, df_dict):
        for df_name, df in df_dict.items():
            df = df.copy(deep=True)
            _ = df_utils.infer_frequency(df, n_lags=self.max_lags, freq=self.data_freq)
            # check if received pre-processed df
            if "y_scaled" in df.columns or "t" in df.columns:
                raise ValueError(
                    "DataFrame has already been normalized. " "Please provide raw dataframe or future dataframe."
                )
            # Checks
            if len(df) == 0 or len(df) < self.max_lags:
                raise ValueError("Insufficient data to make predictions.")
            if len(df.columns) == 1 and "ds" in df:
                if self.max_lags != 0:
                    raise ValueError("only datestamps provided but y values needed for auto-regression.")
                df = self._check_dataframe(df, check_y=False, exogenous=False)
            else:
                df = self._check_dataframe(df, check_y=self.max_lags > 0, exogenous=False)
                # fill in missing nans except for nans at end
                df = self._handle_missing_data(df, freq=self.data_freq, predicting=True)
            df.reset_index(drop=True, inplace=True)
            df_dict[df_name] = df
        return df_dict

    def _predict_raw(self, df, df_name, include_components=False):
        """Runs the model to make predictions.

        Predictions are returned in raw vector format without decomposition.
        Predictions are given on a forecast origin basis, not on a target basis.

        Parameters
        ----------
            df : pd.DataFrame, dict
                dataframe or dict of dataframes containing column ``ds``, ``y`` with all data
            df_name : str
                name of the data params from which the current dataframe refers to (only in case of local_normalization)
            include_components : bool
                whether to return individual components of forecast

        Returns
        -------
            pd.Series
                timestamps referring to the start of the predictions.
            np.array
                array containing the forecasts
            dict[np.array]
                Dictionary of components containing an array of each components contribution to the forecast
        """
        if isinstance(df, dict):
            raise ValueError("Receiced more than one DataFrame. Use a for loop for many dataframes.")
        if "y_scaled" not in df.columns or "t" not in df.columns:
            raise ValueError("Received unprepared dataframe to predict. " "Please call predict_dataframe_to_predict.")
        dataset = self._create_dataset(df_dict={df_name: df}, predict_mode=True)
        loader = DataLoader(dataset, batch_size=min(1024, len(df)), shuffle=False, drop_last=False)
        if self.n_forecasts > 1:
            dates = df["ds"].iloc[self.max_lags : -self.n_forecasts + 1]
        else:
            dates = df["ds"].iloc[self.max_lags :]
        predicted_vectors = list()
        component_vectors = None

        with torch.no_grad():
            self.model.eval()
            for inputs, _, _ in loader:
                predicted = self.model.forward(inputs)
                predicted_vectors.append(predicted.detach().numpy())

                if include_components:
                    components = self.model.compute_components(inputs)
                    if component_vectors is None:
                        component_vectors = {name: [value.detach().numpy()] for name, value in components.items()}
                    else:
                        for name, value in components.items():
                            component_vectors[name].append(value.detach().numpy())

        predicted = np.concatenate(predicted_vectors)
        data_params = self.config_normalization.get_data_params(df_name)
        scale_y, shift_y = data_params["y"].scale, data_params["y"].shift
        predicted = predicted * scale_y + shift_y

        if include_components:
            components = {name: np.concatenate(value) for name, value in component_vectors.items()}
            for name, value in components.items():
                if "multiplicative" in name:
                    continue
                elif "event_" in name:
                    event_name = name.split("_")[1]
                    if self.events_config is not None and event_name in self.events_config:
                        if self.events_config[event_name].mode == "multiplicative":
                            continue
                    elif (
                        self.country_holidays_config is not None
                        and event_name in self.country_holidays_config.holiday_names
                    ):
                        if self.country_holidays_config.mode == "multiplicative":
                            continue
                elif "season" in name and self.season_config.mode == "multiplicative":
                    continue

                # scale additive components
                components[name] = value * scale_y
                if "trend" in name:
                    components[name] += shift_y
        else:
            components = None
        return dates, predicted, components

    def _convert_raw_predictions_to_raw_df(self, dates, predicted, components=None):
        """Turns forecast-origin-wise predictions into forecast-target-wise predictions.

        Parameters
        ----------
            dates : pd.Series
                timestamps referring to the start of the predictions.
            predicted : np.array
                Array containing the forecasts
            components : dict[np.array]
                Dictionary of components containing an array of each components' contribution to the forecast

        Returns
        -------
            pd. DataFrame
                columns ``ds``, ``y``, and [``step<i>``]

                Note
                ----
                where step<i> refers to the i-step-ahead prediction *made at* this row's datetime.
                e.g. the first forecast step0 is the prediction for this timestamp,
                the step1 is for the timestamp after, ...
                ... step3 is the prediction for 3 steps into the future,
                predicted using information up to (excluding) this datetime.
        """
        if isinstance(dates, dict):
            raise ValueError("Receiced more than one DataFrame. Use a for loop for many dataframes.")
        predicted_names = ["step{}".format(i) for i in range(self.n_forecasts)]
        all_data = predicted
        all_names = predicted_names
        if components is not None:
            for comp_name, comp_data in components.items():
                all_data = np.concatenate((all_data, comp_data), 1)
                all_names += ["{}{}".format(comp_name, i) for i in range(self.n_forecasts)]

        df_raw = pd.DataFrame(data=all_data, columns=all_names)
        df_raw.insert(0, "ds", dates.values)
        return df_raw

    def _reshape_raw_predictions_to_forecst_df(self, df, predicted, components):
        """Turns forecast-origin-wise predictions into forecast-target-wise predictions.

        Parameters
        ----------
            df : pd.DataFrame
                input dataframe
            predicted : np.array
                Array containing the forecasts
            components : dict[np.array]
                Dictionary of components containing an array of each components' contribution to the forecast

        Returns
        -------
            pd.DataFrame
                columns ``ds``, ``y``, ``trend`` and [``yhat<i>``]

                Note
                ----
                where yhat<i> refers to the i-step-ahead prediction for this row's datetime.
                e.g. yhat3 is the prediction for this datetime, predicted 3 steps ago, "3 steps old".
        """
        if isinstance(df, dict):
            raise ValueError("Receiced more than one DataFrame. Use a for loop for many dataframes.")
        cols = ["ds", "y"]  # cols to keep from df
        df_forecast = pd.concat((df[cols],), axis=1)
        # create a line for each forecast_lag
        # 'yhat<i>' is the forecast for 'y' at 'ds' from i steps ago.
        for forecast_lag in range(1, self.n_forecasts + 1):
            forecast = predicted[:, forecast_lag - 1]
            pad_before = self.max_lags + forecast_lag - 1
            pad_after = self.n_forecasts - forecast_lag
            yhat = np.concatenate(([None] * pad_before, forecast, [None] * pad_after))
            df_forecast["yhat{}".format(forecast_lag)] = yhat
            df_forecast["residual{}".format(forecast_lag)] = yhat - df_forecast["y"]
        if components is None:
            return df_forecast

        # else add components
        lagged_components = [
            "ar",
        ]
        if self.config_covar is not None:
            for name in self.config_covar.keys():
                lagged_components.append("lagged_regressor_{}".format(name))
        for comp in lagged_components:
            if comp in components:
                for forecast_lag in range(1, self.n_forecasts + 1):
                    forecast = components[comp][:, forecast_lag - 1]
                    pad_before = self.max_lags + forecast_lag - 1
                    pad_after = self.n_forecasts - forecast_lag
                    yhat = np.concatenate(([None] * pad_before, forecast, [None] * pad_after))
                    df_forecast["{}{}".format(comp, forecast_lag)] = yhat

        # only for non-lagged components
        for comp in components:
            if comp not in lagged_components:
                forecast_0 = components[comp][0, :]
                forecast_rest = components[comp][1:, self.n_forecasts - 1]
                yhat = np.concatenate(([None] * self.max_lags, forecast_0, forecast_rest))
                df_forecast[comp] = yhat
        return df_forecast<|MERGE_RESOLUTION|>--- conflicted
+++ resolved
@@ -1734,6 +1734,7 @@
 
         dataset = self._create_dataset(df_dict, predict_mode=False)  # needs to be called after set_auto_seasonalities
         self.config_train.set_auto_batch_epoch(n_data=len(dataset))
+
         loader = DataLoader(dataset, batch_size=self.config_train.batch_size, shuffle=True)
 
         # if not self.fitted:
@@ -2159,8 +2160,7 @@
         if (n_historic_predictions + self.max_lags) == 0:
             df = pd.DataFrame(columns=df.columns)
         else:
-<<<<<<< HEAD
-            df = df[-(n_lags + n_historic_predictions) :]
+            df = df[-(self.max_lags + n_historic_predictions) :]
             if np.isnan(df["y"]).any():
                 raise ValueError(
                     "Data used for historic forecasts contains NaN values. "
@@ -2168,9 +2168,6 @@
                         n_lags + n_historic_predictions
                     )
                 )
-=======
-            df = df[-(self.max_lags + n_historic_predictions) :]
->>>>>>> e121234d
 
         if len(df) > 0:
             if len(df.columns) == 1 and "ds" in df:
