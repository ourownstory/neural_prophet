import time
from collections import OrderedDict
import numpy as np
import pandas as pd

import torch
from torch.utils.data import DataLoader
import logging
from tqdm import tqdm

from neuralprophet import configure
from neuralprophet import time_net
from neuralprophet import time_dataset
from neuralprophet import df_utils
from neuralprophet import utils
from neuralprophet.plot_forecast import plot, plot_components
from neuralprophet.plot_model_parameters import plot_parameters
from neuralprophet import metrics

log = logging.getLogger("NP.forecaster")


METRICS = {
    "mae": metrics.MAE,
    "mse": metrics.MSE,
    "rmse": metrics.RMSE,
}


class NeuralProphet:
    """NeuralProphet forecaster.

    A simple yet powerful forecaster that models:
    Trend, seasonality, events, holidays, auto-regression, lagged covariates, and future-known regressors.
    Can be regualrized and configured to model nonlinear relationships.

    Args:
        COMMENT
        Trend Config
        COMMENT
        growth (str): ['off', 'linear'] to specify
            no trend or a linear trend.
            Note: 'discontinuous' setting is actually not a trend per se. only use if you know what you do.
        changepoints (list): Dates at which to include potential changepoints.
            If not specified, potential changepoints are selected automatically.
            data format: list of str, list of np.datetimes, np.array of np.datetimes (not np.array of np.str)
        n_changepoints (int): Number of potential changepoints to include.
            Changepoints are selected uniformly from the first `changepoint_range` proportion of the history.
            Not used if input `changepoints` is supplied. If `changepoints` is not supplied.
        changepoints_range (float): Proportion of history in which trend changepoints will
            be estimated. Defaults to 0.8 for the first 80%. Not used if `changepoints` is specified.
        trend_reg (float): Parameter modulating the flexibility of the automatic changepoint selection.
            Large values (~1-100) will limit the variability of changepoints.
            Small values (~0.001-1.0) will allow changepoints to change faster.
            default: 0 will fully fit a trend to each segment.
        trend_reg_threshold (bool, float): Allowance for trend to change without regularization.
            True: Automatically set to a value that leads to a smooth trend.
            False: All changes in changepoints are regularized

        COMMENT
        Seasonality Config
        COMMENT
        yearly_seasonality (bool, int): Fit yearly seasonality.
            Can be 'auto', True, False, or a number of Fourier/linear terms to generate.
        weekly_seasonality (bool, int): Fit monthly seasonality.
            Can be 'auto', True, False, or a number of Fourier/linear terms to generate.
        daily_seasonality (bool, int): Fit daily seasonality.
            Can be 'auto', True, False, or a number of Fourier/linear terms to generate.
        seasonality_mode (str): 'additive' (default) or 'multiplicative'.
        seasonality_reg (float): Parameter modulating the strength of the seasonality model.
            Smaller values (~0.1-1) allow the model to fit larger seasonal fluctuations,
            larger values (~1-100) dampen the seasonality.
            default: None, no regularization

        COMMENT
        AR Config
        COMMENT
        n_lags (int): Previous time series steps to include in auto-regression. Aka AR-order
        ar_sparsity (float): [0-1], how much sparsity to enduce in the AR-coefficients.
            Should be around (# nonzero components) / (AR order), eg. 3/100 = 0.03

        COMMENT
        Model Config
        COMMENT
        n_forecasts (int): Number of steps ahead of prediction time step to forecast.
        num_hidden_layers (int): number of hidden layer to include in AR-Net. defaults to 0.
        d_hidden (int): dimension of hidden layers of the AR-Net. Ignored if num_hidden_layers == 0.

        COMMENT
        Train Config
        COMMENT
        learning_rate (float): Maximum learning rate setting for 1cycle policy scheduler.
            default: None: Automatically sets the learning_rate based on a learning rate range test.
            For manual values, try values ~0.001-10.
        epochs (int): Number of epochs (complete iterations over dataset) to train model.
            default: None: Automatically sets the number of epochs based on dataset size.
            For best results also leave batch_size to None.
            For manual values, try ~5-500.
        batch_size (int): Number of samples per mini-batch.
            default: None: Automatically sets the batch_size based on dataset size.
            For best results also leave epochs to None.
            For manual values, try ~1-512.
        loss_func (str, torch.nn.modules.loss._Loss, 'typing.Callable'):
            Type of loss to use: str ['Huber', 'MSE', 'MAE'],
            or torch loss or callable for custom loss, eg. asymmetric Huber loss
        collect_metrics (list, bool): the names of metrics to compute. Valid: ['mae', 'rmse', 'mse']
            True (default): ['mae', 'rmse']
            False: No metrics

        COMMENT
        Missing Data
        COMMENT
        impute_missing (bool): whether to automatically impute missing dates/values
            imputation follows a linear method up to 10 missing values, more are filled with trend.

        COMMENT
        Data Normalization
        COMMENT
        normalize (str): Type of normalization to apply to the time series.
            default: 'soft', unless the time series is binary, in which case 'minmax' is applied.
            options: [ 'off', 'minmax, 'standardize', 'soft', 'soft1']
                * 'off' bypasses data normalization
                * 'minmax' scales the minimum value to 0.0 and the maximum value to 1.0
                * 'standardize' zero-centers and divides by the standard deviation
                * 'soft' scales the minimum value to 0.0 and the 95th quantile to 1.0
                * 'soft1' scales the minimum value to 0.1 and the 90th quantile to 0.9
        global_normalization (bool): when set to true and dict of dataframes are used as global_time_normalization,
            input global data params are considered - default is local normalization.
        global_time_normalization (bool): set time data_params locally when set to false,
            only valid in case of global modeling local normalization (default)
        unknown_data_normalization (bool): when unknown_data_normalization is set to True, test data is normalized with global data params even if trained with local data params (global modeling with local normalization)
    """

    def __init__(
        self,
        growth="linear",
        changepoints=None,
        n_changepoints=10,
        changepoints_range=0.9,
        trend_reg=0,
        trend_reg_threshold=False,
        yearly_seasonality="auto",
        weekly_seasonality="auto",
        daily_seasonality="auto",
        seasonality_mode="additive",
        seasonality_reg=0,
        n_forecasts=1,
        n_lags=0,
        num_hidden_layers=0,
        d_hidden=None,
        ar_sparsity=None,
        learning_rate=None,
        epochs=None,
        batch_size=None,
        loss_func="Huber",
        optimizer="AdamW",
        newer_samples_weight=2,
        newer_samples_start=0.0,
        impute_missing=True,
        collect_metrics=True,
        normalize="auto",
        global_normalization=False,
        global_time_normalization=True,
        unknown_data_normalization=False,
    ):
        kwargs = locals()

        # General
        self.name = "NeuralProphet"
        self.n_forecasts = n_forecasts

        # Data Normalization settings
        self.config_normalization = configure.Normalization(
            normalize=normalize,
            global_normalization=global_normalization,
            global_time_normalization=global_time_normalization,
            unknown_data_normalization=unknown_data_normalization,
        )

        # Missing Data Preprocessing
        self.impute_missing = impute_missing
        self.impute_limit_linear = 5
        self.impute_rolling = 20

        # Training
        self.config_train = configure.from_kwargs(configure.Train, kwargs)

        if collect_metrics is None:
            collect_metrics = []
        elif collect_metrics is True:
            collect_metrics = ["mae", "rmse"]
        elif isinstance(collect_metrics, str):
            if not collect_metrics.lower() in METRICS.keys():
                raise ValueError("Received unsupported argument for collect_metrics.")
            collect_metrics = [collect_metrics]
        elif isinstance(collect_metrics, list):
            if not all([m.lower() in METRICS.keys() for m in collect_metrics]):
                raise ValueError("Received unsupported argument for collect_metrics.")
        elif collect_metrics is not False:
            raise ValueError("Received unsupported argument for collect_metrics.")

        self.metrics = None
        if isinstance(collect_metrics, list):
            self.metrics = metrics.MetricsCollection(
                metrics=[metrics.LossMetric(self.config_train.loss_func)]
                + [METRICS[m.lower()]() for m in collect_metrics],
                value_metrics=[metrics.ValueMetric("RegLoss")],
            )

        # AR
        self.config_ar = configure.from_kwargs(configure.AR, kwargs)
        self.n_lags = self.config_ar.n_lags
        if n_lags == 0 and n_forecasts > 1:
            self.n_forecasts = 1
            log.warning(
                "Changing n_forecasts to 1. Without lags, the forecast can be "
                "computed for any future time, independent of lagged values"
            )

        # Model
        self.config_model = configure.from_kwargs(configure.Model, kwargs)

        # Trend
        self.config_trend = configure.from_kwargs(configure.Trend, kwargs)

        # Seasonality
        self.season_config = configure.AllSeason(
            mode=seasonality_mode,
            reg_lambda=seasonality_reg,
            yearly_arg=yearly_seasonality,
            weekly_arg=weekly_seasonality,
            daily_arg=daily_seasonality,
        )
        self.config_train.reg_lambda_season = self.season_config.reg_lambda

        # Events
        self.events_config = None
        self.country_holidays_config = None

        # Extra Regressors
        self.config_covar = None
        self.regressors_config = None

        # set during fit()
        self.data_freq = None

        # Set during _train()
        self.fitted = False
        self.data_params = None
        self.optimizer = None
        self.scheduler = None
        self.model = None

        # set during prediction
        self.future_periods = None
        # later set by user (optional)
        self.highlight_forecast_step_n = None
        self.true_ar_weights = None

    def add_lagged_regressor(self, names, regularization=None, normalize="auto", only_last_value=False):
        """Add a covariate or list of covariate time series as additional lagged regressors to be used for fitting and predicting.
        The dataframe passed to `fit` and `predict` will have the column with the specified name to be used as
        lagged regressor. When normalize=True, the covariate will be normalized unless it is binary.

        Args:
            names (string or list):  name of the regressor/list of regressors.
            regularization (float): optional  scale for regularization strength
            normalize (bool): optional, specify whether this regressor will be
                normalized prior to fitting.
                if 'auto', binary regressors will not be normalized.
            only_last_value (bool):
                False (default) use same number of lags as auto-regression
                True: only use last known value as input

        Returns:
            NeuralProphet object
        """
        if self.fitted:
            raise Exception("Covariates must be added prior to model fitting.")
        if self.n_lags == 0:
            raise Exception("Covariates must be set jointly with Auto-Regression.")
        if not isinstance(names, list):
            names = [names]
        for name in names:
            self._validate_column_name(name)
            if self.config_covar is None:
                self.config_covar = OrderedDict({})
            self.config_covar[name] = configure.Covar(
                reg_lambda=regularization,
                normalize=normalize,
                as_scalar=only_last_value,
            )
        return self

    def add_future_regressor(self, name, regularization=None, normalize="auto", mode="additive"):
        """Add a regressor as lagged covariate with order 1 (scalar) or as known in advance (also scalar).

        The dataframe passed to `fit` and `predict` will have a column with the specified name to be used as
        a regressor. When normalize=True, the regressor will be normalized unless it is binary.

        Args:
            name (string):  name of the regressor.
            regularization (float): optional  scale for regularization strength
            normalize (bool): optional, specify whether this regressor will be
                normalized prior to fitting.
                if 'auto', binary regressors will not be normalized.
            mode (str): 'additive' (default) or 'multiplicative'.

        Returns:
            NeuralProphet object
        """
        if self.fitted:
            raise Exception("Regressors must be added prior to model fitting.")
        if regularization is not None:
            if regularization < 0:
                raise ValueError("regularization must be >= 0")
            if regularization == 0:
                regularization = None
        self._validate_column_name(name)

        if self.regressors_config is None:
            self.regressors_config = {}
        self.regressors_config[name] = configure.Regressor(reg_lambda=regularization, normalize=normalize, mode=mode)
        return self

    def add_events(self, events, lower_window=0, upper_window=0, regularization=None, mode="additive"):
        """
        Add user specified events and their corresponding lower, upper windows and the
        regularization parameters into the NeuralProphet object

        Args:
            events (str, list): name or list of names of user specified events
            lower_window (int): the lower window for the events in the list of events
            upper_window (int): the upper window for the events in the list of events
            regularization (float): optional  scale for regularization strength
            mode (str): 'additive' (default) or 'multiplicative'.

        Returns:
            NeuralProphet object
        """
        if self.fitted:
            raise Exception("Events must be added prior to model fitting.")

        if self.events_config is None:
            self.events_config = OrderedDict({})

        if regularization is not None:
            if regularization < 0:
                raise ValueError("regularization must be >= 0")
            if regularization == 0:
                regularization = None

        if not isinstance(events, list):
            events = [events]

        for event_name in events:
            self._validate_column_name(event_name)
            self.events_config[event_name] = configure.Event(
                lower_window=lower_window, upper_window=upper_window, reg_lambda=regularization, mode=mode
            )
        return self

    def add_country_holidays(self, country_name, lower_window=0, upper_window=0, regularization=None, mode="additive"):
        """
        Add a country into the NeuralProphet object to include country specific holidays
        and create the corresponding configs such as lower, upper windows and the regularization
        parameters

        Args:
            country_name (string): name of the country
            lower_window (int): the lower window for all the country holidays
            upper_window (int): the upper window for all the country holidays
            regularization (float): optional  scale for regularization strength
            mode (str): 'additive' (default) or 'multiplicative'.

        Returns:
            NeuralProphet object
        """
        if self.fitted:
            raise Exception("Country must be specified prior to model fitting.")

        if regularization is not None:
            if regularization < 0:
                raise ValueError("regularization must be >= 0")
            if regularization == 0:
                regularization = None
        self.country_holidays_config = configure.Holidays(
            country=country_name,
            lower_window=lower_window,
            upper_window=upper_window,
            reg_lambda=regularization,
            mode=mode,
        )
        self.country_holidays_config.init_holidays()
        return self

    def add_seasonality(self, name, period, fourier_order):
        """Add a seasonal component with specified period, number of Fourier components, and regularization.

        Increasing the number of Fourier components allows the seasonality to change more quickly
        (at risk of overfitting).
        Note: regularization and mode (additive/multiplicative) are set in the main init.

        Args:
            name (string): name of the seasonality component.
            period (float): number of days in one period.
            fourier_order (int): number of Fourier components to use.

        Returns:
            The NeuralProphet object.
        """
        if self.fitted:
            raise Exception("Seasonality must be added prior to model fitting.")
        if name in ["daily", "weekly", "yearly"]:
            log.error("Please use inbuilt daily, weekly, or yearly seasonality or set another name.")
        # Do not Allow overwriting built-in seasonalities
        self._validate_column_name(name, seasons=True)
        if fourier_order <= 0:
            raise ValueError("Fourier Order must be > 0")
        self.season_config.append(name=name, period=period, resolution=fourier_order, arg="custom")
        return self

    def fit(self, df, freq="auto", validation_df=None, progress="bar", minimal=False):
        """Train, and potentially evaluate model.

        Args:
            df (pd.DataFrame, dict): pd.DataFrame or dict of dataframes containing column 'ds', 'y' with all data
            freq (str):Data step sizes. Frequency of data recording,
                Any valid frequency for pd.date_range, such as '5min', 'D', 'MS' or 'auto' (default) to automatically set frequency.
            validation_df (pd.DataFrame, dict): if provided, model with performance  will be evaluated
                after each training epoch over this data.
            epochs (int): number of epochs to train (overrides default setting).
                default: if not specified, uses self.epochs
            progress (str): Method of progress display
                options: ["bar", "print", "plot", "plot-all", "none"]
                    * "bar" display updating progress bar (tqdm)
                    * "print" print out progress (fallback option)
                    * "plot" plot a live updating graph of the training loss, requires [live] install or livelossplot package installed.
                    * "plot-all" "plot" extended to all recorded metrics.
            minimal (bool): whether to train without any printouts or metrics collection

        Returns:
            metrics with training and potentially evaluation metrics
        """

        df_dict, _ = df_utils.prep_copy_df_dict(df)
        if self.fitted is True:
            log.error("Model has already been fitted. Re-fitting may break or produce different results.")
        df_dict = self._check_dataframe(df_dict, check_y=True, exogenous=True)
        self.data_freq = df_utils.infer_frequency(df_dict, n_lags=self.n_lags, freq=freq)
        df_dict = self._handle_missing_data(df_dict, freq=self.data_freq)
        if validation_df is not None and (self.metrics is None or minimal):
            log.warning("Ignoring validation_df because no metrics set or minimal training set.")
            validation_df = None
        if validation_df is None:
            if minimal:
                self._train_minimal(df_dict, progress_bar=progress == "bar")
                metrics_df = None
            else:
                metrics_df = self._train(df_dict, progress=progress)
        else:
            df_val_dict, _ = df_utils.prep_copy_df_dict(validation_df)
            df_val_dict = self._check_dataframe(df_val_dict, check_y=False, exogenous=False)
            df_val_dict = self._handle_missing_data(df_val_dict, freq=self.data_freq)
            metrics_df = self._train(df_dict, df_val_dict=df_val_dict, progress=progress)

        self.fitted = True
        return metrics_df

    def predict(self, df, decompose=True, raw=False):
        """Runs the model to make predictions.

        Expects all data needed to be present in dataframe.
        If you are predicting into the unknown future and need to add future regressors or events,
        please prepare data with make_future_dataframe.

        Args:
            df (pd.DataFrame, dict): dataframe or dict of dataframes containing column 'ds', 'y' with data and
                other external variables
            decompose (bool): Whether to add individual components of forecast to the dataframe
            raw (bool): Whether return the raw forecasts sorted by forecast start date
                False (default): returns forecasts sorted by target (highlighting forecast age)

        Returns:
<<<<<<< HEAD
            pd.DataFrame or list of pd.DataFrame:
                df_raw (if raw=True):
                    columns 'ds', 'y', and ['step<i>'] where step<i> refers to the i-step-ahead
                    prediction *made at* this row's datetime.
                    e.g. step3 is the prediction for 3 steps into the future,
                    predicted using information up to (excluding) this datetime.
                df_forecast (otherwise):
                    columns 'ds', 'y', 'trend' and ['yhat<i>'] where yhat<i> refers to
                    the i-step-ahead prediction for this row's datetime.
=======
            if raw:
                df_raw (pd.DataFrame): columns 'ds', 'y', and ['step<i>']
                    where step<i> refers to the i-step-ahead prediction *made at* this row's datetime.
                    e.g. step3 is the prediction for 3 steps into the future,
                    predicted using information up to (excluding) this datetime.
            else:
                df_forecast (pd.DataFrame, dict): columns 'ds', 'y', 'trend' and ['yhat<i>']
                    where yhat<i> refers to the i-step-ahead prediction for this row's datetime.
>>>>>>> 2c026683
                    e.g. yhat3 is the prediction for this datetime, predicted 3 steps ago, "3 steps old".
        """
        if raw:
            log.warning("Raw forecasts are incompatible with plotting utilities")
        if self.fitted is False:
            raise ValueError("Model has not been fitted. Predictions will be random.")
        df_dict, received_unnamed_df = df_utils.prep_copy_df_dict(df)
        # to get all forecasteable values with df given, maybe extend into future:
        df_dict, periods_added = self._maybe_extend_df(df_dict)
        df_dict = self._prepare_dataframe_to_predict(df_dict)
        # normalize
        df_dict = self._normalize(df_dict)
        for key, df_i in df_dict.items():
            dates, predicted, components = self._predict_raw(df_i, key, include_components=decompose)
            if raw:
                fcst = self._convert_raw_predictions_to_raw_df(dates, predicted, components)
                if periods_added[key] > 0:
                    fcst = fcst[:-1]
            else:
                fcst = self._reshape_raw_predictions_to_forecst_df(df_i, predicted, components)
                if periods_added[key] > 0:
                    fcst = fcst[: -periods_added[key]]
            df_dict[key] = fcst
        df = df_utils.maybe_get_single_df_from_df_dict(df_dict, received_unnamed_df)
        return df

    def test(self, df):
        """Evaluate model on holdout data.

        Args:
            df (pd.DataFrame,dict): dataframe or dict of dataframes containing column 'ds', 'y' with with holdout data
        Returns:
            df with evaluation metrics
        """
        df_dict, received_unnamed_df = df_utils.prep_copy_df_dict(df)
        if self.fitted is False:
            log.warning("Model has not been fitted. Test results will be random.")
        df_dict = self._check_dataframe(df_dict, check_y=True, exogenous=True)
        _ = df_utils.infer_frequency(df_dict, n_lags=self.n_lags, freq=self.data_freq)
        df_dict = self._handle_missing_data(df_dict, freq=self.data_freq)
        loader = self._init_val_loader(df_dict)
        val_metrics_df = self._evaluate(loader)
        if not self.config_normalization.global_normalization:
            log.warning("Note that the metrics are displayed in normalized scale because of local normalization.")
        return val_metrics_df

    def split_df(self, df, freq="auto", valid_p=0.2, local_split=False):
        """Splits timeseries df into train and validation sets.

        Prevents leakage of targets. Sharing/Overbleed of inputs can be configured.
        Also performs basic data checks and fills in missing data.

        Args:
            df (pd.DataFrame, dict): dataframe or dict of dataframes containing column 'ds', 'y' with all data
            freq (str):Data step sizes. Frequency of data recording,
                Any valid frequency for pd.date_range, such as '5min', 'D', 'MS' or 'auto' (default) to automatically set frequency.
            valid_p (float): fraction of data to use for holdout validation set
                Targets will still never be shared.
            local_split (bool): Each dataframe will be split according to valid_p locally (in case of dict of dataframes)

        Returns:
<<<<<<< HEAD
            tuple of two pd.DataFrames:
                df_train (pd.DataFrame):
                    training data
                df_val (pd.DataFrame):
                    validation data
=======
            df_train (pd.DataFrame,dict):  training data
            df_val (pd.DataFrame,dict): validation data
>>>>>>> 2c026683
        """
        df, received_unnamed_df = df_utils.prep_copy_df_dict(df)
        df = self._check_dataframe(df, check_y=False, exogenous=False)
        freq = df_utils.infer_frequency(df, n_lags=self.n_lags, freq=freq)
        df = self._handle_missing_data(df, freq=freq, predicting=False)
        df_train, df_val = df_utils.split_df(
            df,
            n_lags=self.n_lags,
            n_forecasts=self.n_forecasts,
            valid_p=valid_p,
            inputs_overbleed=True,
            local_split=local_split,
        )
        df_train = df_utils.maybe_get_single_df_from_df_dict(df_train, received_unnamed_df)
        df_val = df_utils.maybe_get_single_df_from_df_dict(df_val, received_unnamed_df)
        return df_train, df_val

    def crossvalidation_split_df(self, df, freq="auto", k=5, fold_pct=0.1, fold_overlap_pct=0.5):
        """Splits timeseries data in k folds for crossvalidation.

        Args:
            df (pd.DataFrame): data
            freq (str):Data step sizes. Frequency of data recording,
                Any valid frequency for pd.date_range, such as '5min', 'D', 'MS' or 'auto' (default) to automatically set frequency.
            k: number of CV folds
            fold_pct: percentage of overall samples to be in each fold
            fold_overlap_pct: percentage of overlap between the validation folds.

        Returns:
            list of k tuples [(df_train, df_val), ...] where:
                df_train (pd.DataFrame):  training data
                df_val (pd.DataFrame): validation data
        """
        if isinstance(df, dict):
            raise NotImplementedError("Crossvalidation not implemented for multiple dataframes")
        df = df.copy(deep=True)
        df = self._check_dataframe(df, check_y=False, exogenous=False)
        freq = df_utils.infer_frequency(df, n_lags=self.n_lags, freq=freq)
        df = self._handle_missing_data(df, freq=freq, predicting=False)
        folds = df_utils.crossvalidation_split_df(
            df,
            n_lags=self.n_lags,
            n_forecasts=self.n_forecasts,
            k=k,
            fold_pct=fold_pct,
            fold_overlap_pct=fold_overlap_pct,
        )
        return folds

    def double_crossvalidation_split_df(self, df, freq="auto", k=5, valid_pct=0.10, test_pct=0.10):
        """Splits timeseries data in two sets of k folds for crossvalidation on training and testing data.

        Args:
            df (pd.DataFrame): data
            freq (str):Data step sizes. Frequency of data recording,
                Any valid frequency for pd.date_range, such as '5min', 'D', 'MS' or 'auto' (default) to automatically set frequency.
            k (int): number of CV folds
            valid_pct (float): percentage of overall samples to be in validation
            test_pct (float): percentage of overall samples to be in test

        Returns:
            tuple of folds_val, folds_test, where each are same as crossvalidation_split_df returns
        """
        if isinstance(df, dict):
            raise NotImplementedError("Double crossvalidation not implemented for multiple dataframes")
        df = df.copy(deep=True)
        df = self._check_dataframe(df, check_y=False, exogenous=False)
        freq = df_utils.infer_frequency(df, n_lags=self.n_lags, freq=freq)
        df = self._handle_missing_data(df, freq=freq, predicting=False)
        folds_val, folds_test = df_utils.double_crossvalidation_split_df(
            df,
            n_lags=self.n_lags,
            n_forecasts=self.n_forecasts,
            k=k,
            valid_pct=valid_pct,
            test_pct=test_pct,
        )

        return folds_val, folds_test

    def create_df_with_events(self, df, events_df):
        """
        Create a concatenated dataframe with the time series data along with the events data expanded.

        Args:
            df (dict, pd.DataFrame): containing column 'ds' and 'y'
            events_df (dict, pd.DataFrame): containing column 'ds' and 'event'

        Returns:
            df (dict, pd.DataFrame): with columns 'y', 'ds' and other user specified events
        """
        if self.events_config is None:
            raise Exception(
                "The events configs should be added to the NeuralProphet object (add_events fn)"
                "before creating the data with events features"
            )
        df_dict, received_unnamed_df = df_utils.prep_copy_df_dict(df)
        df_dict = self._check_dataframe(df_dict, check_y=True, exogenous=False)
        if isinstance(events_df, pd.DataFrame):
            events_df_i = events_df.copy(deep=True)
        for df_name, df_i in df_dict.items():
            if isinstance(events_df, dict):
                events_df_i = events_df[df_name].copy(deep=True)
            for name in events_df_i["event"].unique():
                assert name in self.events_config
            df_out = df_utils.convert_events_to_features(
                df_i,
                events_config=self.events_config,
                events_df=events_df_i,
            )
            df_dict[df_name] = df_out.reset_index(drop=True)
        df = df_utils.maybe_get_single_df_from_df_dict(df_dict, received_unnamed_df)
        return df

    def make_future_dataframe(self, df, events_df=None, regressors_df=None, periods=None, n_historic_predictions=False):
        df_dict, received_unnamed_df = df_utils.prep_copy_df_dict(df)
        df_dict_events, received_unnamed_events_df = df_utils.prep_copy_df_dict(events_df)
        df_dict_regressors, received_unnamed_regressors_df = df_utils.prep_copy_df_dict(regressors_df)
        if received_unnamed_events_df:
            df_dict_events = {key: df_dict_events["__df__"] for key in df_dict.keys()}
        elif df_dict_events is None:
            df_dict_events = {key: None for key in df_dict.keys()}
        else:
            df_utils.compare_dict_keys(df_dict, df_dict_events, "dataframes", "events")
        if received_unnamed_regressors_df:
            df_dict_regressors = {key: df_dict_regressors["__df__"] for key in df_dict.keys()}
        elif df_dict_regressors is None:
            df_dict_regressors = {key: None for key in df_dict.keys()}
        else:
            df_utils.compare_dict_keys(df_dict, df_dict_regressors, "dataframes", "regressors")

        df_future_dataframe = {}
        for key in df_dict.keys():
            df_future_dataframe[key] = self._make_future_dataframe(
                df=df_dict[key],
                events_df=df_dict_events[key],
                regressors_df=df_dict_regressors[key],
                periods=periods,
                n_historic_predictions=n_historic_predictions,
            )
        df_future = df_utils.maybe_get_single_df_from_df_dict(df_future_dataframe, received_unnamed_df)
        return df_future

    def predict_trend(self, df):
        """Predict only trend component of the model.

        Args:
            df (pd.DataFrame, dict): dataframe or dict of dataframes  containing column 'ds', prediction dates

        Returns:
            df (dict, pd.DataFrame): trend on prediction dates.
        """
        df_dict, received_unnamed_df = df_utils.prep_copy_df_dict(df)
        df_dict = self._check_dataframe(df_dict, check_y=False, exogenous=False)
        df_dict = self._normalize(df_dict)
        for df_name, df in df_dict.items():
            t = torch.from_numpy(np.expand_dims(df["t"].values, 1))
            trend = self.model.trend(t).squeeze().detach().numpy()
            data_params = self.config_normalization.get_data_params(df_name)
            trend = trend * data_params["y"].scale + data_params["y"].shift
            df_dict[df_name] = pd.DataFrame({"ds": df["ds"], "trend": trend})
        df = df_utils.maybe_get_single_df_from_df_dict(df_dict, received_unnamed_df)
        return df

    def predict_seasonal_components(self, df):
        """Predict seasonality components

        Args:
            df (pd.DataFrame, dict): dataframe or dict of dataframes containing column 'ds', prediction dates

        Returns:
            df (pd.DataFrame, dict): seasonal components with columns of name <seasonality component name>
        """
        df_dict, received_unnamed_df = df_utils.prep_copy_df_dict(df)
        df_dict = self._check_dataframe(df_dict, check_y=False, exogenous=False)
        df_dict = self._normalize(df_dict)
        for df_name, df in df_dict.items():
            dataset = time_dataset.TimeDataset(
                df,
                name=df_name,
                season_config=self.season_config,
                # n_lags=0,
                # n_forecasts=1,
                predict_mode=True,
            )
            loader = DataLoader(dataset, batch_size=min(4096, len(df)), shuffle=False, drop_last=False)
            predicted = {}
            for name in self.season_config.periods:
                predicted[name] = list()
            for inputs, _, _ in loader:
                for name in self.season_config.periods:
                    features = inputs["seasonalities"][name]
                    y_season = torch.squeeze(self.model.seasonality(features=features, name=name))
                    predicted[name].append(y_season.data.numpy())

            for name in self.season_config.periods:
                predicted[name] = np.concatenate(predicted[name])
                if self.season_config.mode == "additive":
                    data_params = self.config_normalization.get_data_params(df_name)
                    predicted[name] = predicted[name] * data_params["y"].scale
            df_dict[df_name] = pd.DataFrame({"ds": df["ds"], **predicted})
        df = df_utils.maybe_get_single_df_from_df_dict(df_dict, received_unnamed_df)
        return df

    def set_true_ar_for_eval(self, true_ar_weights):
        """configures model to evaluate closeness of AR weights to true weights.

        Args:
            true_ar_weights (np.array): True AR-parameters, if known.
        """
        self.true_ar_weights = true_ar_weights

    def highlight_nth_step_ahead_of_each_forecast(self, step_number=None):
        """Set which forecast step to focus on for metrics evaluation and plotting.

        Args:
            step_number (int): i-th step ahead forecast to use for statistics and plotting.
                default: None.
        """
        if step_number is not None:
            assert step_number <= self.n_forecasts
        self.highlight_forecast_step_n = step_number
        return self

    def plot(self, fcst, ax=None, xlabel="ds", ylabel="y", figsize=(10, 6)):
        """Plot the NeuralProphet forecast, including history.

        Args:
            fcst (pd.DataFrame): output of self.predict.
            ax (matplotlib axes): Optional, matplotlib axes on which to plot.
            xlabel (string): label name on X-axis
            ylabel (string): label name on Y-axis
            figsize (tuple):   width, height in inches. default: (10, 6)

        Returns:
            A matplotlib figure.
        """
        if isinstance(fcst, dict):
            log.error("Receiced more than one DataFrame. Use a for loop for many dataframes.")
        if self.n_lags > 0:
            num_forecasts = sum(fcst["yhat1"].notna())
            if num_forecasts < self.n_forecasts:
                log.warning(
                    "Too few forecasts to plot a line per forecast step." "Plotting a line per forecast origin instead."
                )
                return self.plot_last_forecast(
                    fcst,
                    ax=ax,
                    xlabel=xlabel,
                    ylabel=ylabel,
                    figsize=figsize,
                    include_previous_forecasts=num_forecasts - 1,
                    plot_history_data=True,
                )
        return plot(
            fcst=fcst,
            ax=ax,
            xlabel=xlabel,
            ylabel=ylabel,
            figsize=figsize,
            highlight_forecast=self.highlight_forecast_step_n,
        )

    def plot_last_forecast(
        self,
        fcst,
        ax=None,
        xlabel="ds",
        ylabel="y",
        figsize=(10, 6),
        include_previous_forecasts=0,
        plot_history_data=None,
    ):
        """Plot the NeuralProphet forecast, including history.

        Args:
            fcst (pd.DataFrame): output of self.predict.
            ax (matplotlib axes): Optional, matplotlib axes on which to plot.
            xlabel (string): label name on X-axis
            ylabel (string): label name on Y-axis
            figsize (tuple):   width, height in inches. default: (10, 6)
            include_previous_forecasts (int): number of previous forecasts to include in plot
            plot_history_data

        Returns:
            A matplotlib figure.
        """
        if self.n_lags == 0:
            raise ValueError("Use the standard plot function for models without lags.")
        if isinstance(fcst, dict):
            log.error("Receiced more than one DataFrame. Use a for loop for many dataframes.")
        if plot_history_data is None:
            fcst = fcst[-(include_previous_forecasts + self.n_forecasts + self.n_lags) :]
        elif plot_history_data is False:
            fcst = fcst[-(include_previous_forecasts + self.n_forecasts) :]
        elif plot_history_data is True:
            fcst = fcst
        fcst = utils.fcst_df_to_last_forecast(fcst, n_last=1 + include_previous_forecasts)
        return plot(
            fcst=fcst,
            ax=ax,
            xlabel=xlabel,
            ylabel=ylabel,
            figsize=figsize,
            highlight_forecast=self.highlight_forecast_step_n,
            line_per_origin=True,
        )

    def plot_components(self, fcst, figsize=None, residuals=False):
        """Plot the NeuralProphet forecast components.

        Args:
            fcst (pd.DataFrame): output of self.predict
            figsize (tuple):   width, height in inches.
                None (default):  automatic (10, 3 * npanel)

        Returns:
            A matplotlib figure.
        """
        if isinstance(fcst, dict):
            log.error("Receiced more than one DataFrame. Use a for loop for many dataframes.")
        return plot_components(
            m=self,
            fcst=fcst,
            figsize=figsize,
            forecast_in_focus=self.highlight_forecast_step_n,
            residuals=residuals,
        )

    def plot_parameters(self, weekly_start=0, yearly_start=0, figsize=None, df_name=None):
        """Plot the NeuralProphet forecast components.

        Args:
            weekly_start (int): specifying the start day of the weekly seasonality plot.
                0 (default) starts the week on Sunday. 1 shifts by 1 day to Monday, and so on.
            yearly_start (int): specifying the start day of the yearly seasonality plot.
                0 (default) starts the year on Jan 1. 1 shifts by 1 day to Jan 2, and so on.
            df_name: name of dataframe to refer to data params from original keys of train dataframes (used for local normalization in global modeling)
            figsize (tuple):   width, height in inches.
                None (default):  automatic (10, 3 * npanel)

        Returns:
            A matplotlib figure.
        """
        return plot_parameters(
            m=self,
            forecast_in_focus=self.highlight_forecast_step_n,
            weekly_start=weekly_start,
            yearly_start=yearly_start,
            figsize=figsize,
            df_name=df_name,
        )

    def _init_model(self):
        """Build Pytorch model with configured hyperparamters.

        Returns:
            TimeNet model
        """
        self.model = time_net.TimeNet(
            config_trend=self.config_trend,
            config_season=self.season_config,
            config_covar=self.config_covar,
            config_regressors=self.regressors_config,
            config_events=self.events_config,
            config_holidays=self.country_holidays_config,
            n_forecasts=self.n_forecasts,
            n_lags=self.n_lags,
            num_hidden_layers=self.config_model.num_hidden_layers,
            d_hidden=self.config_model.d_hidden,
        )
        log.debug(self.model)
        return self.model

    def _create_dataset(self, df_dict, predict_mode):
        """Construct dataset from dataframe.

        (Configured Hyperparameters can be overridden by explicitly supplying them.
        Useful to predict a single model component.)

        Args:
            df_dict (dict): containing pd.DataFrames of original and normalized columns 'ds', 'y', 't', 'y_scaled'
            predict_mode (bool): False includes target values.
                True does not include targets but includes entire dataset as input

        Returns:
            TimeDataset
        """
        return time_dataset.GlobalTimeDataset(
            df_dict,
            predict_mode=predict_mode,
            n_lags=self.n_lags,
            n_forecasts=self.n_forecasts,
            season_config=self.season_config,
            events_config=self.events_config,
            country_holidays_config=self.country_holidays_config,
            covar_config=self.config_covar,
            regressors_config=self.regressors_config,
        )

    def __handle_missing_data(self, df, freq, predicting):
        """Checks, auto-imputes and normalizes new data

        Args:
            df (pd.DataFrame): raw data with columns 'ds' and 'y'
            freq (str): data frequency
            predicting (bool): when no lags, allow NA values in 'y' of forecast series or 'y' to miss completely

        Returns:
            pre-processed df
        """
        if self.n_lags == 0 and not predicting:
            # we can drop rows with NA in y
            sum_na = sum(df["y"].isna())
            if sum_na > 0:
                df = df[df["y"].notna()]
                log.info("dropped {} NAN row in 'y'".format(sum_na))

        # add missing dates for autoregression modelling
        if self.n_lags > 0:
            df, missing_dates = df_utils.add_missing_dates_nan(df, freq=freq)
            if missing_dates > 0:
                if self.impute_missing:
                    log.info("{} missing dates added.".format(missing_dates))
                else:
                    raise ValueError(
                        "{} missing dates found. Please preprocess data manually or set impute_missing to True.".format(
                            missing_dates
                        )
                    )

        if self.regressors_config is not None:
            # if future regressors, check that they are not nan at end, else drop
            # we ignore missing events, as those will be filled in with zeros.
            reg_nan_at_end = 0
            for col in self.regressors_config.keys():
                col_nan_at_end = 0
                while len(df) > col_nan_at_end and df[col].isnull().iloc[-(1 + col_nan_at_end)]:
                    col_nan_at_end += 1
                reg_nan_at_end = max(reg_nan_at_end, col_nan_at_end)
            if reg_nan_at_end > 0:
                # drop rows at end due to missing future regressors
                df = df[:-reg_nan_at_end]
                log.info("Dropped {} rows at end due to missing future regressor values.".format(reg_nan_at_end))

        df_end_to_append = None
        nan_at_end = 0
        while len(df) > nan_at_end and df["y"].isnull().iloc[-(1 + nan_at_end)]:
            nan_at_end += 1
        if nan_at_end > 0:
            if predicting:
                # allow nans at end - will re-add at end
                if self.n_forecasts > 1 and self.n_forecasts < nan_at_end:
                    # check that not more than n_forecasts nans, else drop surplus
                    df = df[: -(nan_at_end - self.n_forecasts)]
                    # correct new length:
                    nan_at_end = self.n_forecasts
                    log.info(
                        "Detected y to have more NaN values than n_forecast can predict. "
                        "Dropped {} rows at end.".format(nan_at_end - self.n_forecasts)
                    )
                df_end_to_append = df[-nan_at_end:]
                df = df[:-nan_at_end]
            else:
                # training - drop nans at end
                df = df[:-nan_at_end]
                log.info(
                    "Dropped {} consecutive nans at end. "
                    "Training data can only be imputed up to last observation.".format(nan_at_end)
                )

        # impute missing values
        data_columns = []
        if self.n_lags > 0:
            data_columns.append("y")
        if self.config_covar is not None:
            data_columns.extend(self.config_covar.keys())
        if self.regressors_config is not None:
            data_columns.extend(self.regressors_config.keys())
        if self.events_config is not None:
            data_columns.extend(self.events_config.keys())
        for column in data_columns:
            sum_na = sum(df[column].isnull())
            if sum_na > 0:
                if self.impute_missing:
                    # use 0 substitution for holidays and events missing values
                    if self.events_config is not None and column in self.events_config.keys():
                        df[column].fillna(0, inplace=True)
                        remaining_na = 0
                    else:
                        df.loc[:, column], remaining_na = df_utils.fill_linear_then_rolling_avg(
                            df[column],
                            limit_linear=self.impute_limit_linear,
                            rolling=self.impute_rolling,
                        )
                    log.info("{} NaN values in column {} were auto-imputed.".format(sum_na - remaining_na, column))
                    if remaining_na > 0:
                        raise ValueError(
                            "More than {} consecutive missing values encountered in column {}. "
                            "{} NA remain. Please preprocess data manually.".format(
                                2 * self.impute_limit_linear + self.impute_rolling, column, remaining_na
                            )
                        )
                else:  # fail because set to not impute missing
                    raise ValueError(
                        "Missing values found. " "Please preprocess data manually or set impute_missing to True."
                    )
        if df_end_to_append is not None:
            df = df.append(df_end_to_append)
        return df

    def _handle_missing_data(self, df, freq, predicting=False):
        """Checks, auto-imputes and normalizes new data

        Args:
            df (dict, pd.DataFrame): dict of dataframes of dataframes containing column 'ds', 'y' with all data
            freq (str): data frequency
            predicting (bool): when no lags, allow NA values in 'y' of forecast series or 'y' to miss completely

        Returns:
            pre-processed df
        """
        df_is_dict = True
        if isinstance(df, pd.DataFrame):
            df_is_dict = False
            df = {"__df__": df}
        elif not isinstance(df, dict):
            raise ValueError("Please insert valid df type (i.e. pd.DataFrame, dict)")
        df_handled_missing_dict = {}
        for key in df:
            df_handled_missing_dict[key] = self.__handle_missing_data(df[key], freq, predicting)
        if not df_is_dict:
            df_handled_missing_dict = df_handled_missing_dict["__df__"]
        return df_handled_missing_dict

    def _check_dataframe(self, df, check_y=True, exogenous=True):
        """Performs basic data sanity checks and ordering

        Prepare dataframe for fitting or predicting.

        Args:
            df (pd.DataFrame, dict): dataframe or dict of dataframes containing column 'ds'
            check_y (bool): if df must have series values
                set to True if training or predicting with autoregression
            exogenous (bool): whether to check covariates, regressors and events column names

        Returns:
            pd.DataFrame or dict of pd.DataFrame
        """
        df_is_dict = True
        if isinstance(df, pd.DataFrame):
            df_is_dict = False
            df = {"__df__": df}
        elif not isinstance(df, dict):
            raise ValueError("Please insert valid df type (i.e. pd.DataFrame, dict)")
        checked_df = {}
        for key, df_i in df.items():
            checked_df[key] = df_utils.check_single_dataframe(
                df=df_i,
                check_y=check_y,
                covariates=self.config_covar if exogenous else None,
                regressors=self.regressors_config if exogenous else None,
                events=self.events_config if exogenous else None,
            )
        if not df_is_dict:
            checked_df = checked_df["__df__"]
        return checked_df

    def _validate_column_name(self, name, events=True, seasons=True, regressors=True, covariates=True):
        """Validates the name of a seasonality, event, or regressor.

        Args:
            name (str):
            events (bool):  check if name already used for event
            seasons (bool):  check if name already used for seasonality
            regressors (bool): check if name already used for regressor
        """
        reserved_names = [
            "trend",
            "additive_terms",
            "daily",
            "weekly",
            "yearly",
            "events",
            "holidays",
            "zeros",
            "extra_regressors_additive",
            "yhat",
            "extra_regressors_multiplicative",
            "multiplicative_terms",
        ]
        rn_l = [n + "_lower" for n in reserved_names]
        rn_u = [n + "_upper" for n in reserved_names]
        reserved_names.extend(rn_l)
        reserved_names.extend(rn_u)
        reserved_names.extend(["ds", "y", "cap", "floor", "y_scaled", "cap_scaled"])
        if name in reserved_names:
            raise ValueError("Name {name!r} is reserved.".format(name=name))
        if events and self.events_config is not None:
            if name in self.events_config.keys():
                raise ValueError("Name {name!r} already used for an event.".format(name=name))
        if events and self.country_holidays_config is not None:
            if name in self.country_holidays_config.holiday_names:
                raise ValueError(
                    "Name {name!r} is a holiday name in {country_holidays}.".format(
                        name=name, country_holidays=self.country_holidays_config.country
                    )
                )
        if seasons and self.season_config is not None:
            if name in self.season_config.periods:
                raise ValueError("Name {name!r} already used for a seasonality.".format(name=name))
        if covariates and self.config_covar is not None:
            if name in self.config_covar:
                raise ValueError("Name {name!r} already used for an added covariate.".format(name=name))
        if regressors and self.regressors_config is not None:
            if name in self.regressors_config.keys():
                raise ValueError("Name {name!r} already used for an added regressor.".format(name=name))

    def _normalize(self, df_dict):
        """Apply data scales.

        Applies data scaling factors to df using data_params.

        Args:
            df_dict (dict): dict of pd.Dataframes each df with columns 'ds', 'y', (and potentially more regressors)

        Returns:
            df_dict: dict of pd.DataFrame, normalized
        """
        for df_name, df_i in df_dict.items():
            data_params = self.config_normalization.get_data_params(df_name)
            df_dict[df_name] = df_utils.normalize(df_i, data_params)
        return df_dict

    def _init_train_loader(self, df_dict):
        """Executes data preparation steps and initiates training procedure.

        Args:
            df_dict (dict): dict of pd.DataFrame containing column 'ds', 'y' with training data

        Returns:
            torch DataLoader
        """
        if not isinstance(df_dict, dict):
            raise ValueError("df_dict must be a dict of pd.DataFrames.")
        # if not self.fitted:
        self.config_normalization.init_data_params(
            df_dict=df_dict,
            covariates_config=self.config_covar,
            regressor_config=self.regressors_config,
            events_config=self.events_config,
        )

        df_dict = self._normalize(df_dict)
        # if not self.fitted:
        if self.config_trend.changepoints is not None:
            # scale user-specified changepoint times
            self.config_trend.changepoints = self._normalize(
                {"__df__": pd.DataFrame({"ds": pd.Series(self.config_trend.changepoints)})}
            )["__df__"]["t"].values

        df_merged, _ = df_utils.join_dataframes(df_dict)
        df_merged = df_merged.sort_values("ds")
        df_merged.drop_duplicates(inplace=True, keep="first", subset=["ds"])

        self.season_config = utils.set_auto_seasonalities(df_merged, season_config=self.season_config)
        if self.country_holidays_config is not None:
            self.country_holidays_config.init_holidays(df_merged)

        dataset = self._create_dataset(df_dict, predict_mode=False)  # needs to be called after set_auto_seasonalities
        self.config_train.set_auto_batch_epoch(n_data=len(dataset))

        loader = DataLoader(dataset, batch_size=self.config_train.batch_size, shuffle=True)

        # if not self.fitted:
        self.model = self._init_model()  # needs to be called after set_auto_seasonalities

        if self.config_train.learning_rate is None:
            self.config_train.learning_rate = self.config_train.find_learning_rate(self.model, dataset)
            log.info("lr-range-test selected learning rate: {:.2E}".format(self.config_train.learning_rate))
        self.optimizer = self.config_train.get_optimizer(self.model.parameters())
        self.scheduler = self.config_train.get_scheduler(self.optimizer, steps_per_epoch=len(loader))
        return loader

    def _init_val_loader(self, df_dict):
        """Executes data preparation steps and initiates evaluation procedure.

        Args:
            df_dict (dict): dict of pd.DataFrame containing column 'ds', 'y' with validation data

        Returns:
            torch DataLoader
        """
        df_dict = self._normalize(df_dict)
        dataset = self._create_dataset(df_dict, predict_mode=False)
        loader = DataLoader(dataset, batch_size=min(1024, len(dataset)), shuffle=False, drop_last=False)
        return loader

    def _get_time_based_sample_weight(self, t):
        weight = torch.ones_like(t)
        if self.config_train.newer_samples_weight > 1.0:
            end_w = self.config_train.newer_samples_weight
            start_t = self.config_train.newer_samples_start
            time = (t.detach() - start_t) / (1.0 - start_t)
            time = torch.maximum(torch.zeros_like(time), time)
            time = torch.minimum(torch.ones_like(time), time)  # time = 0 to 1
            time = torch.pi * (time - 1.0)  # time =  -pi to 0
            time = 0.5 * torch.cos(time) + 0.5  # time =  0 to 1
            # scales end to be end weight times bigger than start weight
            # with end weight being 1.0
            weight = (1.0 + time * (end_w - 1.0)) / end_w
        return weight

    def _train_epoch(self, e, loader):
        """Make one complete iteration over all samples in dataloader and update model after each batch.

        Args:
            e (int): current epoch number
            loader (torch DataLoader): Training Dataloader
        """
        self.model.train()
        for i, (inputs, targets, meta) in enumerate(loader):
            # Run forward calculation
            predicted = self.model.forward(inputs)
            # Compute loss. no reduction.
            loss = self.config_train.loss_func(predicted, targets)
            # Weigh newer samples more.
            loss = loss * self._get_time_based_sample_weight(t=inputs["time"])
            loss = loss.mean()
            # Regularize.
            loss, reg_loss = self._add_batch_regualarizations(loss, e, i / float(len(loader)))
            self.optimizer.zero_grad()
            loss.backward()
            self.optimizer.step()
            self.scheduler.step()
            if self.metrics is not None:
                self.metrics.update(
                    predicted=predicted.detach(), target=targets.detach(), values={"Loss": loss, "RegLoss": reg_loss}
                )
        if self.metrics is not None:
            return self.metrics.compute(save=True)
        else:
            return None

    def _add_batch_regualarizations(self, loss, e, iter_progress):
        """Add regulatization terms to loss, if applicable

        Args:
            loss (torch Tensor, scalar): current batch loss
            e (int): current epoch number
            iter_progress (float): this epoch's progress of iterating over dataset [0, 1]

        Returns:
            loss, reg_loss
        """
        delay_weight = self.config_train.get_reg_delay_weight(e, iter_progress)

        reg_loss = torch.zeros(1, dtype=torch.float, requires_grad=False)
        if delay_weight > 0:
            # Add regularization of AR weights - sparsify
            if self.model.n_lags > 0 and self.config_ar.reg_lambda is not None:
                reg_ar = self.config_ar.regularize(self.model.ar_weights)
                reg_ar = torch.sum(reg_ar).squeeze() / self.n_forecasts
                reg_loss += self.config_ar.reg_lambda * reg_ar

            # Regularize trend to be smoother/sparse
            l_trend = self.config_trend.trend_reg
            if self.config_trend.n_changepoints > 0 and l_trend is not None and l_trend > 0:
                reg_trend = utils.reg_func_trend(
                    weights=self.model.get_trend_deltas,
                    threshold=self.config_train.trend_reg_threshold,
                )
                reg_loss += l_trend * reg_trend

            # Regularize seasonality: sparsify fourier term coefficients
            l_season = self.config_train.reg_lambda_season
            if self.model.season_dims is not None and l_season is not None and l_season > 0:
                for name in self.model.season_params.keys():
                    reg_season = utils.reg_func_season(self.model.season_params[name])
                    reg_loss += l_season * reg_season

            # Regularize events: sparsify events features coefficients
            if self.events_config is not None or self.country_holidays_config is not None:
                reg_events_loss = utils.reg_func_events(self.events_config, self.country_holidays_config, self.model)
                reg_loss += reg_events_loss

            # Regularize regressors: sparsify regressor features coefficients
            if self.regressors_config is not None:
                reg_regressor_loss = utils.reg_func_regressors(self.regressors_config, self.model)
                reg_loss += reg_regressor_loss

        reg_loss = delay_weight * reg_loss
        loss = loss + reg_loss
        return loss, reg_loss

    def _evaluate_epoch(self, loader, val_metrics):
        """Evaluates model performance.

        Args:
            loader (torch DataLoader):  instantiated Validation Dataloader (with TimeDataset)
            val_metrics (MetricsCollection): validation metrics to be computed.

        Returns:
            dict with evaluation metrics
        """
        with torch.no_grad():
            self.model.eval()
            for inputs, targets, meta in loader:
                predicted = self.model.forward(inputs)
                val_metrics.update(predicted=predicted.detach(), target=targets.detach())
            val_metrics = val_metrics.compute(save=True)
        return val_metrics

    def _train(self, df_dict, df_val_dict=None, progress="bar"):
        """Execute model training procedure for a configured number of epochs.

        Args:
            df_dict (dict): dict of pd.DataFrames containing column 'ds', 'y' with training data
            df_val_dict (dict):  dict of pd.DataFrames  containing column 'ds', 'y' with validation data
            progress (str): Method of progress display.
                options: ["bar", "print", "plot", "plot-all", "none"]
                    * 'bar' display updating progress bar (tqdm)
                    * 'print' print out progress (fallback option)
                    * 'plot' plot a live updating graph of the training loss, requires [live] install or livelossplot package installed.
                    * 'plot-all' "plot" extended to all recorded metrics.

        Returns:
            metrics (pd.DataFrame): df with metrics
        """
        # parse progress arg
        progress_bar = False
        progress_print = False
        plot_live_loss = False
        plot_live_all_metrics = False
        if progress.lower() == "bar":
            progress_bar = True
        elif progress.lower() == "print":
            progress_print = True
        elif progress.lower() == "plot":
            plot_live_loss = True
        elif progress.lower() in ["plot-all", "plotall", "plot all"]:
            plot_live_loss = True
            plot_live_all_metrics = True
        elif not progress.lower() == "none":
            raise ValueError("received unexpected value for progress {}".format(progress))

        if self.metrics is None:
            log.info("No progress prints or plots possible because metrics are deactivated.")
            if df_val_dict is not None:
                log.warning("Ignoring supplied df_val as no metrics are specified.")
            if plot_live_loss or plot_live_all_metrics:
                log.warning("Can not plot live loss as no metrics are specified.")
                progress_bar = True
            if progress_print:
                log.warning("Can not print progress as no metrics are specified.")
            return self._train_minimal(df_dict, progress_bar=progress_bar)

        # set up data loader
        loader = self._init_train_loader(df_dict)
        # set up Metrics
        if self.highlight_forecast_step_n is not None:
            self.metrics.add_specific_target(target_pos=self.highlight_forecast_step_n - 1)
        if not self.config_normalization.global_normalization:
            log.warning("When Global modeling with local normalization, metrics are displayed in normalized scale.")
        else:
            if not self.config_normalization.normalize == "off":
                self.metrics.set_shift_scale(
                    (
                        self.config_normalization.global_data_params["y"].shift,
                        self.config_normalization.global_data_params["y"].scale,
                    )
                )

        validate = df_val_dict is not None
        if validate:
            val_loader = self._init_val_loader(df_val_dict)
            val_metrics = metrics.MetricsCollection([m.new() for m in self.metrics.batch_metrics])

        # set up printing and plotting
        if plot_live_loss:
            try:
                from livelossplot import PlotLosses

                live_out = ["MatplotlibPlot"]
                if not progress_bar:
                    live_out.append("ExtremaPrinter")
                live_loss = PlotLosses(outputs=live_out)
                plot_live_loss = True
            except:
                log.warning(
                    "To plot live loss, please install neuralprophet[live]."
                    "Using pip: 'pip install neuralprophet[live]'"
                    "Or install the missing package manually: 'pip install livelossplot'",
                    exc_info=True,
                )
                plot_live_loss = False
                progress_bar = True
        if progress_bar:
            training_loop = tqdm(
                range(self.config_train.epochs),
                total=self.config_train.epochs,
                leave=log.getEffectiveLevel() <= 20,
            )
        else:
            training_loop = range(self.config_train.epochs)

        start = time.time()
        # run training loop
        for e in training_loop:
            metrics_live = OrderedDict({})
            self.metrics.reset()
            if validate:
                val_metrics.reset()
            # run epoch
            epoch_metrics = self._train_epoch(e, loader)
            # collect metrics
            if validate:
                val_epoch_metrics = self._evaluate_epoch(val_loader, val_metrics)
                print_val_epoch_metrics = {k + "_val": v for k, v in val_epoch_metrics.items()}
            else:
                val_epoch_metrics = None
                print_val_epoch_metrics = OrderedDict({})
            # print metrics
            if progress_bar:
                training_loop.set_description(f"Epoch[{(e+1)}/{self.config_train.epochs}]")
                training_loop.set_postfix(ordered_dict=epoch_metrics, **print_val_epoch_metrics)
            elif progress_print:
                metrics_string = utils.print_epoch_metrics(epoch_metrics, e=e, val_metrics=val_epoch_metrics)
                if e == 0:
                    log.info(metrics_string.splitlines()[0])
                    log.info(metrics_string.splitlines()[1])
                else:
                    log.info(metrics_string.splitlines()[1])
            # plot metrics
            if plot_live_loss:
                metrics_train = list(epoch_metrics)
                metrics_live["log-{}".format(metrics_train[0])] = np.log(epoch_metrics[metrics_train[0]])
                if plot_live_all_metrics and len(metrics_train) > 1:
                    for i in range(1, len(metrics_train)):
                        metrics_live["{}".format(metrics_train[i])] = epoch_metrics[metrics_train[i]]
                if validate:
                    metrics_val = list(val_epoch_metrics)
                    metrics_live["val_log-{}".format(metrics_val[0])] = np.log(val_epoch_metrics[metrics_val[0]])
                    if plot_live_all_metrics and len(metrics_val) > 1:
                        for i in range(1, len(metrics_val)):
                            metrics_live["val_{}".format(metrics_val[i])] = val_epoch_metrics[metrics_val[i]]
                live_loss.update(metrics_live)
                if e % (1 + self.config_train.epochs // 20) == 0 or e + 1 == self.config_train.epochs:
                    live_loss.send()

        # return metrics as df
        log.debug("Train Time: {:8.3f}".format(time.time() - start))
        log.debug("Total Batches: {}".format(self.metrics.total_updates))
        metrics_df = self.metrics.get_stored_as_df()
        if validate:
            metrics_df_val = val_metrics.get_stored_as_df()
            for col in metrics_df_val.columns:
                metrics_df["{}_val".format(col)] = metrics_df_val[col]
        return metrics_df

    def _train_minimal(self, df_dict, progress_bar=False):
        """Execute minimal model training procedure for a configured number of epochs.

        Args:
            df_dict (dict): dict of pd.DataFrames containing column 'ds', 'y' with training data

        Returns:
            None
        """
        loader = self._init_train_loader(df_dict)
        if progress_bar:
            training_loop = tqdm(
                range(self.config_train.epochs),
                total=self.config_train.epochs,
                leave=log.getEffectiveLevel() <= 20,
            )
        else:
            training_loop = range(self.config_train.epochs)
        for e in training_loop:
            if progress_bar:
                training_loop.set_description(f"Epoch[{(e+1)}/{self.config_train.epochs}]")
            _ = self._train_epoch(e, loader)

    def _eval_true_ar(self):
        assert self.n_lags > 0
        if self.highlight_forecast_step_n is None:
            if self.n_lags > 1:
                raise ValueError("Please define forecast_lag for sTPE computation")
            forecast_pos = 1
        else:
            forecast_pos = self.highlight_forecast_step_n
        weights = self.model.ar_weights.detach().numpy()
        weights = weights[forecast_pos - 1, :][::-1]
        sTPE = utils.symmetric_total_percentage_error(self.true_ar_weights, weights)
        log.info("AR parameters: ", self.true_ar_weights, "\n", "Model weights: ", weights)
        return sTPE

    def _evaluate(self, loader):
        """Evaluates model performance.

        Args:
            loader (torch DataLoader):  instantiated Validation Dataloader (with TimeDataset)

        Returns:
            df with evaluation metrics
        """
        val_metrics = metrics.MetricsCollection([m.new() for m in self.metrics.batch_metrics])
        if self.highlight_forecast_step_n is not None:
            val_metrics.add_specific_target(target_pos=self.highlight_forecast_step_n - 1)
        ## Run
        val_metrics_dict = self._evaluate_epoch(loader, val_metrics)

        if self.true_ar_weights is not None:
            val_metrics_dict["sTPE"] = self._eval_true_ar()
        log.info("Validation metrics: {}".format(utils.print_epoch_metrics(val_metrics_dict)))
        val_metrics_df = val_metrics.get_stored_as_df()
        return val_metrics_df

    def _make_future_dataframe(self, df, events_df, regressors_df, periods, n_historic_predictions):
        if periods == 0 and n_historic_predictions is True:
            log.warning(
                "Not extending df into future as no periods specified." "You can call predict directly instead."
            )
        df = df.copy(deep=True)
        _ = df_utils.infer_frequency(df, n_lags=self.n_lags, freq=self.data_freq)
        last_date = pd.to_datetime(df["ds"].copy(deep=True).dropna()).sort_values().max()
        if events_df is not None:
            events_df = events_df.copy(deep=True).reset_index(drop=True)
        if regressors_df is not None:
            regressors_df = regressors_df.copy(deep=True).reset_index(drop=True)
        n_lags = 0 if self.n_lags is None else self.n_lags
        if periods is None:
            periods = 1 if n_lags == 0 else self.n_forecasts
        else:
            assert periods >= 0

        if isinstance(n_historic_predictions, bool):
            if n_historic_predictions:
                n_historic_predictions = len(df) - n_lags
            else:
                n_historic_predictions = 0
        elif not isinstance(n_historic_predictions, int):
            log.error("non-integer value for n_historic_predictions set to zero.")
            n_historic_predictions = 0

        if periods == 0 and n_historic_predictions == 0:
            raise ValueError("Set either history or future to contain more than zero values.")

        # check for external regressors known in future
        if self.regressors_config is not None and periods > 0:
            if regressors_df is None:
                raise ValueError("Future values of all user specified regressors not provided")
            else:
                for regressor in self.regressors_config.keys():
                    if regressor not in regressors_df.columns:
                        raise ValueError("Future values of user specified regressor {} not provided".format(regressor))

        if len(df) < n_lags:
            raise ValueError("Insufficient data for a prediction")
        elif len(df) < n_lags + n_historic_predictions:
            log.warning(
                "Insufficient data for {} historic forecasts, reduced to {}.".format(
                    n_historic_predictions, len(df) - n_lags
                )
            )
            n_historic_predictions = len(df) - n_lags
        if (n_historic_predictions + n_lags) == 0:
            df = pd.DataFrame(columns=df.columns)
        else:
            df = df[-(n_lags + n_historic_predictions) :]

        if len(df) > 0:
            if len(df.columns) == 1 and "ds" in df:
                assert n_lags == 0
                df = self._check_dataframe(df, check_y=False, exogenous=False)
            else:
                df = self._check_dataframe(df, check_y=n_lags > 0, exogenous=True)

        # future data
        # check for external events known in future
        if self.events_config is not None and periods > 0 and events_df is None:
            log.warning(
                "Future values not supplied for user specified events. "
                "All events being treated as not occurring in future"
            )

        if n_lags > 0:
            if periods > 0 and periods != self.n_forecasts:
                periods = self.n_forecasts
                log.warning(
                    "Number of forecast steps is defined by n_forecasts. " "Adjusted to {}.".format(self.n_forecasts)
                )

        if periods > 0:
            future_df = df_utils.make_future_df(
                df_columns=df.columns,
                last_date=last_date,
                periods=periods,
                freq=self.data_freq,
                events_config=self.events_config,
                events_df=events_df,
                regressor_config=self.regressors_config,
                regressors_df=regressors_df,
            )
            if len(df) > 0:
                df = df.append(future_df)
            else:
                df = future_df
        df.reset_index(drop=True, inplace=True)
        return df

    def _get_maybe_extend_periods(self, df):
        n_lags = 0 if self.n_lags is None else self.n_lags
        periods_add = 0
        nan_at_end = 0
        while len(df) > nan_at_end and df["y"].isnull().iloc[-(1 + nan_at_end)]:
            nan_at_end += 1
        if n_lags > 0:
            if self.regressors_config is None:
                # if dataframe has already been extended into future,
                # don't extend beyond n_forecasts.
                periods_add = max(0, self.n_forecasts - nan_at_end)
            else:
                # can not extend as we lack future regressor values.
                periods_add = 0
        return periods_add

    def _maybe_extend_df(self, df_dict):
        periods_add = {}
        for df_name, df in df_dict.items():
            _ = df_utils.infer_frequency(df, n_lags=self.n_lags, freq=self.data_freq)
            # to get all forecasteable values with df given, maybe extend into future:
            periods_add[df_name] = self._get_maybe_extend_periods(df)
            if periods_add[df_name] > 0:
                # This does not include future regressors or events.
                # periods should be 0 if those are configured.
                last_date = pd.to_datetime(df["ds"].copy(deep=True)).sort_values().max()
                future_df = df_utils.make_future_df(
                    df_columns=df.columns,
                    last_date=last_date,
                    periods=periods_add[df_name],
                    freq=self.data_freq,
                )
                df = df.append(future_df)
                df.reset_index(drop=True, inplace=True)
            df_dict[df_name] = df
        return df_dict, periods_add

    def _prepare_dataframe_to_predict(self, df_dict):
        for df_name, df in df_dict.items():
            df = df.copy(deep=True)
            _ = df_utils.infer_frequency(df, n_lags=self.n_lags, freq=self.data_freq)
            # check if received pre-processed df
            if "y_scaled" in df.columns or "t" in df.columns:
                raise ValueError(
                    "DataFrame has already been normalized. " "Please provide raw dataframe or future dataframe."
                )
            # Checks
            n_lags = 0 if self.n_lags is None else self.n_lags
            if len(df) == 0 or len(df) < n_lags:
                raise ValueError("Insufficient data to make predictions.")
            if len(df.columns) == 1 and "ds" in df:
                if n_lags != 0:
                    raise ValueError("only datestamps provided but y values needed for auto-regression.")
                df = self._check_dataframe(df, check_y=False, exogenous=False)
            else:
                df = self._check_dataframe(df, check_y=n_lags > 0, exogenous=False)
                # fill in missing nans except for nans at end
                df = self._handle_missing_data(df, freq=self.data_freq, predicting=True)
            df.reset_index(drop=True, inplace=True)
            df_dict[df_name] = df
        return df_dict

    def _predict_raw(self, df, df_name, include_components=False):
        """Runs the model to make predictions.

        Predictions are returned in raw vector format without decomposition.
        Predictions are given on a forecast origin basis, not on a target basis.

        Args:
            df (pandas DataFrame): Dataframe with columns 'ds' datestamps, 'y' time series values and
                other external variables
            df_name (str): name of the data params from which the current dataframe refers to (only in case of local_normalization)
            include_components (bool): Whether to return individual components of forecast

        Returns:
            dates (pd.Series): timestamps referring to the start of the predictions.
            predicted (np.array): Array containing the forecasts
            components (Dict[np.array]): Dictionary of components containing an array
                of each components contribution to the forecast
        """
        if isinstance(df, dict):
            raise ValueError("Receiced more than one DataFrame. Use a for loop for many dataframes.")
        if "y_scaled" not in df.columns or "t" not in df.columns:
            raise ValueError("Received unprepared dataframe to predict. " "Please call predict_dataframe_to_predict.")
        dataset = self._create_dataset(df_dict={df_name: df}, predict_mode=True)
        loader = DataLoader(dataset, batch_size=min(1024, len(df)), shuffle=False, drop_last=False)
        if self.n_forecasts > 1:
            dates = df["ds"].iloc[self.n_lags : -self.n_forecasts + 1]
        else:
            dates = df["ds"].iloc[self.n_lags :]
        predicted_vectors = list()
        component_vectors = None

        with torch.no_grad():
            self.model.eval()
            for inputs, _, _ in loader:
                predicted = self.model.forward(inputs)
                predicted_vectors.append(predicted.detach().numpy())

                if include_components:
                    components = self.model.compute_components(inputs)
                    if component_vectors is None:
                        component_vectors = {name: [value.detach().numpy()] for name, value in components.items()}
                    else:
                        for name, value in components.items():
                            component_vectors[name].append(value.detach().numpy())

        predicted = np.concatenate(predicted_vectors)
        data_params = self.config_normalization.get_data_params(df_name)
        scale_y, shift_y = data_params["y"].scale, data_params["y"].shift
        predicted = predicted * scale_y + shift_y

        if include_components:
            components = {name: np.concatenate(value) for name, value in component_vectors.items()}
            for name, value in components.items():
                if "multiplicative" in name:
                    continue
                elif "event_" in name:
                    event_name = name.split("_")[1]
                    if self.events_config is not None and event_name in self.events_config:
                        if self.events_config[event_name].mode == "multiplicative":
                            continue
                    elif (
                        self.country_holidays_config is not None
                        and event_name in self.country_holidays_config.holiday_names
                    ):
                        if self.country_holidays_config.mode == "multiplicative":
                            continue
                elif "season" in name and self.season_config.mode == "multiplicative":
                    continue

                # scale additive components
                components[name] = value * scale_y
                if "trend" in name:
                    components[name] += shift_y
        else:
            components = None
        return dates, predicted, components

    def _convert_raw_predictions_to_raw_df(self, dates, predicted, components=None):
        """Turns forecast-origin-wise predictions into forecast-target-wise predictions.

        Args:
            dates (pd.Series): timestamps referring to the start of the predictions.
            predicted (np.array): Array containing the forecasts
            components (Dict[np.array]): Dictionary of components containing an array
                of each components' contribution to the forecast

        Returns:
            df_raw (pandas DataFrame): columns 'ds', 'y', and ['step<i>']
                where step<i> refers to the i-step-ahead prediction *made at* this row's datetime.
                e.g. the first forecast step0 is the prediction for this timestamp,
                the step1 is for the timestamp after, ...
                ... step3 is the prediction for 3 steps into the future,
                predicted using information up to (excluding) this datetime.
        """
        if isinstance(dates, dict):
            raise ValueError("Receiced more than one DataFrame. Use a for loop for many dataframes.")
        predicted_names = ["step{}".format(i) for i in range(self.n_forecasts)]
        all_data = predicted
        all_names = predicted_names
        if components is not None:
            for comp_name, comp_data in components.items():
                all_data = np.concatenate((all_data, comp_data), 1)
                all_names += ["{}{}".format(comp_name, i) for i in range(self.n_forecasts)]

        df_raw = pd.DataFrame(data=all_data, columns=all_names)
        df_raw.insert(0, "ds", dates.values)
        return df_raw

    def _reshape_raw_predictions_to_forecst_df(self, df, predicted, components):  # DOES NOT ACCEPT DICT
        """Turns forecast-origin-wise predictions into forecast-target-wise predictions.

        Args:
            df (pd.DataFrame): input dataframe
            predicted (np.array): Array containing the forecasts
            components (Dict[np.array]): Dictionary of components containing an array
                of each components' contribution to the forecast

        Returns:
            df_forecast (pd.DataFrame): columns 'ds', 'y', 'trend' and ['yhat<i>']
                where yhat<i> refers to the i-step-ahead prediction for this row's datetime.
                e.g. yhat3 is the prediction for this datetime, predicted 3 steps ago, "3 steps old".
        """
        if isinstance(df, dict):
            raise ValueError("Receiced more than one DataFrame. Use a for loop for many dataframes.")
        cols = ["ds", "y"]  # cols to keep from df
        df_forecast = pd.concat((df[cols],), axis=1)

        # create a line for each forecast_lag
        # 'yhat<i>' is the forecast for 'y' at 'ds' from i steps ago.
        for forecast_lag in range(1, self.n_forecasts + 1):
            forecast = predicted[:, forecast_lag - 1]
            pad_before = self.n_lags + forecast_lag - 1
            pad_after = self.n_forecasts - forecast_lag
            yhat = np.concatenate(([None] * pad_before, forecast, [None] * pad_after))
            df_forecast["yhat{}".format(forecast_lag)] = yhat
            df_forecast["residual{}".format(forecast_lag)] = yhat - df_forecast["y"]
        if components is None:
            return df_forecast

        # else add components
        lagged_components = [
            "ar",
        ]
        if self.config_covar is not None:
            for name in self.config_covar.keys():
                lagged_components.append("lagged_regressor_{}".format(name))
        for comp in lagged_components:
            if comp in components:
                for forecast_lag in range(1, self.n_forecasts + 1):
                    forecast = components[comp][:, forecast_lag - 1]
                    pad_before = self.n_lags + forecast_lag - 1
                    pad_after = self.n_forecasts - forecast_lag
                    yhat = np.concatenate(([None] * pad_before, forecast, [None] * pad_after))
                    df_forecast["{}{}".format(comp, forecast_lag)] = yhat

        # only for non-lagged components
        for comp in components:
            if comp not in lagged_components:
                forecast_0 = components[comp][0, :]
                forecast_rest = components[comp][1:, self.n_forecasts - 1]
                yhat = np.concatenate(([None] * self.n_lags, forecast_0, forecast_rest))
                df_forecast[comp] = yhat
        return df_forecast<|MERGE_RESOLUTION|>--- conflicted
+++ resolved
@@ -482,8 +482,7 @@
                 False (default): returns forecasts sorted by target (highlighting forecast age)
 
         Returns:
-<<<<<<< HEAD
-            pd.DataFrame or list of pd.DataFrame:
+            pd.DataFrame or dict of pd.DataFrame:
                 df_raw (if raw=True):
                     columns 'ds', 'y', and ['step<i>'] where step<i> refers to the i-step-ahead
                     prediction *made at* this row's datetime.
@@ -492,16 +491,6 @@
                 df_forecast (otherwise):
                     columns 'ds', 'y', 'trend' and ['yhat<i>'] where yhat<i> refers to
                     the i-step-ahead prediction for this row's datetime.
-=======
-            if raw:
-                df_raw (pd.DataFrame): columns 'ds', 'y', and ['step<i>']
-                    where step<i> refers to the i-step-ahead prediction *made at* this row's datetime.
-                    e.g. step3 is the prediction for 3 steps into the future,
-                    predicted using information up to (excluding) this datetime.
-            else:
-                df_forecast (pd.DataFrame, dict): columns 'ds', 'y', 'trend' and ['yhat<i>']
-                    where yhat<i> refers to the i-step-ahead prediction for this row's datetime.
->>>>>>> 2c026683
                     e.g. yhat3 is the prediction for this datetime, predicted 3 steps ago, "3 steps old".
         """
         if raw:
@@ -563,16 +552,11 @@
             local_split (bool): Each dataframe will be split according to valid_p locally (in case of dict of dataframes)
 
         Returns:
-<<<<<<< HEAD
             tuple of two pd.DataFrames:
                 df_train (pd.DataFrame):
                     training data
                 df_val (pd.DataFrame):
                     validation data
-=======
-            df_train (pd.DataFrame,dict):  training data
-            df_val (pd.DataFrame,dict): validation data
->>>>>>> 2c026683
         """
         df, received_unnamed_df = df_utils.prep_copy_df_dict(df)
         df = self._check_dataframe(df, check_y=False, exogenous=False)
