--- conflicted
+++ resolved
@@ -1004,10 +1004,7 @@
                 metrics with training and potentially evaluation metrics
         """
         if minimal:
-<<<<<<< HEAD
             # overrides these settings:
-=======
->>>>>>> 00301ad1
             checkpointing = False
             self.metrics = False
             progress = None
@@ -1015,7 +1012,6 @@
         if self.fitted:
             raise RuntimeError("Model has been fitted already.")
 
-<<<<<<< HEAD
         # Train Configuration: overwrite self.config_train with user provided values
         if learning_rate is not None:
             self.config_train.learning_rate = learning_rate
@@ -1023,9 +1019,6 @@
             self.config_train.scheduler = scheduler
         if scheduler_args is not None:
             self.config_train.scheduler_args = scheduler_args
-=======
-        # Train Config overrides
->>>>>>> 00301ad1
         if epochs is not None:
             self.config_train.epochs = epochs
         if batch_size is not None:
@@ -1033,18 +1026,11 @@
         if trainer_config is not None:
             self.config_train.pl_trainer_config = trainer_config
         if early_stopping is not None:
-<<<<<<< HEAD
             self.config_train.early_stopping = early_stopping
         self.config_train.set_loss_func(quantiles=self.config_model.quantiles)
 
         # Warnings
         if self.config_train.early_stopping:
-=======
-            self.early_stopping = early_stopping
-
-        # Warning for early stopping and regularization
-        if early_stopping:
->>>>>>> 00301ad1
             reg_enabled = utils.check_for_regularization(
                 [
                     self.config_seasonality,
@@ -1063,14 +1049,6 @@
                         number of epochs to train for."
                 )
 
-<<<<<<< HEAD
-        if metrics:
-            self.metrics = utils_metrics.get_metrics(metrics)
-
-        if progress == "plot" and not metrics:
-            log.info("Progress plot requires metrics to be enabled. Disabling progress plot.")
-            progress = None
-=======
         # Setup Metrics
         if metrics is not None:
             self.metrics = utils_metrics.get_metrics(metrics)
@@ -1078,13 +1056,10 @@
         if progress == "plot" and not self.metrics:
             log.info("Progress plot requires metrics to be enabled. Setting progress to bar.")
             progress = "bar"
->>>>>>> 00301ad1
 
         if not self.config_normalization.global_normalization:
             log.info("When Global modeling with local normalization, metrics are displayed in normalized scale.")
 
-<<<<<<< HEAD
-=======
         if metrics_log_dir is not None and not self.metrics:
             log.error("Metrics are disabled. Ignoring provided logging directory.")
             metrics_log_dir = None
@@ -1097,7 +1072,6 @@
         else:
             self.metrics_logger = None
 
->>>>>>> 00301ad1
         # Pre-processing
         # Copy df and save list of unique time series IDs (the latter for global-local modelling if enabled)
         df, _, _, self.id_list = df_utils.prep_or_copy_df(df)
