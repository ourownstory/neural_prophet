import logging
import os
import time
from collections import OrderedDict
from typing import Optional, Union

import matplotlib
import numpy as np
import pandas as pd
import torch
from torch.utils.data import DataLoader

from neuralprophet import configure, df_utils, metrics, time_dataset, time_net, utils
from neuralprophet.conformal_prediction import conformalize
from neuralprophet.logger import MetricsLogger
from neuralprophet.plot_forecast import plot, plot_components
from neuralprophet.plot_forecast_plotly import plot as plot_plotly
from neuralprophet.plot_forecast_plotly import plot_components as plot_components_plotly
from neuralprophet.plot_model_parameters import plot_parameters
from neuralprophet.plot_model_parameters_plotly import plot_parameters as plot_parameters_plotly

# Ensure compatibility with python 3.7
try:
    from typing import Literal  # type: ignore
except ImportError:
    from typing_extensions import Literal

log = logging.getLogger("NP.forecaster")


class NeuralProphet:
    """NeuralProphet forecaster.

    A simple yet powerful forecaster that models:
    Trend, seasonality, events, holidays, auto-regression, lagged covariates, and future-known regressors.
    Can be regularized and configured to model nonlinear relationships.

    Parameters
    ----------
        COMMENT
        Trend Config
        COMMENT
        growth : {'off' or 'linear'}, default 'linear'
            Set use of trend growth type.

            Options:
                * ``off``: no trend.
                * (default) ``linear``: fits a piece-wise linear trend with ``n_changepoints + 1`` segments
                * ``discontinuous``: For advanced users only - not a conventional trend,
                allows arbitrary jumps at each trend changepoint

        changepoints : {list of str, list of np.datetimes or np.array of np.datetimes}, optional
            Manually set dates at which to include potential changepoints.

            Note
            ----
            Does not accept ``np.array`` of ``np.str``. If not specified, potential changepoints are selected automatically.

        n_changepoints : int
            Number of potential trend changepoints to include.

            Note
            ----
            Changepoints are selected uniformly from the first ``changepoint_range`` proportion of the history.
            Ignored if manual ``changepoints`` list is supplied.
        changepoints_range : float
            Proportion of history in which trend changepoints will be estimated.

            e.g. set to 0.8 to allow changepoints only in the first 80% of training data.
            Ignored if  manual ``changepoints`` list is supplied.
        trend_reg : float, optional
            Parameter modulating the flexibility of the automatic changepoint selection.

            Note
            ----
            Large values (~1-100) will limit the variability of changepoints.
            Small values (~0.001-1.0) will allow changepoints to change faster.
            default: 0 will fully fit a trend to each segment.

        trend_reg_threshold : bool, optional
            Allowance for trend to change without regularization.

            Options
                * ``True``: Automatically set to a value that leads to a smooth trend.
                * (default) ``False``: All changes in changepoints are regularized

        trend_global_local : str, default 'global'
            Modelling strategy of the trend when multiple time series are present.

            Options:
                * ``global``: All the elements are modelled with the same trend.
                * ``local``: Each element is modelled with a different trend.

            Note
            ----
            When only one time series is input, this parameter should not be provided.
            Internally it will be set to ``global``, meaning that all the elements(only one in this case)
            are modelled with the same trend.

        COMMENT
        Seasonality Config
        COMMENT
        yearly_seasonality : bool, int
            Fit yearly seasonality.

            Options
                * ``True`` or ``False``
                * ``auto``: set automatically
                * ``value``: number of Fourier/linear terms to generate
        weekly_seasonality : bool, int
            Fit monthly seasonality.

            Options
                * ``True`` or ``False``
                * ``auto``: set automatically
                * ``value``: number of Fourier/linear terms to generate
        daily_seasonality : bool, int
            Fit daily seasonality.

            Options
                * ``True`` or ``False``
                * ``auto``: set automatically
                * ``value``: number of Fourier/linear terms to generate
        seasonality_mode : str
            Specifies mode of seasonality

            Options
                * (default) ``additive``
                * ``multiplicative``
        seasonality_reg : float, optional
            Parameter modulating the strength of the seasonality model.

            Note
            ----
            Smaller values (~0.1-1) allow the model to fit larger seasonal fluctuations,
            larger values (~1-100) dampen the seasonality.
            default: None, no regularization
        season_global_local : str, default 'global'
            Modelling strategy of the seasonality when multiple time series are present.
            Options:
                * ``global``: All the elements are modelled with the same seasonality.
                * ``local``: Each element is modelled with a different seasonality.
            Note
            ----
            When only one time series is input, this parameter should not be provided.
            Internally it will be set to ``global``, meaning that all the elements(only one in this case)
            are modelled with the same seasonality.

        COMMENT
        AR Config
        COMMENT
        n_lags : int
            Previous time series steps to include in auto-regression. Aka AR-order
        ar_reg : float, optional
            how much sparsity to induce in the AR-coefficients

            Note
            ----
            Large values (~1-100) will limit the number of nonzero coefficients dramatically.
            Small values (~0.001-1.0) will allow more non-zero coefficients.
            default: 0 no regularization of coefficients.

        COMMENT
        Model Config
        COMMENT
        n_forecasts : int
            Number of steps ahead of prediction time step to forecast.
        num_hidden_layers : int, optional
            number of hidden layer to include in AR-Net (defaults to 0)
        d_hidden : int, optional
            dimension of hidden layers of the AR-Net. Ignored if ``num_hidden_layers`` == 0.

        COMMENT
        Train Config
        COMMENT
        learning_rate : float
            Maximum learning rate setting for 1cycle policy scheduler.

            Note
            ----
            Default ``None``: Automatically sets the ``learning_rate`` based on a learning rate range test.
            For manual user input, (try values ~0.001-10).
        epochs : int
            Number of epochs (complete iterations over dataset) to train model.

            Note
            ----
            Default ``None``: Automatically sets the number of epochs based on dataset size.
            For best results also leave batch_size to None. For manual values, try ~5-500.
        early_stopping : bool
            Flag whether to use early stopping to stop training when training / validation loss is no longer improving.
        batch_size : int
            Number of samples per mini-batch.

            If not provided, ``batch_size`` is approximated based on dataset size.
            For manual values, try ~8-1024.
            For best results also leave ``epochs`` to ``None``.
        newer_samples_weight: float, default 2.0
            Sets factor by which the model fit is skewed towards more recent observations.

            Controls the factor by which final samples are weighted more compared to initial samples.
            Applies a positional weighting to each sample's loss value.

            e.g. ``newer_samples_weight = 2``: final samples are weighted twice as much as initial samples.
        newer_samples_start: float, default 0.0
            Sets beginning of 'newer' samples as fraction of training data.

            Throughout the range of 'newer' samples, the weight is increased
            from ``1.0/newer_samples_weight`` initially to 1.0 at the end,
            in a monotonously increasing function (cosine from pi to 2*pi).
        loss_func : str, torch.nn.functional.loss
            Type of loss to use:

            Options
                * (default) ``Huber``: Huber loss function
                * ``MSE``: Mean Squared Error loss function
                * ``MAE``: Mean Absolute Error loss function
                * ``torch.nn.functional.loss.``: loss or callable for custom loss, eg. L1-Loss

            Examples
            --------
            >>> from neuralprophet import NeuralProphet
            >>> import torch
            >>> import torch.nn as nn
            >>> m = NeuralProphet(loss_func=torch.nn.L1Loss)

        collect_metrics : list of str, dict, bool
            Set metrics to compute.

            Options
                * (default) ``True``: [``mae``, ``rmse``]
                * ``False``: No metrics
                * ``list``:  Valid options: [``mae``, ``rmse``, ``mse``]
                * ``dict``:  Collection of torchmetrics.Metric objects

            Examples
            --------
            >>> from neuralprophet import NeuralProphet
            >>> m = NeuralProphet(collect_metrics=["MSE", "MAE", "RMSE"])

        COMMENT
        Uncertainty Estimation
        COMMENT
        quantiles : list, default None
            A list of float values between (0, 1) which indicate the set of quantiles to be estimated.

        COMMENT
        Missing Data
        COMMENT
        impute_missing : bool
            whether to automatically impute missing dates/values

            Note
            ----
            imputation follows a linear method up to 20 missing values, more are filled with trend.
        impute_linear : int
            maximal number of missing dates/values to be imputed linearly (default: ``10``)
        impute_rolling : int
            maximal number of missing dates/values to be imputed
            using rolling average (default: ``10``)
        drop_missing : bool
            whether to automatically drop missing samples from the data

            Options
                * (default) ``False``: Samples containing NaN values are not dropped.
                * ``True``: Any sample containing at least one NaN value will be dropped.

        COMMENT
        Data Normalization
        COMMENT
        normalize : str
            Type of normalization to apply to the time series.

            Options
                * ``off`` bypasses data normalization
                * (default, binary timeseries) ``minmax`` scales the minimum value to 0.0 and the maximum value to 1.0
                * ``standardize`` zero-centers and divides by the standard deviation
                * (default) ``soft`` scales the minimum value to 0.0 and the 95th quantile to 1.0
                * ``soft1`` scales the minimum value to 0.1 and the 90th quantile to 0.9
        global_normalization : bool
            Activation of global normalization

            Options
                * ``True``: dict of dataframes is used as global_time_normalization
                * (default) ``False``: local normalization
        global_time_normalization : bool
            Specifies global time normalization

            Options
                * (default) ``True``: only valid in case of global modeling local normalization
                * ``False``: set time data_params locally
        unknown_data_normalization : bool
            Specifies unknown data normalization

            Options
                * ``True``: test data is normalized with global data params even if trained with local data params (global modeling with local normalization)
                * (default) ``False``: no global modeling with local normalization
        trainer_config: dict
            Dictionary of additional trainer configuration parameters.
    """

    def __init__(
        self,
        growth="linear",
        changepoints=None,
        n_changepoints=10,
        changepoints_range=0.8,
        trend_reg=0,
        trend_reg_threshold=False,
        trend_global_local="global",
        yearly_seasonality="auto",
        weekly_seasonality="auto",
        daily_seasonality="auto",
        seasonality_mode="additive",
        seasonality_reg=0,
        season_global_local="global",
        n_forecasts=1,
        n_lags=0,
        num_hidden_layers=0,
        d_hidden=None,
        ar_reg=None,
        learning_rate=None,
        epochs=None,
        early_stopping=False,
        batch_size=None,
        loss_func="Huber",
        optimizer="AdamW",
        newer_samples_weight=2,
        newer_samples_start=0.0,
        quantiles=None,
        impute_missing=True,
        impute_linear=10,
        impute_rolling=10,
        drop_missing=False,
        collect_metrics=True,
        normalize="auto",
        global_normalization=False,
        global_time_normalization=True,
        unknown_data_normalization=False,
        trainer_config={},
    ):
        kwargs = locals()

        # General
        self.name = "NeuralProphet"
        self.n_forecasts = n_forecasts
        self.q_hats = []
        self.quantile_hi = None
        self.quantile_lo = None

        # Data Normalization settings
        self.config_normalization = configure.Normalization(
            normalize=normalize,
            global_normalization=global_normalization,
            global_time_normalization=global_time_normalization,
            unknown_data_normalization=unknown_data_normalization,
        )

        # Missing Data Preprocessing
        self.config_missing = configure.from_kwargs(configure.MissingDataHandling, kwargs)

        # Training
        self.config_train = configure.from_kwargs(configure.Train, kwargs)
        self.collect_metrics = collect_metrics
        self.metrics = metrics.get_metrics(collect_metrics)

        # AR
        self.config_ar = configure.from_kwargs(configure.AR, kwargs)
        self.n_lags = self.config_ar.n_lags
        self.max_lags = self.n_lags

        # Model
        self.config_model = configure.from_kwargs(configure.Model, kwargs)

        # Trend
        self.config_trend = configure.from_kwargs(configure.Trend, kwargs)

        # Seasonality
        self.config_season = configure.AllSeason(
            mode=seasonality_mode,
            reg_lambda=seasonality_reg,
            yearly_arg=yearly_seasonality,
            weekly_arg=weekly_seasonality,
            daily_arg=daily_seasonality,
            global_local=season_global_local,
        )
        self.config_train.reg_lambda_season = self.config_season.reg_lambda

        # Events
        self.config_events: Optional[configure.ConfigEvents] = None
        self.config_country_holidays: Optional[configure.ConfigCountryHolidays] = None

        # Extra Regressors
        self.config_lagged_regressors: Optional[configure.ConfigLaggedRegressors] = None
        self.config_regressors: Optional[configure.ConfigFutureRegressors] = None

        # set during fit()
        self.data_freq = None

        # Set during _train()
        self.model = None
        self.fitted = False
        self.data_params = None

        # Pytorch Lightning Trainer
        self.metrics_logger = MetricsLogger(save_dir=os.getcwd())
        self.trainer_config = trainer_config
        self.trainer = None

        # set during prediction
        self.future_periods = None
        self.predict_steps = self.n_forecasts
        # later set by user (optional)
        self.highlight_forecast_step_n = None
        self.true_ar_weights = None

    def add_lagged_regressor(
        self,
        names,
        n_lags: Union[int, Literal["auto", "scalar"]] = "auto",
        regularization: Optional[float] = None,
        normalize="auto",
    ):
        """Add a covariate or list of covariate time series as additional lagged regressors to be used for fitting and predicting.
        The dataframe passed to ``fit`` and ``predict`` will have the column with the specified name to be used as
        lagged regressor. When normalize=True, the covariate will be normalized unless it is binary.

        Parameters
        ----------
            names : string or list
                name of the regressor/list of regressors.
            n_lags : int
                previous regressors time steps to use as input in the predictor (covar order)
                if ``auto``, time steps will be equivalent to the AR order (default)
                if ``scalar``, all the regressors will only use last known value as input
            regularization : float
                optional  scale for regularization strength
            normalize : bool
                optional, specify whether this regressor will benormalized prior to fitting.
                if ``auto``, binary regressors will not be normalized.
        """
        if n_lags == 0 or n_lags is None:
            n_lags = 0
            log.warning(
                "Please, set n_lags to a value greater than 0 or to the options 'scalar' or 'auto'. No lags will be added to regressors when n_lags = 0 or n_lags is None"
            )
        if n_lags == "auto":
            if self.n_lags is not None and self.n_lags > 0:
                n_lags = self.n_lags
                log.info(
                    f"n_lags = 'auto', number of lags for regressor is set to Autoregression number of lags ({self.n_lags})"
                )
            else:
                n_lags = 1
                log.info(
                    "n_lags = 'auto', but there is no lags for Autoregression. Number of lags for regressor is automatically set to 1"
                )
        if n_lags == "scalar":
            n_lags = 1
            log.info("n_lags = 'scalar', number of lags for regressor is set to 1")
        only_last_value = False if n_lags > 1 else True
        if self.fitted:
            raise Exception("Regressors must be added prior to model fitting.")
        if not isinstance(names, list):
            names = [names]
        for name in names:
            self._validate_column_name(name)
            if self.config_lagged_regressors is None:
                self.config_lagged_regressors = OrderedDict()
            self.config_lagged_regressors[name] = configure.LaggedRegressor(
                reg_lambda=regularization,
                normalize=normalize,
                as_scalar=only_last_value,
                n_lags=n_lags,
            )
        return self

    def add_future_regressor(self, name, regularization=None, normalize="auto", mode="additive"):
        """Add a regressor as lagged covariate with order 1 (scalar) or as known in advance (also scalar).

        The dataframe passed to :meth:`fit`  and :meth:`predict` will have a column with the specified name to be used as
        a regressor. When normalize=True, the regressor will be normalized unless it is binary.

        Note
        ----
        Future Regressors have to be known for the entire forecast horizon, e.g. ``n_forecasts`` into the future.

        Parameters
        ----------
            name : string
                name of the regressor.
            regularization : float
                optional  scale for regularization strength
            normalize : bool
                optional, specify whether this regressor will be normalized prior to fitting.

                Note
                ----
                if ``auto``, binary regressors will not be normalized.
            mode : str
                ``additive`` (default) or ``multiplicative``.
        """
        if self.fitted:
            raise Exception("Regressors must be added prior to model fitting.")
        if regularization is not None:
            if regularization < 0:
                raise ValueError("regularization must be >= 0")
            if regularization == 0:
                regularization = None
        self._validate_column_name(name)

        if self.config_regressors is None:
            self.config_regressors = OrderedDict()
        self.config_regressors[name] = configure.Regressor(reg_lambda=regularization, normalize=normalize, mode=mode)
        return self

    def add_events(self, events, lower_window=0, upper_window=0, regularization=None, mode="additive"):
        """
        Add user specified events and their corresponding lower, upper windows and the
        regularization parameters into the NeuralProphet object

        Parameters
        ----------
            events : str, list
                name or list of names of user specified events
            lower_window : int
                the lower window for the events in the list of events
            upper_window : int
                the upper window for the events in the list of events
            regularization : float
                optional  scale for regularization strength
            mode : str
                ``additive`` (default) or ``multiplicative``.

        """
        if self.fitted:
            raise Exception("Events must be added prior to model fitting.")

        if self.config_events is None:
            self.config_events = OrderedDict({})

        if regularization is not None:
            if regularization < 0:
                raise ValueError("regularization must be >= 0")
            if regularization == 0:
                regularization = None

        if not isinstance(events, list):
            events = [events]

        for event_name in events:
            self._validate_column_name(event_name)
            self.config_events[event_name] = configure.Event(
                lower_window=lower_window, upper_window=upper_window, reg_lambda=regularization, mode=mode
            )
        return self

    def add_country_holidays(self, country_name, lower_window=0, upper_window=0, regularization=None, mode="additive"):
        """
        Add a country into the NeuralProphet object to include country specific holidays
        and create the corresponding configs such as lower, upper windows and the regularization
        parameters

        Holidays can only be added for a single country. Calling the function
        multiple times will override already added country holidays.

        Parameters
        ----------
            country_name : string
                name of the country
            lower_window : int
                the lower window for all the country holidays
            upper_window : int
                the upper window for all the country holidays
            regularization : float
                optional  scale for regularization strength
            mode : str
                ``additive`` (default) or ``multiplicative``.
        """
        if self.fitted:
            raise Exception("Country must be specified prior to model fitting.")
        if self.config_country_holidays:
            log.warning(
                "Country holidays can only be added for a single country. Previous country holidays were overridden."
            )

        if regularization is not None:
            if regularization < 0:
                raise ValueError("regularization must be >= 0")
            if regularization == 0:
                regularization = None
        self.config_country_holidays = configure.Holidays(
            country=country_name,
            lower_window=lower_window,
            upper_window=upper_window,
            reg_lambda=regularization,
            mode=mode,
        )
        self.config_country_holidays.init_holidays()
        return self

    def add_seasonality(self, name, period, fourier_order):
        """Add a seasonal component with specified period, number of Fourier components, and regularization.

        Increasing the number of Fourier components allows the seasonality to change more quickly
        (at risk of overfitting).
        Note: regularization and mode (additive/multiplicative) are set in the main init.

        Parameters
        ----------
            name : string
                name of the seasonality component.
            period : float
                number of days in one period.
            fourier_order : int
                number of Fourier components to use.

        """
        if self.fitted:
            raise Exception("Seasonality must be added prior to model fitting.")
        if name in ["daily", "weekly", "yearly"]:
            log.error("Please use inbuilt daily, weekly, or yearly seasonality or set another name.")
        # Do not Allow overwriting built-in seasonalities
        self._validate_column_name(name, seasons=True)
        if fourier_order <= 0:
            raise ValueError("Fourier Order must be > 0")
        self.config_season.append(name=name, period=period, resolution=fourier_order, arg="custom")
        return self

    def fit(self, df, freq="auto", validation_df=None, progress="bar", minimal=False, continue_training=False):
        """Train, and potentially evaluate model.

        Training/validation metrics may be distorted in case of auto-regression,
        if a large number of NaN values are present in df and/or validation_df.

        Parameters
        ----------
            df : pd.DataFrame
                containing column ``ds``, ``y``, and optionally``ID`` with all data
            freq : str
                Data step sizes. Frequency of data recording,

                Note
                ----
                Any valid frequency for pd.date_range, such as ``5min``, ``D``, ``MS`` or ``auto`` (default) to automatically set frequency.
            validation_df : pd.DataFrame, dict
                if provided, model with performance  will be evaluated after each training epoch over this data.
            minimal : bool
                whether to train without any printouts or metrics collection
            continue_training : bool
                whether to continue training from the last checkpoint

        Returns
        -------
            pd.DataFrame
                metrics with training and potentially evaluation metrics
        """
        # Warnings
        if self.config_train.early_stopping:
            reg_enabled = utils.check_for_regularization(
                [
                    self.config_season,
                    self.config_regressors,
                    self.config_ar,
                    self.config_events,
                    self.config_country_holidays,
                    self.config_trend,
                ]
            )
            if reg_enabled:
                log.warning(
                    "Early stopping is enabled, but regularization only starts after half the number of configured epochs. \
                    If you see no impact of the regularization, turn off the early_stopping or reduce the number of epochs to train for."
                )

        # Setup
        # List of different time series IDs, for global-local modelling (if enabled)
        df, _, _, self.id_list = df_utils.prep_or_copy_df(df)

        # When only one time series is input, self.id_list = ['__df__']
        self.nb_trends_modelled = len(self.id_list) if self.config_trend.trend_global_local == "local" else 1
        self.nb_seasonalities_modelled = len(self.id_list) if self.config_season.global_local == "local" else 1

        if self.fitted is True and not continue_training:
            log.error("Model has already been fitted. Re-fitting may break or produce different results.")
        self.max_lags = df_utils.get_max_num_lags(self.config_lagged_regressors, self.n_lags)
        if self.max_lags == 0 and self.n_forecasts > 1:
            self.n_forecasts = 1
            self.predict_steps = 1
            log.warning(
                "Changing n_forecasts to 1. Without lags, the forecast can be "
                "computed for any future time, independent of lagged values"
            )

        # Pre-processing
        df, _, _, _ = df_utils.prep_or_copy_df(df)
        df = self._check_dataframe(df, check_y=True, exogenous=True)
        self.data_freq = df_utils.infer_frequency(df, n_lags=self.max_lags, freq=freq)
        df = self._handle_missing_data(df, freq=self.data_freq)
        if validation_df is not None and (self.metrics is None or minimal):
            log.warning("Ignoring validation_df because no metrics set or minimal training set.")
            validation_df = None

        # Training
        if validation_df is None:
            metrics_df = self._train(df, minimal=minimal, continue_training=continue_training)
        else:
            df_val, _, _, _ = df_utils.prep_or_copy_df(validation_df)
            df_val = self._check_dataframe(df_val, check_y=False, exogenous=False)
            df_val = self._handle_missing_data(df_val, freq=self.data_freq)
            metrics_df = self._train(df, df_val=df_val, minimal=minimal, continue_training=continue_training)

        # Show training plot
        if progress == "plot":
            if validation_df is None:
                fig = matplotlib.pyplot.plot(metrics_df[["Loss"]])
            else:
                fig = matplotlib.pyplot.plot(metrics_df[["Loss", "Loss_val"]])
            # Only display the plot if the session is interactive, eg. do not show in github actions since it
            # causes an error in the Windows and MacOS environment
            if matplotlib.is_interactive():
                fig.show()

        self.fitted = True
        return metrics_df

    def predict(self, df, decompose=True, raw=False):
        """Runs the model to make predictions.

        Expects all data needed to be present in dataframe.
        If you are predicting into the unknown future and need to add future regressors or events,
        please prepare data with make_future_dataframe.

        Parameters
        ----------
            df : pd.DataFrame
                dataframe containing column ``ds``, ``y``, and optionally``ID`` with data
            decompose : bool
                whether to add individual components of forecast to the dataframe
            raw : bool
                specifies raw data

                Options
                    * (default) ``False``: returns forecasts sorted by target (highlighting forecast age)
                    * ``True``: return the raw forecasts sorted by forecast start date

        Returns
        -------
            pd.DataFrame
                dependent on ``raw``

                Note
                ----

                ``raw == True``: columns ``ds``, ``y``, and [``step<i>``] where step<i> refers to the i-step-ahead
                prediction *made at* this row's datetime, e.g. step3 is the prediction for 3 steps into the future,
                predicted using information up to (excluding) this datetime.

                ``raw == False``: columns ``ds``, ``y``, ``trend`` and [``yhat<i>``] where yhat<i> refers to
                the i-step-ahead prediction for this row's datetime,
                e.g. yhat3 is the prediction for this datetime, predicted 3 steps ago, "3 steps old".
        """
        if raw:
            log.warning("Raw forecasts are incompatible with plotting utilities")
        if self.fitted is False:
            raise ValueError("Model has not been fitted. Predictions will be random.")
        df, received_ID_col, received_single_time_series, _ = df_utils.prep_or_copy_df(df)
        # to get all forecasteable values with df given, maybe extend into future:
        df, periods_added = self._maybe_extend_df(df)
        df = self._prepare_dataframe_to_predict(df)
        # normalize
        df = self._normalize(df)
        forecast = pd.DataFrame()
        for df_name, df_i in df.groupby("ID"):
            dates, predicted, components = self._predict_raw(df_i, df_name, include_components=decompose)
            df_i = df_utils.drop_missing_from_df(
                df_i, self.config_missing.drop_missing, self.predict_steps, self.n_lags
            )
            if raw:
                fcst = self._convert_raw_predictions_to_raw_df(dates, predicted, components)
                if periods_added[df_name] > 0:
                    fcst = fcst[:-1]
            else:
                fcst = self._reshape_raw_predictions_to_forecst_df(df_i, predicted, components)
                if periods_added[df_name] > 0:
                    fcst = fcst[: -periods_added[df_name]]
            forecast = pd.concat((forecast, fcst), ignore_index=True)
        df = df_utils.return_df_in_original_format(forecast, received_ID_col, received_single_time_series)
        self.predict_steps = self.n_forecasts
        # Conformal prediction interval with q
        if self.q_hats:
            if self.conformal_method == "naive":
                df["yhat1 - qhat1"] = df["yhat1"] - self.q_hats[0]
                df["yhat1 + qhat1"] = df["yhat1"] + self.q_hats[0]
            else:  # self.conformal_method == "cqr"
                df[f"yhat1 {self.quantile_hi}% - qhat1"] = df[f"yhat1 {self.quantile_hi}%"] - self.q_hats[0]
                df[f"yhat1 {self.quantile_hi}% + qhat1"] = df[f"yhat1 {self.quantile_hi}%"] + self.q_hats[0]
                df[f"yhat1 {self.quantile_lo}% - qhat1"] = df[f"yhat1 {self.quantile_lo}%"] - self.q_hats[0]
                df[f"yhat1 {self.quantile_lo}% + qhat1"] = df[f"yhat1 {self.quantile_lo}%"] + self.q_hats[0]
        return df

    def test(self, df):
        """Evaluate model on holdout data.

        Parameters
        ----------
            df : pd.DataFrame
                dataframe containing column ``ds``, ``y``, and optionally``ID`` with with holdout data
        Returns
        -------
            pd.DataFrame
                evaluation metrics
        """
        df, _, _, _ = df_utils.prep_or_copy_df(df)
        if self.fitted is False:
            log.warning("Model has not been fitted. Test results will be random.")
        df = self._check_dataframe(df, check_y=True, exogenous=True)
        _ = df_utils.infer_frequency(df, n_lags=self.max_lags, freq=self.data_freq)
        df = self._handle_missing_data(df, freq=self.data_freq)
        loader = self._init_val_loader(df)
        # Use Lightning to calculate metrics
        val_metrics = self.trainer.test(self.model, dataloaders=loader)
        val_metrics_df = pd.DataFrame(val_metrics)
        # TODO Check whether supported by Lightning
        if not self.config_normalization.global_normalization:
            log.warning("Note that the metrics are displayed in normalized scale because of local normalization.")
        return val_metrics_df

    def split_df(self, df, freq="auto", valid_p=0.2, local_split=False):
        """Splits timeseries df into train and validation sets.
        Prevents leakage of targets. Sharing/Overbleed of inputs can be configured.
        Also performs basic data checks and fills in missing data, unless impute_missing is set to ``False``.

        Parameters
        ----------
            df : pd.DataFrame
                dataframe containing column ``ds``, ``y``, and optionally``ID`` with all data
            freq : str
                data step sizes. Frequency of data recording,

                Note
                ----
                Any valid frequency for pd.date_range, such as ``5min``, ``D``, ``MS`` or ``auto`` (default) to automatically set frequency.
            valid_p : float
                fraction of data to use for holdout validation set, targets will still never be shared.
            local_split : bool
                Each dataframe will be split according to valid_p locally (in case of dict of dataframes

        Returns
        -------
            tuple of two pd.DataFrames

                training data

                validation data

        See Also
        --------
            crossvalidation_split_df : Splits timeseries data in k folds for crossvalidation.
            double_crossvalidation_split_df : Splits timeseries data in two sets of k folds for crossvalidation on training and testing data.

        Examples
        --------
            >>> df1 = pd.DataFrame({'ds': pd.date_range(start = '2022-12-01', periods = 5,
            ...                     freq='D'), 'y': [9.59, 8.52, 8.18, 8.07, 7.89]})
            >>> df2 = pd.DataFrame({'ds': pd.date_range(start = '2022-12-09', periods = 5,
            ...                     freq='D'), 'y': [8.71, 8.09, 7.84, 7.65, 8.02]})
            >>> df3 = pd.DataFrame({'ds': pd.date_range(start = '2022-12-09', periods = 5,
            ...                     freq='D'), 'y': [7.67, 7.64, 7.55, 8.25, 8.3]})
            >>> df3
                ds	        y
            0	2022-12-09	7.67
            1	2022-12-10	7.64
            2	2022-12-11	7.55
            3	2022-12-12	8.25
            4	2022-12-13	8.30

        You can split a single dataframe, which also may contain NaN values.
        Please be aware this may affect training/validation performance.
            >>> (df_train, df_val) = m.split_df(df3, valid_p = 0.2)
            >>> df_train
                ds	        y
            0	2022-12-09	7.67
            1	2022-12-10	7.64
            2	2022-12-11	7.55
            3	2022-12-12	8.25
            >>> df_val
                ds	        y
            0	2022-12-13	8.3

        One can define a single df with many time series identified by an 'ID' column.
            >>> df1['ID'] = 'data1'
            >>> df2['ID'] = 'data2'
            >>> df3['ID'] = 'data3'
            >>> df = pd.concat((df1, df2, df3))

        You can use a df with many IDs (especially useful for global modeling), which will account for the time range of the whole group of time series as default.
            >>> (df_train, df_val) = m.split_df(df, valid_p = 0.2)
            >>> df_train
                ds	y	ID
            0	2022-12-01	9.59	data1
            1	2022-12-02	8.52	data1
            2	2022-12-03	8.18	data1
            3	2022-12-04	8.07	data1
            4	2022-12-05	7.89	data1
            5	2022-12-09	8.71	data2
            6	2022-12-10	8.09	data2
            7	2022-12-11	7.84	data2
            8	2022-12-09	7.67	data3
            9	2022-12-10	7.64	data3
            10	2022-12-11	7.55	data3
            >>> df_val
                ds	y	ID
            0	2022-12-12	7.65	data2
            1	2022-12-13	8.02	data2
            2	2022-12-12	8.25	data3
            3	2022-12-13	8.30	data3

        In some applications, splitting locally each time series may be helpful. In this case, one should set `local_split` to True.
            >>> (df_train, df_val) = m.split_df(df, valid_p = 0.2, local_split = True)
            >>> df_train
                ds	y	ID
            0	2022-12-01	9.59	data1
            1	2022-12-02	8.52	data1
            2	2022-12-03	8.18	data1
            3	2022-12-04	8.07	data1
            4	2022-12-09	8.71	data2
            5	2022-12-10	8.09	data2
            6	2022-12-11	7.84	data2
            7	2022-12-12	7.65	data2
            8	2022-12-09	7.67	data3
            9	2022-12-10	7.64	data3
            10	2022-12-11	7.55	data3
            11	2022-12-12	8.25	data3
            >>> df_val
                ds	y	ID
            0	2022-12-05	7.89	data1
            1	2022-12-13	8.02	data2
            2	2022-12-13	8.30	data3
        """
        df, received_ID_col, received_single_time_series, _ = df_utils.prep_or_copy_df(df)
        df = self._check_dataframe(df, check_y=False, exogenous=False)
        freq = df_utils.infer_frequency(df, n_lags=self.max_lags, freq=freq)
        df = self._handle_missing_data(df, freq=freq, predicting=False)
        df_train, df_val = df_utils.split_df(
            df,
            n_lags=self.max_lags,
            n_forecasts=self.n_forecasts,
            valid_p=valid_p,
            inputs_overbleed=True,
            local_split=local_split,
        )
        df_train = df_utils.return_df_in_original_format(df_train, received_ID_col, received_single_time_series)
        df_val = df_utils.return_df_in_original_format(df_val, received_ID_col, received_single_time_series)
        return df_train, df_val

    def crossvalidation_split_df(
        self, df, freq="auto", k=5, fold_pct=0.1, fold_overlap_pct=0.5, global_model_cv_type="global-time"
    ):
        """Splits timeseries data in k folds for crossvalidation.

        Parameters
        ----------
            df : pd.DataFrame
                dataframe containing column ``ds``, ``y``, and optionally``ID`` with all data
            freq : str
                data step sizes. Frequency of data recording,

                Note
                ----
                Any valid frequency for pd.date_range, such as ``5min``, ``D``, ``MS`` or ``auto`` (default) to automatically set frequency.
            k : int
                number of CV folds
            fold_pct : float
                percentage of overall samples to be in each fold
            fold_overlap_pct : float
                percentage of overlap between the validation folds.
            global_model_cv_type : str
                Type of crossvalidation to apply to the dict of time series.

                    options:

                        ``global-time`` (default) crossvalidation is performed according to a timestamp threshold.

                        ``local`` each episode will be crossvalidated locally (may cause time leakage among different episodes)

                        ``intersect`` only the time intersection of all the episodes will be considered. A considerable amount of data may not be used. However, this approach guarantees an equal number of train/test samples for each episode.

        Returns
        -------
            list of k tuples [(df_train, df_val), ...]

                training data

                validation data
        See Also
        --------
            split_df : Splits timeseries df into train and validation sets.
            double_crossvalidation_split_df : Splits timeseries data in two sets of k folds for crossvalidation on training and testing data.

        Examples
        --------
            >>> df1 = pd.DataFrame({'ds': pd.date_range(start = '2022-12-01', periods = 10, freq = 'D'),
            ...                     'y': [9.59, 8.52, 8.18, 8.07, 7.89, 8.09, 7.84, 7.65, 8.71, 8.09]})
            >>> df2 = pd.DataFrame({'ds': pd.date_range(start = '2022-12-02', periods = 10, freq = 'D'),
            ...                     'y': [8.71, 8.09, 7.84, 7.65, 8.02, 8.52, 8.18, 8.07, 8.25, 8.30]})
            >>> df3 = pd.DataFrame({'ds': pd.date_range(start = '2022-12-03', periods = 10, freq = 'D'),
            ...                     'y': [7.67, 7.64, 7.55, 8.25, 8.32, 9.59, 8.52, 7.55, 8.25, 8.09]})
            >>> df3
                ds	        y
            0	2022-12-03	7.67
            1	2022-12-04	7.64
            2	2022-12-05	7.55
            3	2022-12-06	8.25
            4	2022-12-07	8.32
            5	2022-12-08	9.59
            6	2022-12-09	8.52
            7	2022-12-10	7.55
            8	2022-12-11	8.25
            9	2022-12-12	8.09

        You can create folds for a single dataframe.
            >>> folds = m.crossvalidation_split_df(df3, k = 2, fold_pct = 0.2)
            >>> folds
            [(  ds            y
                0 2022-12-03  7.67
                1 2022-12-04  7.64
                2 2022-12-05  7.55
                3 2022-12-06  8.25
                4 2022-12-07  8.32
                5 2022-12-08  9.59
                6 2022-12-09  8.52,
                ds            y
                0 2022-12-10  7.55
                1 2022-12-11  8.25),
            (   ds            y
                0 2022-12-03  7.67
                1 2022-12-04  7.64
                2 2022-12-05  7.55
                3 2022-12-06  8.25
                4 2022-12-07  8.32
                5 2022-12-08  9.59
                6 2022-12-09  8.52
                7 2022-12-10  7.55,
                ds            y
                0 2022-12-11  8.25
                1 2022-12-12  8.09)]

        We can also create a df with many IDs.
            >>> df1['ID'] = 'data1'
            >>> df2['ID'] = 'data2'
            >>> df3['ID'] = 'data3'
            >>> df = pd.concat((df1, df2, df3))

        When using the df with many IDs, there are three types of possible crossvalidation. The default crossvalidation is performed according to a timestamp threshold. In this case, we can have a different number of samples for each time series per fold. This approach prevents time leakage.
            >>> folds = m.crossvalidation_split_df(df, k = 2, fold_pct = 0.2)
        One can notice how each of the folds has a different number of samples for the validation set. Nonetheless, time leakage does not occur.
            >>> folds[0][1]
                ds	y	ID
            0	2022-12-10	8.09	data1
            1	2022-12-10	8.25	data2
            2	2022-12-11	8.30	data2
            3	2022-12-10	7.55	data3
            4	2022-12-11	8.25	data3
            >>> folds[1][1]
                ds	y	ID
            0	2022-12-11	8.30	data2
            1	2022-12-11	8.25	data3
            2	2022-12-12	8.09	data3
        In some applications, crossvalidating each of the time series locally may be more adequate.
            >>> folds = m.crossvalidation_split_df(df, k = 2, fold_pct = 0.2, global_model_cv_type = 'local')
        In this way, we prevent a different number of validation samples in each fold.
            >>> folds[0][1]
                ds	y	ID
            0	2022-12-08	7.65	data1
            1	2022-12-09	8.71	data1
            2	2022-12-09	8.07	data2
            3	2022-12-10	8.25	data2
            4	2022-12-10	7.55	data3
            5	2022-12-11	8.25	data3
            >>> folds[1][1]
                ds	y	ID
            0	2022-12-09	8.71	data1
            1	2022-12-10	8.09	data1
            2	2022-12-10	8.25	data2
            3	2022-12-11	8.30	data2
            4	2022-12-11	8.25	data3
            5	2022-12-12	8.09	data3
        The last type of global model crossvalidation gets the time intersection among all the time series used. There is no time leakage in this case, and we preserve the same number of samples per fold. The only drawback of this approach is that some of the samples may not be used (those not in the time intersection).
            >>> folds = m.crossvalidation_split_df(df, k = 2, fold_pct = 0.2, global_model_cv_type = 'intersect')
            >>> folds[0][1]
                ds	y	ID
            0	2022-12-09	8.71	data1
            1	2022-12-09	8.07	data2
            2	2022-12-09	8.52	data3
            0 2022-12-09  8.52}
            >>> folds[1][1]
                ds	y	ID
            0	2022-12-10	8.09	data1
            1	2022-12-10	8.25	data2
            2	2022-12-10	7.55	data3
        """
        df, received_ID_col, received_single_time_series, _ = df_utils.prep_or_copy_df(df)
        df = self._check_dataframe(df, check_y=False, exogenous=False)
        freq = df_utils.infer_frequency(df, n_lags=self.max_lags, freq=freq)
        df = self._handle_missing_data(df, freq=freq, predicting=False)
        folds = df_utils.crossvalidation_split_df(
            df,
            n_lags=self.max_lags,
            n_forecasts=self.n_forecasts,
            k=k,
            fold_pct=fold_pct,
            fold_overlap_pct=fold_overlap_pct,
            global_model_cv_type=global_model_cv_type,
        )
        if not received_ID_col and received_single_time_series:
            # Delete ID column (__df__) of df_train and df_val of all folds in case ID was not previously provided
            for i in range(len(folds)):
                del folds[i][0]["ID"]
                del folds[i][1]["ID"]
        return folds

    def double_crossvalidation_split_df(self, df, freq="auto", k=5, valid_pct=0.10, test_pct=0.10):
        """Splits timeseries data in two sets of k folds for crossvalidation on training and testing data.

        Parameters
        ----------
            df : pd.DataFrame
                dataframe containing column ``ds``, ``y``, and optionally``ID`` with all data
            freq : str
                data step sizes. Frequency of data recording,

                Note
                ----
                Any valid frequency for pd.date_range, such as ``5min``, ``D``, ``MS`` or ``auto`` (default) to automatically set frequency.
            k : int
                number of CV folds
            valid_pct : float
                percentage of overall samples to be in validation
            test_pct : float
                percentage of overall samples to be in test

        Returns
        -------
            tuple of k tuples [(folds_val, folds_test), …]
                elements same as :meth:`crossvalidation_split_df` returns
        """
        df, _, _, _ = df_utils.prep_or_copy_df(df)
        df = self._check_dataframe(df, check_y=False, exogenous=False)
        freq = df_utils.infer_frequency(df, n_lags=self.max_lags, freq=freq)
        df = self._handle_missing_data(df, freq=freq, predicting=False)
        folds_val, folds_test = df_utils.double_crossvalidation_split_df(
            df,
            n_lags=self.max_lags,
            n_forecasts=self.n_forecasts,
            k=k,
            valid_pct=valid_pct,
            test_pct=test_pct,
        )
        return folds_val, folds_test

    def create_df_with_events(self, df, events_df):
        """
        Create a concatenated dataframe with the time series data along with the events data expanded.

        Parameters
        ----------
            df : pd.DataFrame
                dataframe containing column ``ds``, ``y``, and optionally``ID`` with all data
            events_df : dict, pd.DataFrame
                containing column ``ds`` and ``event``

        Returns
        -------
            dict, pd.DataFrame
                columns ``y``, ``ds`` and other user specified events
        """
        if self.config_events is None:
            raise Exception(
                "The events configs should be added to the NeuralProphet object (add_events fn)"
                "before creating the data with events features"
            )
        df, received_ID_col, received_single_time_series, _ = df_utils.prep_or_copy_df(df)
        df = self._check_dataframe(df, check_y=True, exogenous=False)
        df_dict_events = df_utils.create_dict_for_events_or_regressors(df, events_df, "events")
        df_created = pd.DataFrame()
        for df_name, df_i in df.groupby("ID"):
            for name in df_dict_events[df_name]["event"].unique():
                assert name in self.config_events
            df_aux = df_utils.convert_events_to_features(
                df_i,
                config_events=self.config_events,
                events_df=df_dict_events[df_name],
            )
            df_aux["ID"] = df_name
            df_created = pd.concat((df_created, df_aux), ignore_index=True)
<<<<<<< HEAD
        df = df_utils.return_df_in_original_format(
            df_created, received_ID_col, received_single_time_series, received_dict
        )

=======
        df = df_utils.return_df_in_original_format(df_created, received_ID_col, received_single_time_series)
>>>>>>> 169e0b3e
        return df

    def make_future_dataframe(self, df, events_df=None, regressors_df=None, periods=None, n_historic_predictions=False):
        """
        Extends dataframe a number of periods (time steps) into the future.

        Only use if you predict into the *unknown* future.
        New timestamps are added to the historic dataframe, with the 'y' column being NaN, as it remains to be predicted.
        Further, the given future events and regressors are added to the periods new timestamps.
        The returned dataframe will include historic data needed to additionally produce `n_historic_predictions`,
        for which there are historic observances of the series 'y'.

        Parameters
        ----------
            df: pd.DataFrame
                History to date. DataFrame containing all columns up to present
            events_df : pd.DataFrame
                Future event occurrences corresponding to `periods` steps into future.
                Contains columns ``ds`` and ``event``. The event column contains the name of the event.
            regressor_df : pd.DataFrame
                Future regressor values corresponding to `periods` steps into future.
                Contains column ``ds`` and one column for each of the external regressors.
            periods : int
                number of steps to extend the DataFrame into the future
            n_historic_predictions : bool, int
                Includes historic data needed to predict `n_historic_predictions` timesteps,
                for which there are historic observances of the series 'y'.
                False: drop historic data except for needed inputs to predict future.
                True: include entire history.

        Returns
        -------
            pd.DataFrame
                input df with ``ds`` extended into future, ``y`` set to None,
                with future events and regressors added.

        Examples
        --------
            >>> from neuralprophet import NeuralProphet
            >>> m = NeuralProphet()
            >>> # set the model to expect these events
            >>> m = m.add_events(["playoff", "superbowl"])
            >>> # create the data df with events
            >>> history_df = m.create_df_with_events(df, events_df)
            >>> metrics = m.fit(history_df, freq="D")
            >>> # forecast with events known ahead
            >>> future = m.make_future_dataframe(
            >>>     history_df, events_df, periods=365, n_historic_predictions=180
            >>> )
            >>> # get 180 past and 365 future predictions.
            >>> forecast = m.predict(df=future)

        """
        df, received_ID_col, received_single_time_series, _ = df_utils.prep_or_copy_df(df)
        events_dict = df_utils.create_dict_for_events_or_regressors(df, events_df, "events")
        regressors_dict = df_utils.create_dict_for_events_or_regressors(df, regressors_df, "regressors")

        df_future_dataframe = pd.DataFrame()
        for df_name, df_i in df.groupby("ID"):
            df_aux = self._make_future_dataframe(
                df=df_i,
                events_df=events_dict[df_name],
                regressors_df=regressors_dict[df_name],
                periods=periods,
                n_historic_predictions=n_historic_predictions,
            )
            df_aux["ID"] = df_name
            df_future_dataframe = pd.concat((df_future_dataframe, df_aux), ignore_index=True)

        df_future = df_utils.return_df_in_original_format(
            df_future_dataframe, received_ID_col, received_single_time_series
        )
        return df_future

    def handle_negative_values(self, df, handle="remove", columns=None):
        """
        Handle negative values in the given columns.
        If no column or handling are provided, negative values in all numeric columns are removed.

        Parameters
        ----------
            df : pd.DataFrame
                dataframe containing column ``ds``, ``y`` with all data
            handling : {str, int, float}, optional
                specified handling of negative values in the regressor column. Can be one of the following options:

                Options
                        * (default) ``remove``: Remove all negative values in the specified columns.
                        * ``error``: Raise an error in case of a negative value.
                        * ``float`` or ``int``: Replace negative values with the provided value.
            columns : list of str, optional
                names of the columns to process

        Returns
        -------
            pd.DataFrame
                input df with negative values handled
        """
        # Identify the columns to process
        # Either process the provided columns or default to all columns
        if columns:
            cols = columns
        else:
            cols = list(df.select_dtypes(include=np.number).columns)
        # Handle the negative values
        for col in cols:
            df = df_utils.handle_negative_values(df, col=col, handle_negatives=handle)
        return df

    def predict_trend(self, df, quantile=0.5):
        """Predict only trend component of the model.

        Parameters
        ----------
            df : pd.DataFrame
                dataframe containing column ``ds``, ``y``, and optionally``ID`` with all data
            quantile : float
                the quantile in (0, 1) that needs to be predicted

        Returns
        -------
            pd.DataFrame, dict
                trend on prediction dates.
        """
        if quantile is not None and not (0 < quantile < 1):
            raise ValueError("The quantile specified need to be a float in-between (0,1)")

        df, received_ID_col, received_single_time_series, _ = df_utils.prep_or_copy_df(df)
        df = self._check_dataframe(df, check_y=False, exogenous=False)
        df = self._normalize(df)
        df_trend = pd.DataFrame()
        for df_name, df_i in df.groupby("ID"):
            t = torch.from_numpy(np.expand_dims(df_i["t"].values, 1))

            # Creating and passing meta, in this case the meta['df_name'] is the ID of the dataframe
            # Note: meta is only used on the trend method if trend_global_local is not "global"
            meta = OrderedDict()
            meta["df_name"] = [df_name for _ in range(t.shape[0])]
            if self.model.config_trend.trend_global_local == "local":
                meta_name_tensor = torch.tensor([self.model.id_dict[i] for i in meta["df_name"]])
            else:
                meta_name_tensor = None

            quantile_index = self.config_train.quantiles.index(quantile)
            trend = self.model.trend(t, meta_name_tensor).detach().numpy()[:, :, quantile_index].squeeze()

            data_params = self.config_normalization.get_data_params(df_name)
            trend = trend * data_params["y"].scale + data_params["y"].shift
            df_aux = pd.DataFrame({"ds": df_i["ds"], "trend": trend, "ID": df_name})
            df_trend = pd.concat((df_trend, df_aux), ignore_index=True)
        df = df_utils.return_df_in_original_format(df_trend, received_ID_col, received_single_time_series)
        return df

    def predict_seasonal_components(self, df, quantile=0.5):
        """Predict seasonality components

        Parameters
        ----------
            df : pd.DataFrame
                dataframe containing columns ``ds``, ``y``, and optionally``ID`` with all data
            quantile : float
                the quantile in (0, 1) that needs to be predicted

        Returns
        -------
            pd.DataFrame, dict
                seasonal components with columns of name <seasonality component name>
        """
        if quantile is not None and not (0 < quantile < 1):
            raise ValueError("The quantile specified need to be a float in-between (0,1)")

        df, received_ID_col, received_single_time_series, _ = df_utils.prep_or_copy_df(df)
        df = self._check_dataframe(df, check_y=False, exogenous=False)
        df = self._normalize(df)
        df_seasonal = pd.DataFrame()
        for df_name, df_i in df.groupby("ID"):
            dataset = time_dataset.TimeDataset(
                df_i,
                name=df_name,
                config_season=self.config_season,
                # n_lags=0,
                # n_forecasts=1,
                predict_steps=self.predict_steps,
                predict_mode=True,
                config_missing=self.config_missing,
            )
            loader = DataLoader(dataset, batch_size=min(4096, len(df)), shuffle=False, drop_last=False)
            predicted = {}
            for name in self.config_season.periods:
                predicted[name] = list()
            for inputs, _, meta in loader:
                # Meta as a tensor for prediction
                if self.model.config_season is None:
                    meta_name_tensor = None
                elif self.model.config_season.global_local == "local":
                    meta = OrderedDict()
                    meta["df_name"] = [df_name for _ in range(inputs["time"].shape[0])]
                    meta_name_tensor = torch.tensor([self.model.id_dict[i] for i in meta["df_name"]])
                else:
                    meta_name_tensor = None

                for name in self.config_season.periods:
                    features = inputs["seasonalities"][name]
                    quantile_index = self.config_train.quantiles.index(quantile)
                    y_season = torch.squeeze(
                        self.model.seasonality(features=features, name=name, meta=meta_name_tensor)[
                            :, :, quantile_index
                        ]
                    )
                    predicted[name].append(y_season.data.numpy())

            for name in self.config_season.periods:
                predicted[name] = np.concatenate(predicted[name])
                if self.config_season.mode == "additive":
                    data_params = self.config_normalization.get_data_params(df_name)
                    predicted[name] = predicted[name] * data_params["y"].scale
            df_aux = pd.DataFrame({"ds": df_i["ds"], "ID": df_i["ID"], **predicted})
            df_seasonal = pd.concat((df_seasonal, df_aux), ignore_index=True)
        df = df_utils.return_df_in_original_format(df_seasonal, received_ID_col, received_single_time_series)
        return df

    def set_true_ar_for_eval(self, true_ar_weights):
        """Configures model to evaluate closeness of AR weights to true weights.

        Parameters
        ----------
            true_ar_weights : np.array
                true AR-parameters, if known.
        """
        self.true_ar_weights = true_ar_weights

    def set_plotting_backend(self, plotting_backend):
        """Set plotting backend.

        Parameters
        ----------
            plotting_backend : str
            Specifies plotting backend to use for all plots. Can be configured individually for each plot.

            Options
                * ``plotly``: Use the plotly backend for plotting
                * (default) ``matplotlib``: use matplotlib for plotting
        """
        if plotting_backend in ["plotly", "matplotlib"]:
            self.plotting_backend = plotting_backend
            if self.plotting_backend == "matplotlib":
                log.warning(
                    "DeprecationWarning: matplotlib as plotting backend will be deprecated in a future version. Switch to plotly by calling `m.set_plotting_backend('plotly')`."
                )
        else:
            raise ValueError("The parameter `plotting_backend` must be either 'plotly' or 'matplotlib'.")

    def highlight_nth_step_ahead_of_each_forecast(self, step_number=None):
        """Set which forecast step to focus on for metrics evaluation and plotting.

        Parameters
        ----------
            step_number : int
                i-th step ahead forecast to use for statistics and plotting.

                Note
                ----
                Set to None to reset.
        """
        if step_number is not None:
            assert step_number <= self.n_forecasts
        self.highlight_forecast_step_n = step_number
        return self

    def plot(self, fcst, df_name=None, ax=None, xlabel="ds", ylabel="y", figsize=(10, 6), plotting_backend="default"):
        """Plot the NeuralProphet forecast, including history.

        Parameters
        ----------
            fcst : pd.DataFrame
                output of self.predict.
            df_name : str
                ID from time series that should be plotted
            ax : matplotlib axes
                optional, matplotlib axes on which to plot.
            xlabel : string
                label name on X-axis
            ylabel : string
                label name on Y-axis
            figsize : tuple
                width, height in inches. default: (10, 6)
            plotting_backend : str
                optional, overwrites the default plotting backend.

                Options
                * ``plotly``: Use plotly for plotting
                * ``matplotlib``: use matplotlib for plotting
                * (default) ``default``: use the global default for plotting
        """
        fcst, received_ID_col, received_single_time_series, _ = df_utils.prep_or_copy_df(fcst)
        if not received_single_time_series:
            if df_name not in fcst["ID"].unique():
                assert len(fcst["ID"].unique()) > 1
                raise Exception(
                    "Many time series are present in the pd.DataFrame (more than one ID). Please, especify ID to be plotted."
                )
            else:
                fcst = fcst[fcst["ID"] == df_name].copy(deep=True)
                log.info(f"Plotting data from ID {df_name}")
        if len(self.config_train.quantiles) > 1:
            if self.highlight_forecast_step_n is None and (
                self.n_forecasts > 1 or self.n_lags != 0
            ):  # rather query if n_forecasts >1 than n_lags>1
                raise ValueError(
                    "Please specify step_number using the highlight_nth_step_ahead_of_each_forecast function"
                    " for quantiles plotting when auto-regression enabled."
                )
            if self.highlight_forecast_step_n is not None and self.n_lags == 0:
                log.warning("highlight_forecast_step_n is ignored since auto-regression not enabled.")
                self.highlight_forecast_step_n = None
        if self.max_lags > 0:
            num_forecasts = sum(fcst["yhat1"].notna())
            if num_forecasts < self.n_forecasts:
                log.warning(
                    "Too few forecasts to plot a line per forecast step." "Plotting a line per forecast origin instead."
                )
                return self.plot_latest_forecast(
                    fcst,
                    ax=ax,
                    df_name=df_name,
                    xlabel=xlabel,
                    ylabel=ylabel,
                    figsize=figsize,
                    include_previous_forecasts=num_forecasts - 1,
                    plot_history_data=True,
                )

        # Check whether the default plotting backend is overwritten
        plotting_backend = (
            plotting_backend
            if plotting_backend != "default"
            else (self.plotting_backend if hasattr(self, "plotting_backend") else "matplotlib")
        )
        if plotting_backend == "plotly":
            return plot_plotly(
                fcst=fcst,
                quantiles=self.config_train.quantiles,
                xlabel=xlabel,
                ylabel=ylabel,
                figsize=tuple(x * 70 for x in figsize),
                highlight_forecast=self.highlight_forecast_step_n,
            )
        else:
            return plot(
                fcst=fcst,
                quantiles=self.config_train.quantiles,
                quantile_hi=self.quantile_hi,
                quantile_lo=self.quantile_lo,
                ax=ax,
                xlabel=xlabel,
                ylabel=ylabel,
                figsize=figsize,
                highlight_forecast=self.highlight_forecast_step_n,
            )

    def get_latest_forecast(
        self,
        fcst,
        df_name=None,
        include_history_data=False,
        include_previous_forecasts=0,
    ):
        """Get the latest NeuralProphet forecast, optional including historical data.

        Parameters
        ----------
            fcst : pd.DataFrame, dict
                output of self.predict.
            df_name : str
                ID from time series that should forecast
            include_history_data : bool
                specifies whether to include historical data
            include_previous_forecasts : int
                specifies how many forecasts before latest forecast to include
        Returns
        -------
            pd.DataFrame
                columns ``ds``, ``y``, and [``origin-<i>``]

                Note
                ----
                where origin-<i> refers to the (i+1)-th latest prediction for this row's datetime.
                e.g. origin-3 is the prediction for this datetime, predicted 4 steps before the last step.
                The very latest predcition is origin-0.
        Examples
        --------
        We may get the df of the latest forecast:
            >>> forecast = m.predict(df)
            >>> df_forecast = m.get_latest_forecast(forecast)

        Number of steps before latest forecast could be included:
            >>> df_forecast = m.get_latest_forecast(forecast, include_previous_forecast=3)

        Historical data could be included, however be aware that the df could be large:
            >>> df_forecast = m.get_latest_forecast(forecast, include_history_data=True)
        """
        if self.max_lags == 0:
            raise ValueError("Use the standard plot function for models without lags.")
        fcst, received_ID_col, received_single_time_series, _ = df_utils.prep_or_copy_df(fcst)
        if not received_single_time_series:
            if df_name not in fcst["ID"].unique():
                assert len(fcst["ID"].unique()) > 1
                raise Exception(
                    "Many time series are present in the pd.DataFrame (more than one ID). Please specify ID to be "
                    "forecasted. "
                )
            else:
                fcst = fcst[fcst["ID"] == df_name].copy(deep=True)
                log.info(f"Getting data from ID {df_name}")
        if include_history_data is None:
            fcst = fcst[-(include_previous_forecasts + self.n_forecasts + self.max_lags) :]
        elif include_history_data is False:
            fcst = fcst[-(include_previous_forecasts + self.n_forecasts) :]
        elif include_history_data is True:
            fcst = fcst
        fcst = utils.fcst_df_to_latest_forecast(
            fcst, self.config_train.quantiles, n_last=1 + include_previous_forecasts
        )
        return fcst

    def plot_latest_forecast(
        self,
        fcst,
        df_name=None,
        ax=None,
        xlabel="ds",
        ylabel="y",
        figsize=(10, 6),
        include_previous_forecasts=0,
        plot_history_data=None,
        plotting_backend="default",
    ):
        """Plot the latest NeuralProphet forecast(s), including history.

        Parameters
        ----------
            fcst : pd.DataFrame
                output of self.predict.
            df_name : str
                ID from time series that should be plotted
            ax : matplotlib axes
                Optional, matplotlib axes on which to plot.
            xlabel : str
                label name on X-axis
            ylabel : str
                abel name on Y-axis
            figsize : tuple
                 width, height in inches. default: (10, 6)
            include_previous_forecasts : int
                number of previous forecasts to include in plot
            plot_history_data : bool
                specifies plot of historical data
            plotting_backend : str
                optional, overwrites the default plotting backend.

                Options
                * ``plotly``: Use plotly for plotting
                * ``matplotlib``: use matplotlib for plotting
                * (default) ``default``: use the global default for plotting
        Returns
        -------
            matplotlib.axes.Axes
                plot of NeuralProphet forecasting
        """
        if self.max_lags == 0:
            raise ValueError("Use the standard plot function for models without lags.")
        fcst, received_ID_col, received_single_time_series, _ = df_utils.prep_or_copy_df(fcst)
        if not received_single_time_series:
            if df_name not in fcst["ID"].unique():
                assert len(fcst["ID"].unique()) > 1
                raise Exception(
                    "Many time series are present in the pd.DataFrame (more than one ID). Please, especify ID to be plotted."
                )
            else:
                fcst = fcst[fcst["ID"] == df_name].copy(deep=True)
                log.info(f"Plotting data from ID {df_name}")
        if len(self.config_train.quantiles) > 1:
            log.warning(
                "Plotting latest forecasts when uncertainty estimation enabled"
                " plots the forecasts only for the median quantile."
            )
        if plot_history_data is None:
            fcst = fcst[-(include_previous_forecasts + self.n_forecasts + self.max_lags) :]
        elif plot_history_data is False:
            fcst = fcst[-(include_previous_forecasts + self.n_forecasts) :]
        elif plot_history_data is True:
            fcst = fcst
        fcst = utils.fcst_df_to_latest_forecast(
            fcst, self.config_train.quantiles, n_last=1 + include_previous_forecasts
        )

        # Check whether the default plotting backend is overwritten
        plotting_backend = (
            plotting_backend
            if plotting_backend != "default"
            else (self.plotting_backend if hasattr(self, "plotting_backend") else "matplotlib")
        )
        if plotting_backend == "plotly":
            return plot_plotly(
                fcst=fcst,
                quantiles=self.config_train.quantiles,
                xlabel=xlabel,
                ylabel=ylabel,
                figsize=tuple(x * 70 for x in figsize),
                highlight_forecast=self.highlight_forecast_step_n,
                line_per_origin=True,
            )
        else:
            return plot(
                fcst=fcst,
                quantiles=self.config_train.quantiles,
                quantile_hi=self.quantile_hi,
                quantile_lo=self.quantile_lo,
                ax=ax,
                xlabel=xlabel,
                ylabel=ylabel,
                figsize=figsize,
                highlight_forecast=self.highlight_forecast_step_n,
                line_per_origin=True,
            )

    def plot_last_forecast(
        self,
        fcst,
        df_name=None,
        ax=None,
        xlabel="ds",
        ylabel="y",
        figsize=(10, 6),
        include_previous_forecasts=0,
        plot_history_data=None,
        plotting_backend="default",
    ):
        args = locals()
        log.warning(
            "plot_last_forecast() has been renamed to plot_latest_forecast() and is therefore deprecated. "
            "Please use plot_latst_forecast() in the future"
        )
        return NeuralProphet.plot_latest_forecast(**args)

    def plot_components(self, fcst, df_name="__df__", figsize=None, forecast_in_focus=None, plotting_backend="default"):
        """Plot the NeuralProphet forecast components.

        Parameters
        ----------
            fcst : pd.DataFrame
                output of self.predict
            df_name : str
                ID from time series that should be plotted
            figsize : tuple
                width, height in inches.

                Note
                ----
                None (default):  automatic (10, 3 * npanel)
            plotting_backend : str
                optional, overwrites the default plotting backend.

                Options
                * ``plotly``: Use plotly for plotting
                * ``matplotlib``: use matplotlib for plotting
                * (default) ``default``: use the global default for plotting

        Returns
        -------
            matplotlib.axes.Axes
                plot of NeuralProphet components
        """
        fcst, received_ID_col, received_single_time_series, _ = df_utils.prep_or_copy_df(fcst)
        if not received_single_time_series:
            if df_name not in fcst["ID"].unique():
                assert len(fcst["ID"].unique()) > 1
                raise Exception(
                    "Many time series are present in the pd.DataFrame (more than one ID). Please, especify ID to be plotted."
                )
            else:
                fcst = fcst[fcst["ID"] == df_name].copy(deep=True)
                log.info(f"Plotting data from ID {df_name}")

        # If multiple steps in the future are predicted, only plot quantiles if highlight_forecast_step_n is set
        if len(self.config_train.quantiles) > 1:
            if self.highlight_forecast_step_n is None and (
                self.n_forecasts > 1 or self.n_lags != 0
            ):  # rather query if n_forecasts >1 than n_lags>1
                raise ValueError(
                    "Please specify step_number using the highlight_nth_step_ahead_of_each_forecast function"
                    " for quantiles plotting when auto-regression enabled."
                )
            if self.highlight_forecast_step_n is not None and self.n_lags == 0:
                log.warning("highlight_forecast_step_n is ignored since auto-regression not enabled.")
                self.highlight_forecast_step_n = None

        # Error if local modelling of season and df_name not provided
        if self.model.config_season is not None:
            if self.model.config_season.global_local == "local" and df_name is None:
                raise Exception(
                    "df_name parameter is required for multiple time series and local modeling of at least one component."
                )

        # Check whether the default plotting backend is overwritten
        plotting_backend = (
            plotting_backend
            if plotting_backend != "default"
            else (self.plotting_backend if hasattr(self, "plotting_backend") else "matplotlib")
        )

        if plotting_backend == "plotly":
            return plot_components_plotly(
                m=self,
                fcst=fcst,
                figsize=tuple(x * 70 for x in figsize) if figsize else (700, 210),
                forecast_in_focus=forecast_in_focus if forecast_in_focus else self.highlight_forecast_step_n,
                df_name=df_name,
            )
        else:
            return plot_components(
                m=self,
                fcst=fcst,
                quantile=self.config_train.quantiles[0],  # plot components only for median quantile
                figsize=figsize,
                forecast_in_focus=forecast_in_focus if forecast_in_focus else self.highlight_forecast_step_n,
                df_name=df_name,
            )

    def plot_parameters(
        self,
        weekly_start=0,
        yearly_start=0,
        figsize=None,
        forecast_in_focus=None,
        df_name=None,
        plotting_backend="default",
        quantile=None,
    ):
        """Plot the NeuralProphet forecast components.

        Parameters
        ----------
            weekly_start : int
                specifying the start day of the weekly seasonality plot.

                Note
                ----
                0 (default) starts the week on Sunday. 1 shifts by 1 day to Monday, and so on.
            yearly_start : int
                specifying the start day of the yearly seasonality plot.

                Note
                ----
                0 (default) starts the year on Jan 1. 1 shifts by 1 day to Jan 2, and so on.
            df_name : str
                name of dataframe to refer to data params from original keys of train dataframes (used for local normalization in global modeling)
            figsize : tuple
                width, height in inches.

                Note
                ----
                None (default):  automatic (10, 3 * npanel)
            plotting_backend : str
                optional, overwrites the default plotting backend.

                Options
                * ``plotly``: Use plotly for plotting
                * ``matplotlib``: use matplotlib for plotting
                * (default) ``default``: use the global default for plotting


                Note
                ----
                For multiple time series and local modeling of at least one component, the df_name parameter is required.

            quantile : float
                The quantile for which the model parameters are to be plotted

                Note
                ----
                None (default):  Parameters will be plotted for the median quantile.

        Returns
        -------
            matplotlib.axes.Axes
                plot of NeuralProphet forecasting
        """

        if self.model.config_trend.trend_global_local == "local" and df_name is None:
            raise Exception(
                "df_name parameter is required for multiple time series and local modeling of at least one component."
            )

        # Error if local modelling of season and df_name not provided
        if self.model.config_season is not None:
            if self.model.config_season.global_local == "local" and df_name is None:
                raise Exception(
                    "df_name parameter is required for multiple time series and local modeling of at least one component."
                )
        if quantile is not None:
            # ValueError if model was not trained or predicted with selected quantile for plotting
            if not (0 < quantile < 1):
                raise ValueError("The quantile selected needs to be a float in-between (0,1)")
            # ValueError if selected quantile is out of range
            if quantile not in self.config_train.quantiles:
                raise ValueError("Selected quantile is not specified in the model configuration.")

        # Check whether the default plotting backend is overwritten
        plotting_backend = (
            plotting_backend
            if plotting_backend != "default"
            else (self.plotting_backend if hasattr(self, "plotting_backend") else "matplotlib")
        )
        if plotting_backend == "plotly":
            return plot_parameters_plotly(
                m=self,
                quantile=quantile
                if quantile
                else self.config_train.quantiles[0],  # plot components for selected quantile
                forecast_in_focus=forecast_in_focus if forecast_in_focus else self.highlight_forecast_step_n,
                weekly_start=weekly_start,
                yearly_start=yearly_start,
                figsize=tuple(x * 70 for x in figsize) if figsize else (700, 210),
                df_name=df_name,
            )
        else:
            return plot_parameters(
                m=self,
                quantile=quantile
                if quantile
                else self.config_train.quantiles[0],  # plot components for selected quantile
                forecast_in_focus=forecast_in_focus if forecast_in_focus else self.highlight_forecast_step_n,
                weekly_start=weekly_start,
                yearly_start=yearly_start,
                figsize=figsize,
                df_name=df_name,
            )

    def _init_model(self):
        """Build Pytorch model with configured hyperparamters.

        Returns
        -------
            TimeNet model
        """
        self.model = time_net.TimeNet(
            config_train=self.config_train,
            config_trend=self.config_trend,
            config_ar=self.config_ar,
            config_season=self.config_season,
            config_lagged_regressors=self.config_lagged_regressors,
            config_regressors=self.config_regressors,
            config_events=self.config_events,
            config_holidays=self.config_country_holidays,
            config_normalization=self.config_normalization,
            n_forecasts=self.n_forecasts,
            n_lags=self.n_lags,
            max_lags=self.max_lags,
            num_hidden_layers=self.config_model.num_hidden_layers,
            d_hidden=self.config_model.d_hidden,
            metrics=self.metrics,
            id_list=self.id_list,
            nb_trends_modelled=self.nb_trends_modelled,
            nb_seasonalities_modelled=self.nb_seasonalities_modelled,
        )
        log.debug(self.model)
        return self.model

    def restore_from_checkpoint(self):
        """
        Load model from checkpoint.

        Returns
        -------
            Trained TimeNet model
        """
        self.model = time_net.TimeNet.load_from_checkpoint(self.metrics_logger.checkpoint_path)

    def _create_dataset(self, df, predict_mode):
        """Construct dataset from dataframe.

        (Configured Hyperparameters can be overridden by explicitly supplying them.
        Useful to predict a single model component.)

        Parameters
        ----------
            df : pd.DataFrame
                dataframe containing column ``ds``, ``y``, and optionally``ID`` and
                normalized columns normalized columns ``ds``, ``y``, ``t``, ``y_scaled``
            predict_mode : bool
                specifies predict mode

                Options
                    * ``False``: includes target values.
                    * ``True``: does not include targets but includes entire dataset as input

        Returns
        -------
            TimeDataset
        """
        df, _, _, _ = df_utils.prep_or_copy_df(df)
        return time_dataset.GlobalTimeDataset(
            df,
            predict_mode=predict_mode,
            n_lags=self.n_lags,
            n_forecasts=self.n_forecasts,
            predict_steps=self.predict_steps,
            config_season=self.config_season,
            config_events=self.config_events,
            config_country_holidays=self.config_country_holidays,
            config_lagged_regressors=self.config_lagged_regressors,
            config_regressors=self.config_regressors,
            config_missing=self.config_missing,
        )

    def __handle_missing_data(self, df, freq, predicting):
        """Checks and normalizes new data

        Data is also auto-imputed, unless impute_missing is set to ``False``.

        Parameters
        ----------
            df : pd.DataFrame
                dataframe containing column ``ds``, ``y`` with all data
            freq : str
                data step sizes. Frequency of data recording,

                Note
                ----
                Any valid frequency for pd.date_range, such as ``5min``, ``D``, ``MS`` or ``auto`` (default) to automatically set frequency.
            predicting : bool
                when no lags, allow NA values in ``y`` of forecast series or ``y`` to miss completely

        Returns
        -------
            pd.DataFrame
                preprocessed dataframe
        """
        # Receives df with single ID column
        assert len(df["ID"].unique()) == 1
        if self.n_lags == 0 and not predicting:
            # we can drop rows with NA in y
            sum_na = sum(df["y"].isna())
            if sum_na > 0:
                df = df[df["y"].notna()]
                log.info(f"dropped {sum_na} NAN row in 'y'")

        # add missing dates for autoregression modelling
        if self.n_lags > 0:
            df, missing_dates = df_utils.add_missing_dates_nan(df, freq=freq)
            if missing_dates > 0:
                if self.config_missing.impute_missing:
                    log.info(f"{missing_dates} missing dates added.")
                # FIX Issue#52
                # Comment error raising to allow missing data for autoregression flow.
                # else:
                #     raise ValueError(f"{missing_dates} missing dates found. Please preprocess data manually or set impute_missing to True.")
                # END FIX

        if self.config_regressors is not None:
            # if future regressors, check that they are not nan at end, else drop
            # we ignore missing events, as those will be filled in with zeros.
            reg_nan_at_end = 0
            for col, regressor in self.config_regressors.items():
                # check for completeness of the regressor values
                col_nan_at_end = 0
                while len(df) > col_nan_at_end and df[col].isnull().iloc[-(1 + col_nan_at_end)]:
                    col_nan_at_end += 1
                reg_nan_at_end = max(reg_nan_at_end, col_nan_at_end)
            if reg_nan_at_end > 0:
                # drop rows at end due to missing future regressors
                df = df[:-reg_nan_at_end]
                log.info("Dropped {reg_nan_at_end} rows at end due to missing future regressor values.")

        df_end_to_append = None
        nan_at_end = 0
        while len(df) > nan_at_end and df["y"].isnull().iloc[-(1 + nan_at_end)]:
            nan_at_end += 1
        if nan_at_end > 0:
            if predicting:
                # allow nans at end - will re-add at end
                if self.n_forecasts > 1 and self.n_forecasts < nan_at_end:
                    # check that not more than n_forecasts nans, else drop surplus
                    df = df[: -(nan_at_end - self.n_forecasts)]
                    # correct new length:
                    nan_at_end = self.n_forecasts
                    log.info(
                        "Detected y to have more NaN values than n_forecast can predict. "
                        f"Dropped {nan_at_end - self.n_forecasts} rows at end."
                    )
                df_end_to_append = df[-nan_at_end:]
                df = df[:-nan_at_end]
            else:
                # training - drop nans at end
                df = df[:-nan_at_end]
                log.info(
                    f"Dropped {nan_at_end} consecutive nans at end. "
                    "Training data can only be imputed up to last observation."
                )

        # impute missing values
        data_columns = []
        if self.n_lags > 0:
            data_columns.append("y")
        if self.config_lagged_regressors is not None:
            data_columns.extend(self.config_lagged_regressors.keys())
        if self.config_regressors is not None:
            data_columns.extend(self.config_regressors.keys())
        if self.config_events is not None:
            data_columns.extend(self.config_events.keys())
        for column in data_columns:
            sum_na = sum(df[column].isnull())
            if sum_na > 0:
                log.warning(f"{sum_na} missing values in column {column} were detected in total. ")
                if self.config_missing.impute_missing:
                    # use 0 substitution for holidays and events missing values
                    if self.config_events is not None and column in self.config_events.keys():
                        df[column].fillna(0, inplace=True)
                        remaining_na = 0
                    else:
                        df.loc[:, column], remaining_na = df_utils.fill_linear_then_rolling_avg(
                            df[column],
                            limit_linear=self.config_missing.impute_linear,
                            rolling=self.config_missing.impute_rolling,
                        )
                    log.info(f"{sum_na - remaining_na} NaN values in column {column} were auto-imputed.")
                    if remaining_na > 0:
                        log.warning(
                            f"More than {2 * self.config_missing.impute_linear + self.config_missing.impute_rolling} consecutive missing values encountered in column {column}. "
                            f"{remaining_na} NA remain after auto-imputation. "
                        )
                # FIX Issue#52
                # Comment error raising to allow missing data for autoregression flow.
                # else:  # fail because set to not impute missing
                #    raise ValueError(
                #        "Missing values found. " "Please preprocess data manually or set impute_missing to True."
                #    )
                # END FIX
        if df_end_to_append is not None:
            df = pd.concat([df, df_end_to_append])
        return df

    def _handle_missing_data(self, df, freq, predicting=False):
        """Checks and normalizes new data

        Data is also auto-imputed, unless impute_missing is set to ``False``.

        Parameters
        ----------
            df : pd.DataFrame
                dataframe containing column ``ds``, ``y``, and optionally``ID`` with all data
            freq : str
                data step sizes. Frequency of data recording,

                Note
                ----
                Any valid frequency for pd.date_range, such as ``5min``, ``D``, ``MS`` or ``auto`` (default) to automatically set frequency.
            predicting (bool): when no lags, allow NA values in ``y`` of forecast series or ``y`` to miss completely

        Returns
        -------
            pre-processed df
        """
        df, _, _, _ = df_utils.prep_or_copy_df(df)
        df_handled_missing = pd.DataFrame()
        for df_name, df_i in df.groupby("ID"):
            df_handled_missing_aux = self.__handle_missing_data(df_i, freq, predicting).copy(deep=True)
            df_handled_missing_aux["ID"] = df_name
            df_handled_missing = pd.concat((df_handled_missing, df_handled_missing_aux), ignore_index=True)
        return df_handled_missing

    def _check_dataframe(self, df, check_y=True, exogenous=True):
        """Performs basic data sanity checks and ordering

        Prepare dataframe for fitting or predicting.

        Parameters
        ----------
            df : pd.DataFrame
                dataframe containing column ``ds``, ``y``, and optionally``ID`` with all data
            check_y : bool
                if df must have series values

                Note
                ----
                set to True if training or predicting with autoregression
            exogenous : bool
                whether to check covariates, regressors and events column names

        Returns
        -------
            pd.DataFrame
                checked dataframe
        """
        df, _, _, _ = df_utils.prep_or_copy_df(df)
        df, regressors_to_remove = df_utils.check_dataframe(
            df=df,
            check_y=check_y,
            covariates=self.config_lagged_regressors if exogenous else None,
            regressors=self.config_regressors if exogenous else None,
            events=self.config_events if exogenous else None,
        )
        for reg in regressors_to_remove:
            log.warning(f"Removing regressor {reg} because it is not present in the data.")
            self.config_regressors.pop(reg)
        return df

    def _validate_column_name(self, name, events=True, seasons=True, regressors=True, covariates=True):
        """Validates the name of a seasonality, event, or regressor.

        Parameters
        ----------
            name : str
                name of seasonality, event or regressor
            events : bool
                check if name already used for event
            seasons : bool
                check if name already used for seasonality
            regressors : bool
                check if name already used for regressor
        """
        reserved_names = [
            "trend",
            "additive_terms",
            "daily",
            "weekly",
            "yearly",
            "events",
            "holidays",
            "zeros",
            "extra_regressors_additive",
            "yhat",
            "extra_regressors_multiplicative",
            "multiplicative_terms",
            "ID",
        ]
        rn_l = [n + "_lower" for n in reserved_names]
        rn_u = [n + "_upper" for n in reserved_names]
        reserved_names.extend(rn_l)
        reserved_names.extend(rn_u)
        reserved_names.extend(["ds", "y", "cap", "floor", "y_scaled", "cap_scaled"])
        if name in reserved_names:
            raise ValueError(f"Name {name!r} is reserved.")
        if events and self.config_events is not None:
            if name in self.config_events.keys():
                raise ValueError(f"Name {name!r} already used for an event.")
        if events and self.config_country_holidays is not None:
            if name in self.config_country_holidays.holiday_names:
                raise ValueError(f"Name {name!r} is a holiday name in {self.config_country_holidays.country}.")
        if seasons and self.config_season is not None:
            if name in self.config_season.periods:
                raise ValueError(f"Name {name!r} already used for a seasonality.")
        if covariates and self.config_lagged_regressors is not None:
            if name in self.config_lagged_regressors:
                raise ValueError(f"Name {name!r} already used for an added covariate.")
        if regressors and self.config_regressors is not None:
            if name in self.config_regressors.keys():
                raise ValueError(f"Name {name!r} already used for an added regressor.")

    def _normalize(self, df):
        """Apply data scales.

        Applies data scaling factors to df using data_params.

        Parameters
        ----------
            df : pd.DataFrame
                dataframe containing column ``ds``, ``y``, and optionally``ID`` with all data

        Returns
        -------
            df: pd.DataFrame, normalized
        """
        df, _, _, _ = df_utils.prep_or_copy_df(df)
        df_norm = pd.DataFrame()
        for df_name, df_i in df.groupby("ID"):
            data_params = self.config_normalization.get_data_params(df_name)
            df_i.drop("ID", axis=1, inplace=True)
            df_aux = df_utils.normalize(df_i, data_params).copy(deep=True)
            df_aux["ID"] = df_name
            df_norm = pd.concat((df_norm, df_aux), ignore_index=True)
        return df_norm

    def _init_train_loader(self, df):
        """Executes data preparation steps and initiates training procedure.

        Parameters
        ----------
            df : pd.DataFrame
                dataframe containing column ``ds``, ``y``, and optionally``ID`` with all data

        Returns
        -------
            torch DataLoader
        """
        df, _, _, _ = df_utils.prep_or_copy_df(df)
        # if not self.fitted:
        self.config_normalization.init_data_params(
            df=df,
            config_lagged_regressors=self.config_lagged_regressors,
            config_regressors=self.config_regressors,
            config_events=self.config_events,
        )

        df = self._normalize(df)
        # if not self.fitted:
        if self.config_trend.changepoints is not None:
            # scale user-specified changepoint times
            df_aux = pd.DataFrame({"ds": pd.Series(self.config_trend.changepoints)})
            self.config_trend.changepoints = self._normalize(df_aux)["t"].values

        # df_merged, _ = df_utils.join_dataframes(df)
        # df_merged = df_merged.sort_values("ds")
        # df_merged.drop_duplicates(inplace=True, keep="first", subset=["ds"])
        df_merged = df_utils.merge_dataframes(df)
        self.config_season = utils.set_auto_seasonalities(df_merged, config_season=self.config_season)
        if self.config_country_holidays is not None:
            self.config_country_holidays.init_holidays(df_merged)

        dataset = self._create_dataset(df, predict_mode=False)  # needs to be called after set_auto_seasonalities

        # Determine the max_number of epochs
        self.config_train.set_auto_batch_epoch(n_data=len(dataset))

        loader = DataLoader(dataset, batch_size=self.config_train.batch_size, shuffle=True)

        return loader

    def _init_val_loader(self, df):
        """Executes data preparation steps and initiates evaluation procedure.

        Parameters
        ----------
            df : pd.DataFrame
                dataframe containing column ``ds``, ``y``, and optionally``ID`` with all data

        Returns
        -------
            torch DataLoader
        """
        df, _, _, _ = df_utils.prep_or_copy_df(df)
        df = self._normalize(df)
        dataset = self._create_dataset(df, predict_mode=False)
        loader = DataLoader(dataset, batch_size=min(1024, len(dataset)), shuffle=False, drop_last=False)
        return loader

    def _train(self, df, df_val=None, minimal=False, continue_training=False):
        """
        Execute model training procedure for a configured number of epochs.

        Parameters
        ----------
            df : pd.DataFrame
                dataframe containing column ``ds``, ``y``, and optionally``ID`` with all data
            df_val : pd.DataFrame
                dataframe containing column ``ds``, ``y``, and optionally``ID`` with validation data
            minimal : bool
                whether to train without any printouts or metrics collection
            continue_training : bool
                whether to continue training from the last checkpoint

        Returns
        -------
            pd.DataFrame
                metrics
        """
        # Set up data the training dataloader
        df, _, _, _ = df_utils.prep_or_copy_df(df)
        train_loader = self._init_train_loader(df)

        # Set up data the validation dataloader
        if df_val is not None:
            df_val, _, _, _ = df_utils.prep_or_copy_df(df_val)
            val_loader = self._init_val_loader(df_val)

        # TODO: check how to handle this with Lightning (the rest moved to utils.configure_denormalization)
        # Set up Metrics
        # if self.highlight_forecast_step_n is not None:
        #     self.metrics.add_specific_target(target_pos=self.highlight_forecast_step_n - 1)

        # Init the model, if not continue from checkpoint
        if continue_training:
            # Increase the number of epochs if continue training
            self.config_train.epochs += self.config_train.epochs
        #     self.model = time_net.TimeNet.load_from_checkpoint(
        #         self.metrics_logger.checkpoint_path, config_train=self.config_train
        #     )
        #     pass
        else:
            self.model = self._init_model()

        # Init the Trainer
        self.trainer = utils.configure_trainer(
            config_train=self.config_train,
            config=self.trainer_config,
            metrics_logger=self.metrics_logger,
            early_stopping_target="Loss_val" if df_val is not None else "Loss",
            minimal=minimal,
            num_batches_per_epoch=len(train_loader),
        )

        # Set parameters for the learning rate finder
        self.config_train.set_lr_finder_args(dataset_size=len(train_loader.dataset), num_batches=len(train_loader))

        # Tune hyperparams and train
        if df_val is not None:
            if not continue_training and not self.config_train.learning_rate:
                # Find suitable learning rate
                lr_finder = self.trainer.tuner.lr_find(
                    self.model,
                    train_dataloaders=train_loader,
                    val_dataloaders=val_loader,
                    **self.config_train.lr_finder_args,
                )
                # Estimate the optimat learning rate from the loss curve
                _, _, lr_suggestion = utils.smooth_loss_and_suggest(lr_finder.results)
                self.model.learning_rate = lr_suggestion
            start = time.time()
            self.trainer.fit(
                self.model,
                train_loader,
                val_loader,
                ckpt_path=self.metrics_logger.checkpoint_path if continue_training else None,
            )
        else:
            if not continue_training and not self.config_train.learning_rate:
                # Find suitable learning rate
                lr_finder = self.trainer.tuner.lr_find(
                    self.model,
                    train_dataloaders=train_loader,
                    **self.config_train.lr_finder_args,
                )
                # Estimate the optimat learning rate from the loss curve
                _, _, lr_suggestion = utils.smooth_loss_and_suggest(lr_finder.results)
                self.model.learning_rate = lr_suggestion
            start = time.time()
            self.trainer.fit(
                self.model,
                train_loader,
                ckpt_path=self.metrics_logger.checkpoint_path if continue_training else None,
            )

        log.debug("Train Time: {:8.3f}".format(time.time() - start))

        if minimal:
            return None
        else:
            # Return metrics collected in logger as dataframe
            metrics_df = pd.DataFrame(self.metrics_logger.history)
            return metrics_df

    def restore_trainer(self):
        """
        Restore the trainer based on the forecaster configuration.
        """
        self.trainer = utils.configure_trainer(
            config_train=self.config_train,
            config=self.trainer_config,
            metrics_logger=self.metrics_logger,
        )
        self.metrics = metrics.get_metrics(self.collect_metrics)

    def _eval_true_ar(self):
        assert self.max_lags > 0
        if self.highlight_forecast_step_n is None:
            if self.max_lags > 1:
                raise ValueError("Please define forecast_lag for sTPE computation")
            forecast_pos = 1
        else:
            forecast_pos = self.highlight_forecast_step_n
        weights = self.model.ar_weights.detach().numpy()
        weights = weights[forecast_pos - 1, :][::-1]
        sTPE = utils.symmetric_total_percentage_error(self.true_ar_weights, weights)
        log.info("AR parameters: ", self.true_ar_weights, "\n", "Model weights: ", weights)
        return sTPE

    def _make_future_dataframe(self, df, events_df, regressors_df, periods, n_historic_predictions):
        # Receives df with single ID column
        assert len(df["ID"].unique()) == 1
        if periods == 0 and n_historic_predictions is True:
            log.warning(
                "Not extending df into future as no periods specified." "You can call predict directly instead."
            )
        df = df.copy(deep=True)
        _ = df_utils.infer_frequency(df, n_lags=self.max_lags, freq=self.data_freq)
        last_date = pd.to_datetime(df["ds"].copy(deep=True).dropna()).sort_values().max()
        if events_df is not None:
            events_df = events_df.copy(deep=True).reset_index(drop=True)
        if regressors_df is not None:
            regressors_df = regressors_df.copy(deep=True).reset_index(drop=True)
        if periods is None:
            periods = 1 if self.max_lags == 0 else self.n_forecasts
        else:
            assert periods >= 0

        if isinstance(n_historic_predictions, bool):
            if n_historic_predictions:
                n_historic_predictions = len(df) - self.max_lags
            else:
                n_historic_predictions = 0
        elif not isinstance(n_historic_predictions, int):
            log.error("non-integer value for n_historic_predictions set to zero.")
            n_historic_predictions = 0

        if periods == 0 and n_historic_predictions == 0:
            raise ValueError("Set either history or future to contain more than zero values.")

        # check for external regressors known in future
        if self.config_regressors is not None and periods > 0:
            if regressors_df is None:
                raise ValueError("Future values of all user specified regressors not provided")
            else:
                for regressor in self.config_regressors.keys():
                    if regressor not in regressors_df.columns:
                        raise ValueError(f"Future values of user specified regressor {regressor} not provided")

        if len(df) < self.max_lags:
            raise ValueError(
                "Insufficient input data for a prediction."
                "Please supply historic observations (number of rows) of at least max_lags (max of number of n_lags)."
            )
        elif len(df) < self.max_lags + n_historic_predictions:
            log.warning(
                f"Insufficient data for {n_historic_predictions} historic forecasts, reduced to {len(df) - self.max_lags}."
            )
            n_historic_predictions = len(df) - self.max_lags
        if (n_historic_predictions + self.max_lags) == 0:
            df = pd.DataFrame(columns=df.columns)
        else:
            df = df[-(self.max_lags + n_historic_predictions) :]
            nan_at_end = 0
            while len(df) > nan_at_end and df["y"].isnull().iloc[-(1 + nan_at_end)]:
                nan_at_end += 1
            if nan_at_end > 0:
                if self.max_lags > 0 and (nan_at_end + 1) >= self.max_lags:
                    raise ValueError(
                        f"{nan_at_end + 1} missing values were detected at the end of df before df was extended into the future. "
                        "Please make sure there are no NaN values at the end of df."
                    )
                df["y"].iloc[-(nan_at_end + 1) :].ffill(inplace=True)
                log.warning(
                    f"{nan_at_end + 1} missing values were forward-filled at the end of df before df was extended into the future. "
                    "Please make sure there are no NaN values at the end of df."
                )

        if len(df) > 0:
            if len(df.columns) == 1 and "ds" in df:
                assert self.max_lags == 0
                df = self._check_dataframe(df, check_y=False, exogenous=False)
            else:
                df = self._check_dataframe(df, check_y=self.max_lags > 0, exogenous=True)
        # future data
        # check for external events known in future
        if self.config_events is not None and periods > 0 and events_df is None:
            log.warning(
                "Future values not supplied for user specified events. "
                "All events being treated as not occurring in future"
            )

        if self.max_lags > 0:
            if periods > 0 and periods != self.n_forecasts:
                periods = self.n_forecasts
                log.warning(f"Number of forecast steps is defined by n_forecasts. Adjusted to {self.n_forecasts}.")

        if periods > 0:
            future_df = df_utils.make_future_df(
                df_columns=df.columns,
                last_date=last_date,
                periods=periods,
                freq=self.data_freq,
                config_events=self.config_events,
                events_df=events_df,
                config_regressors=self.config_regressors,
                regressors_df=regressors_df,
            )
            if len(df) > 0:
                df = pd.concat([df, future_df])
            else:
                df = future_df
        df = df.reset_index(drop=True)
        self.predict_steps = periods
        return df

    def _get_maybe_extend_periods(self, df):
        # Receives df with single ID column
        assert len(df["ID"].unique()) == 1
        periods_add = 0
        nan_at_end = 0
        while len(df) > nan_at_end and df["y"].isnull().iloc[-(1 + nan_at_end)]:
            nan_at_end += 1
        if self.max_lags > 0:
            if self.config_regressors is None:
                # if dataframe has already been extended into future,
                # don't extend beyond n_forecasts.
                periods_add = max(0, self.n_forecasts - nan_at_end)
            else:
                # can not extend as we lack future regressor values.
                periods_add = 0
        return periods_add

    def _maybe_extend_df(self, df):
        # Receives df with ID column
        periods_add = {}
        extended_df = pd.DataFrame()
        for df_name, df_i in df.groupby("ID"):
            _ = df_utils.infer_frequency(df_i, n_lags=self.max_lags, freq=self.data_freq)
            # to get all forecasteable values with df given, maybe extend into future:
            periods_add[df_name] = self._get_maybe_extend_periods(df_i)
            if periods_add[df_name] > 0:
                # This does not include future regressors or events.
                # periods should be 0 if those are configured.
                last_date = pd.to_datetime(df_i["ds"].copy(deep=True)).sort_values().max()
                future_df = df_utils.make_future_df(
                    df_columns=df_i.columns,
                    last_date=last_date,
                    periods=periods_add[df_name],
                    freq=self.data_freq,
                )
                future_df["ID"] = df_name
                df_i = pd.concat([df_i, future_df])
                df_i.reset_index(drop=True, inplace=True)
            extended_df = pd.concat((extended_df, df_i.copy(deep=True)), ignore_index=True)
        return extended_df, periods_add

    def _prepare_dataframe_to_predict(self, df):
        # Receives df with ID column
        df_prepared = pd.DataFrame()
        for df_name, df_i in df.groupby("ID"):
            df_i = df_i.copy(deep=True)
            _ = df_utils.infer_frequency(df_i, n_lags=self.max_lags, freq=self.data_freq)
            # check if received pre-processed df
            if "y_scaled" in df_i.columns or "t" in df_i.columns:
                raise ValueError(
                    "DataFrame has already been normalized. " "Please provide raw dataframe or future dataframe."
                )
            # Checks
            if len(df_i) == 0 or len(df_i) < self.max_lags:
                raise ValueError(
                    "Insufficient input data for a prediction."
                    "Please supply historic observations (number of rows) of at least max_lags (max of number of n_lags)."
                )
            if len(df_i.columns) == 1 and "ds" in df_i:
                if self.max_lags != 0:
                    raise ValueError("only datestamps provided but y values needed for auto-regression.")
                df_i = self._check_dataframe(df_i, check_y=False, exogenous=False)
            else:
                df_i = self._check_dataframe(df_i, check_y=self.max_lags > 0, exogenous=False)
                # fill in missing nans except for nans at end
                df_i = self._handle_missing_data(df_i, freq=self.data_freq, predicting=True)
            df_prepared = pd.concat((df_prepared, df_i.copy(deep=True).reset_index(drop=True)), ignore_index=True)
        return df_prepared

    def _predict_raw(self, df, df_name, include_components=False):
        """Runs the model to make predictions.

        Predictions are returned in raw vector format without decomposition.
        Predictions are given on a forecast origin basis, not on a target basis.

        Parameters
        ----------
            df : pd.DataFrame
                dataframe containing column ``ds``, ``y``, and optionally``ID`` with all data
            df_name : str
                name of the data params from which the current dataframe refers to (only in case of local_normalization)
            include_components : bool
                whether to return individual components of forecast

        Returns
        -------
            pd.Series
                timestamps referring to the start of the predictions.
            np.array
                array containing the forecasts
            dict[np.array]
                Dictionary of components containing an array of each components contribution to the forecast
        """
        # Receives df with single ID column
        assert len(df["ID"].unique()) == 1
        if "y_scaled" not in df.columns or "t" not in df.columns:
            raise ValueError("Received unprepared dataframe to predict. " "Please call predict_dataframe_to_predict.")
        dataset = self._create_dataset(df, predict_mode=True)
        loader = DataLoader(dataset, batch_size=min(1024, len(df)), shuffle=False, drop_last=False)
        if self.n_forecasts > 1:
            dates = df["ds"].iloc[self.max_lags : -self.n_forecasts + 1]
        else:
            dates = df["ds"].iloc[self.max_lags :]

        # Pass the include_components flag to the model
        self.model.set_compute_components(include_components)
        # Compute the predictions and components (if requested)
        result = self.trainer.predict(self.model, loader)
        # Extract the prediction and components
        predicted, component_vectors = zip(*result)
        predicted = np.concatenate(predicted)

        # Post-process and normalize the predictions
        data_params = self.config_normalization.get_data_params(df_name)
        scale_y, shift_y = data_params["y"].scale, data_params["y"].shift
        predicted = predicted * scale_y + shift_y

        if include_components:
            component_keys = component_vectors[0].keys()
            components = {key: None for key in component_keys}
            # Transform the components list into a dictionary
            for batch in component_vectors:
                for key in component_keys:
                    components[key] = (
                        np.concatenate([components[key], batch[key]]) if (components[key] is not None) else batch[key]
                    )
            for name, value in components.items():
                multiplicative = False  # Flag for multiplicative components
                if "trend" in name:
                    trend = value
                elif "event_" in name or "events_" in name:  # accounts for events and holidays
                    event_name = name.split("_")[1]
                    if self.config_events is not None and event_name in self.config_events:
                        if self.config_events[event_name].mode == "multiplicative":
                            multiplicative = True
                    elif (
                        self.config_country_holidays is not None
                        and event_name in self.config_country_holidays.holiday_names
                    ):
                        if self.config_country_holidays.mode == "multiplicative":
                            multiplicative = True
                    elif "multiplicative" in name:
                        multiplicative = True
                elif "season" in name and self.config_season.mode == "multiplicative":
                    multiplicative = True
                elif (
                    "future_regressor_" in name or "future_regressors_" in name
                ) and self.config_regressors is not None:
                    regressor_name = name.split("_")[2]
                    if self.config_regressors is not None and regressor_name in self.config_regressors:
                        if self.config_regressors[regressor_name].mode == "multiplicative":
                            multiplicative = True
                    elif "multiplicative" in regressor_name:
                        multiplicative = True

                # scale additive components
                if not multiplicative:
                    components[name] = value * scale_y
                    if "trend" in name:
                        components[name] += shift_y
                # scale multiplicative components
                elif multiplicative:
                    components[name] = value * trend * scale_y  # output absolute value of respective additive component

        else:
            components = None

        return dates, predicted, components

    def _convert_raw_predictions_to_raw_df(self, dates, predicted, components=None):
        """Turns forecast-origin-wise predictions into forecast-target-wise predictions.

        Parameters
        ----------
            dates : pd.Series
                timestamps referring to the start of the predictions.
            predicted : np.array
                Array containing the forecasts
            components : dict[np.array]
                Dictionary of components containing an array of each components' contribution to the forecast

        Returns
        -------
            pd. DataFrame
                columns ``ds``, ``y``, and [``step<i>``]

                Note
                ----
                where step<i> refers to the i-step-ahead prediction *made at* this row's datetime.
                e.g. the first forecast step0 is the prediction for this timestamp,
                the step1 is for the timestamp after, ...
                ... step3 is the prediction for 3 steps into the future,
                predicted using information up to (excluding) this datetime.
        """
        all_data = predicted
        df_raw = pd.DataFrame()
        df_raw.insert(0, "ds", dates.values)
        df_raw.insert(1, "ID", "__df__")
        for forecast_lag in range(self.n_forecasts):
            for quantile_idx in range(len(self.config_train.quantiles)):
                # 0 is the median quantile index
                if quantile_idx == 0:
                    step_name = f"step{forecast_lag}"
                else:
                    step_name = f"step{forecast_lag} {self.config_train.quantiles[quantile_idx] * 100}%"
                data = all_data[:, forecast_lag, quantile_idx]
                ser = pd.Series(data=data, name=step_name)
                df_raw = df_raw.merge(ser, left_index=True, right_index=True)
            if components is not None:
                for comp_name, comp_data in components.items():
                    comp_name_ = f"{comp_name}{forecast_lag}"
                    data = comp_data[:, forecast_lag, 0]  # for components the quantiles are ignored for now
                    ser = pd.Series(data=data, name=comp_name_)
                    df_raw = df_raw.merge(ser, left_index=True, right_index=True)
        return df_raw

    def _reshape_raw_predictions_to_forecst_df(self, df, predicted, components):
        """Turns forecast-origin-wise predictions into forecast-target-wise predictions.

        Parameters
        ----------
            df : pd.DataFrame
                input dataframe
            predicted : np.array
                Array containing the forecasts
            components : dict[np.array]
                Dictionary of components containing an array of each components' contribution to the forecast

        Returns
        -------
            pd.DataFrame
                columns ``ds``, ``y``, ``trend`` and [``yhat<i>``]

                Note
                ----
                where yhat<i> refers to the i-step-ahead prediction for this row's datetime.
                e.g. yhat3 is the prediction for this datetime, predicted 3 steps ago, "3 steps old".
        """
        # Receives df with single ID column
        assert len(df["ID"].unique()) == 1
        cols = ["ds", "y", "ID"]  # cols to keep from df
        df_forecast = pd.concat((df[cols],), axis=1)
        # create a line for each forecast_lag
        # 'yhat<i>' is the forecast for 'y' at 'ds' from i steps ago.
        for j in range(len(self.config_train.quantiles)):
            for forecast_lag in range(1, self.n_forecasts + 1):
                forecast = predicted[:, forecast_lag - 1, j]
                pad_before = self.max_lags + forecast_lag - 1
                pad_after = self.n_forecasts - forecast_lag
                yhat = np.concatenate(([np.NaN] * pad_before, forecast, [np.NaN] * pad_after))
                # 0 is the median quantile index
                if j == 0:
                    name = f"yhat{forecast_lag}"
                else:
                    name = f"yhat{forecast_lag} {round(self.config_train.quantiles[j] * 100, 1)}%"
                df_forecast[name] = yhat

        if components is None:
            return df_forecast

        # else add components
        lagged_components = [
            "ar",
        ]
        if self.config_lagged_regressors is not None:
            for name in self.config_lagged_regressors.keys():
                lagged_components.append(f"lagged_regressor_{name}")
        for comp in lagged_components:
            if comp in components:
                for j in range(len(self.config_train.quantiles)):
                    for forecast_lag in range(1, self.n_forecasts + 1):
                        forecast = components[comp][:, forecast_lag - 1, j]  # 0 is the median quantile
                        pad_before = self.max_lags + forecast_lag - 1
                        pad_after = self.n_forecasts - forecast_lag
                        yhat = np.concatenate(([np.NaN] * pad_before, forecast, [np.NaN] * pad_after))
                        if j == 0:  # temporary condition to add only the median component
                            name = f"{comp}{forecast_lag}"
                            df_forecast[name] = yhat

        # only for non-lagged components
        for comp in components:
            if comp not in lagged_components:
                for j in range(len(self.config_train.quantiles)):
                    forecast_0 = components[comp][0, :, j]
                    forecast_rest = components[comp][1:, self.n_forecasts - 1, j]
                    yhat = np.concatenate(([np.NaN] * self.max_lags, forecast_0, forecast_rest))
                    if j == 0:  # temporary condition to add only the median component
                        # add yhat into dataframe, using df_forecast indexing
                        yhat_df = pd.Series(yhat, name=comp).set_axis(df_forecast.index)
                        df_forecast = pd.concat([df_forecast, yhat_df], axis=1, ignore_index=False)
        return df_forecast

    def conformalize(self, df_cal, alpha, method="naive"):
        df_cal = self.predict(df_cal)
        self.conformal_method = method
        self.q_hats, self.quantile_hi, self.quantile_lo = conformalize(
            df_cal,
            alpha,
            self.conformal_method,
            self.config_train.quantiles,
        )

    # def conformalize_predict(self, df, df_cal, alpha, method="naive"):
    #     self.conformalize(df_cal, alpha, method)
    #     df_forecast = self.predict(df)
    #     return df_forecast<|MERGE_RESOLUTION|>--- conflicted
+++ resolved
@@ -1194,14 +1194,7 @@
             )
             df_aux["ID"] = df_name
             df_created = pd.concat((df_created, df_aux), ignore_index=True)
-<<<<<<< HEAD
-        df = df_utils.return_df_in_original_format(
-            df_created, received_ID_col, received_single_time_series, received_dict
-        )
-
-=======
         df = df_utils.return_df_in_original_format(df_created, received_ID_col, received_single_time_series)
->>>>>>> 169e0b3e
         return df
 
     def make_future_dataframe(self, df, events_df=None, regressors_df=None, periods=None, n_historic_predictions=False):
