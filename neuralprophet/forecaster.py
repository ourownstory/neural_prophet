--- conflicted
+++ resolved
@@ -474,14 +474,10 @@
         reg_loss = torch.zeros(1, dtype=torch.float, requires_grad=False)
         if delay_weight > 0:
             # Add regularization of AR weights - sparsify
-<<<<<<< HEAD
-            if (self.model.n_lags > 0 or self.allow_nnet_covar) and self.config_ar.reg_lambda is not None:
-                reg_ar = utils.reg_func_ar(self.model.ar_weights)
-=======
-            if self.model.n_lags > 0 and self.config_ar.reg_lambda is not None:
+            
+            if (self.model.n_lags > 0 or self.allow_nnet_covar) and self.config
                 reg_ar = self.config_ar.regularize(self.model.ar_weights)
                 reg_ar = torch.sum(reg_ar).squeeze() / self.n_forecasts
->>>>>>> 5c46111c
                 reg_loss += self.config_ar.reg_lambda * reg_ar
 
             # Regularize trend to be smoother/sparse
