--- conflicted
+++ resolved
@@ -887,17 +887,6 @@
                 "computed for any future time, independent of lagged values"
             )
 
-<<<<<<< HEAD
-        # Pre-processing
-        df, _, _, _ = df_utils.prep_or_copy_df(df)
-        df = self._check_dataframe(df, check_y=True, exogenous=True)
-        self.data_freq = df_utils.infer_frequency(df, n_lags=self.max_lags, freq=freq)
-        print(f'timestamp_before_handle_missing: {time.time()}')
-        df = self._handle_missing_data(df, freq=self.data_freq)
-        print(f'timestamp_after_handle_missing: {time.time()}')
-
-=======
->>>>>>> 3c0dd5c2
         # Training
         if validation_df is None:
             metrics_df = self._train(
@@ -937,11 +926,7 @@
         self.fitted = True
         return metrics_df
 
-<<<<<<< HEAD
-    def predict(self, df, decompose: bool = True, raw: bool = True):
-=======
-    def predict(self, df: pd.DataFrame, decompose: bool = True, raw: bool = False):
->>>>>>> 3c0dd5c2
+    def predict(self, df: pd.DataFrame, decompose: bool = True, raw: bool = True):
         """Runs the model to make predictions.
 
         Expects all data needed to be present in dataframe.
@@ -2700,15 +2685,9 @@
         if self.config_country_holidays is not None:
             self.config_country_holidays.init_holidays(df_merged)
 
-<<<<<<< HEAD
-        print(f"timestamp before create dataset: {time.time()}")
-        dataset = self._create_dataset(df, predict_mode=False)  # needs to be called after set_auto_seasonalities
-        print(f"timestamp after create dataset: {time.time()}")
-=======
         dataset = self._create_dataset(
             df, predict_mode=False, prediction_frequency=self.prediction_frequency
         )  # needs to be called after set_auto_seasonalities
->>>>>>> 3c0dd5c2
 
         # Determine the max_number of epochs
         self.config_train.set_auto_batch_epoch(n_data=len(dataset))
@@ -2772,9 +2751,7 @@
         """
         # Set up data the training dataloader
         df, _, _, _ = df_utils.prep_or_copy_df(df)
-        print(f'timestamp_before_init_train_loader: {time.time()}')
         train_loader = self._init_train_loader(df, num_workers)
-        print(f'timestamp_after_init_train_loader: {time.time()}')
         dataset_size = len(df)  # train_loader.dataset
 
         # Internal flag to check if validation is enabled
@@ -2851,7 +2828,6 @@
             )
 
         log.debug("Train Time: {:8.3f}".format(time.time() - start))
-        print("Train Time: {:8.3f}".format(time.time() - start))
 
         # Load best model from training
         if checkpoint_callback is not None:
