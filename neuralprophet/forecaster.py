--- conflicted
+++ resolved
@@ -122,7 +122,6 @@
         COMMENT
         AR Config
         COMMENT
-<<<<<<< HEAD
         n_lags : int
             Previous time series steps to include in auto-regression. Aka AR-order
         ar_reg : float
@@ -130,10 +129,6 @@
 
             Note
             ----
-=======
-        n_lags (int): Previous time series steps to include in auto-regression. Aka AR-order
-        ar_reg (float): Parameter modulating how much sparsity to enduce in the AR-coefficients
->>>>>>> 442e842f
             Large values (~1-100) will limit the number of nonzero coefficients dramatically.
             Small values (~0.001-1.0) will allow more non-zero coefficients.
             default: 0 no regularization of coefficients.
