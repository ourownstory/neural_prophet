--- conflicted
+++ resolved
@@ -361,21 +361,6 @@
         The dataframe passed to ``fit`` and ``predict`` will have the column with the specified name to be used as
         lagged regressor. When normalize=True, the covariate will be normalized unless it is binary.
 
-<<<<<<< HEAD
-        Args:
-            names (string or list):  name of the regressor/list of regressors.
-            regularization (float): optional  scale for regularization strength
-            n_covars (int): previous regressor steps to include in prediction (auto option sets it equal to n_lags).
-            normalize (bool): optional, specify whether this regressor will be
-                normalized prior to fitting.
-                if 'auto', binary regressors will not be normalized.
-            only_last_value (bool):
-                False (default) use same number of lags as auto-regression
-                True: only use last known value as input
-
-        Returns:
-            NeuralProphet object
-=======
         Parameters
         ----------
             names : string or list
@@ -391,7 +376,6 @@
                 Options
                     * (default) ``False`` use same number of lags as auto-regression
                     * ``True`` only use last known value as input
->>>>>>> 44899042
         """
         if n_covars == "auto":
             n_covars = self.n_lags
