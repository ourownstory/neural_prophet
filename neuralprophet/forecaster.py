--- conflicted
+++ resolved
@@ -13,12 +13,8 @@
 
 from neuralprophet import configure, df_utils, metrics, time_dataset, time_net, utils
 from neuralprophet.logger import MetricsLogger
-<<<<<<< HEAD
-from neuralprophet.plot_forecast import plot, plot_components
+from neuralprophet.plot_forecast_matplotlib import plot, plot_components
 from neuralprophet.plot_forecast_plotly import get_valid_configuration
-=======
-from neuralprophet.plot_forecast_matplotlib import plot, plot_components
->>>>>>> 7edf0bd2
 from neuralprophet.plot_forecast_plotly import plot as plot_plotly
 from neuralprophet.plot_forecast_plotly import plot_components as plot_components_plotly
 from neuralprophet.plot_model_parameters_matplotlib import plot_parameters
@@ -1739,17 +1735,6 @@
                 line_per_origin=True,
             )
 
-<<<<<<< HEAD
-    def plot_components(
-        self,
-        fcst,
-        df_name="__df__",
-        figsize=None,
-        forecast_in_focus=None,
-        plotting_backend="default",
-        components=None,
-        one_period_per_season=False,
-=======
     def plot_last_forecast(
         self,
         fcst,
@@ -1761,7 +1746,6 @@
         include_previous_forecasts=0,
         plot_history_data=None,
         plotting_backend="default",
->>>>>>> 7edf0bd2
     ):
         args = locals()
         log.warning(
@@ -1770,7 +1754,16 @@
         )
         return NeuralProphet.plot_latest_forecast(**args)
 
-    def plot_components(self, fcst, df_name="__df__", figsize=None, forecast_in_focus=None, plotting_backend="default"):
+    def plot_components(
+        self,
+        fcst,
+        df_name="__df__",
+        figsize=None,
+        forecast_in_focus=None,
+        plotting_backend="default",
+        components=None,
+        one_period_per_season=False,
+    ):
         """Plot the NeuralProphet forecast components.
 
         Parameters
@@ -1811,7 +1804,6 @@
                 * ``lagged_regressors``: select all lagged regressors
                 * ``future_regressors``: select all future regressors
                 * ``events``: select all events and country holidays
-                * ``residuals``
                 * ``uncertainty``
             one_period_per_season : bool
                 Plot one period per season, instead of the true seasonal components of the forecast.
@@ -1860,7 +1852,6 @@
             "lagged_regressors",
             "events",
             "future_regressors",
-            "residuals",
             "uncertainty",
         ]
         valid_plot_configuration = get_valid_configuration(
@@ -1885,10 +1876,6 @@
                 fcst=fcst,
                 plot_configuration=valid_plot_configuration,
                 figsize=tuple(x * 70 for x in figsize) if figsize else (700, 210),
-<<<<<<< HEAD
-=======
-                forecast_in_focus=forecast_in_focus if forecast_in_focus else self.highlight_forecast_step_n,
->>>>>>> 7edf0bd2
                 df_name=df_name,
                 one_period_per_season=one_period_per_season,
             )
@@ -1899,10 +1886,6 @@
                 plot_configuration=valid_plot_configuration,
                 quantile=self.config_train.quantiles[0],  # plot components only for median quantile
                 figsize=figsize,
-<<<<<<< HEAD
-=======
-                forecast_in_focus=forecast_in_focus if forecast_in_focus else self.highlight_forecast_step_n,
->>>>>>> 7edf0bd2
                 df_name=df_name,
                 one_period_per_season=one_period_per_season,
             )
