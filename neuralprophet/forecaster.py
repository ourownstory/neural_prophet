import logging
import os
import time
from collections import OrderedDict
from typing import Optional, Union

import matplotlib
import numpy as np
import pandas as pd
import torch
from torch.utils.data import DataLoader

from neuralprophet import configure, df_utils, metrics, time_dataset, time_net, utils
from neuralprophet.logger import MetricsLogger
from neuralprophet.plot_forecast import plot, plot_components
from neuralprophet.plot_forecast_plotly import plot as plot_plotly
from neuralprophet.plot_forecast_plotly import plot_components as plot_components_plotly
from neuralprophet.plot_model_parameters import plot_parameters
from neuralprophet.plot_model_parameters_plotly import plot_parameters as plot_parameters_plotly

# Ensure compatibility with python 3.7
try:
    from typing import Literal  # type: ignore
except ImportError:
    from typing_extensions import Literal

log = logging.getLogger("NP.forecaster")


class NeuralProphet:
    """NeuralProphet forecaster.

    A simple yet powerful forecaster that models:
    Trend, seasonality, events, holidays, auto-regression, lagged covariates, and future-known regressors.
    Can be regularized and configured to model nonlinear relationships.

    Parameters
    ----------
        COMMENT
        Trend Config
        COMMENT
        growth : {'off' or 'linear'}, default 'linear'
            Set use of trend growth type.

            Options:
                * ``off``: no trend.
                * (default) ``linear``: fits a piece-wise linear trend with ``n_changepoints + 1`` segments
                * ``discontinuous``: For advanced users only - not a conventional trend,
                allows arbitrary jumps at each trend changepoint

        changepoints : {list of str, list of np.datetimes or np.array of np.datetimes}, optional
            Manually set dates at which to include potential changepoints.

            Note
            ----
            Does not accept ``np.array`` of ``np.str``. If not specified, potential changepoints are selected automatically.

        n_changepoints : int
            Number of potential trend changepoints to include.

            Note
            ----
            Changepoints are selected uniformly from the first ``changepoint_range`` proportion of the history.
            Ignored if manual ``changepoints`` list is supplied.
        changepoints_range : float
            Proportion of history in which trend changepoints will be estimated.

            e.g. set to 0.8 to allow changepoints only in the first 80% of training data.
            Ignored if  manual ``changepoints`` list is supplied.
        trend_reg : float, optional
            Parameter modulating the flexibility of the automatic changepoint selection.

            Note
            ----
            Large values (~1-100) will limit the variability of changepoints.
            Small values (~0.001-1.0) will allow changepoints to change faster.
            default: 0 will fully fit a trend to each segment.

        trend_reg_threshold : bool, optional
            Allowance for trend to change without regularization.

            Options
                * ``True``: Automatically set to a value that leads to a smooth trend.
                * (default) ``False``: All changes in changepoints are regularized

        trend_global_local : str, default 'global'
            Modelling strategy of the trend when multiple time series are present.

            Options:
                * ``global``: All the elements are modelled with the same trend.
                * ``local``: Each element is modelled with a different trend.

            Note
            ----
            When only one time series is input, this parameter should not be provided.
            Internally it will be set to ``global``, meaning that all the elements(only one in this case)
            are modelled with the same trend.

        COMMENT
        Seasonality Config
        COMMENT
        yearly_seasonality : bool, int
            Fit yearly seasonality.

            Options
                * ``True`` or ``False``
                * ``auto``: set automatically
                * ``value``: number of Fourier/linear terms to generate
        weekly_seasonality : bool, int
            Fit monthly seasonality.

            Options
                * ``True`` or ``False``
                * ``auto``: set automatically
                * ``value``: number of Fourier/linear terms to generate
        daily_seasonality : bool, int
            Fit daily seasonality.

            Options
                * ``True`` or ``False``
                * ``auto``: set automatically
                * ``value``: number of Fourier/linear terms to generate
        seasonality_mode : str
            Specifies mode of seasonality

            Options
                * (default) ``additive``
                * ``multiplicative``
        seasonality_reg : float, optional
            Parameter modulating the strength of the seasonality model.

            Note
            ----
            Smaller values (~0.1-1) allow the model to fit larger seasonal fluctuations,
            larger values (~1-100) dampen the seasonality.
            default: None, no regularization
        season_global_local : str, default 'global'
            Modelling strategy of the seasonality when multiple time series are present.
            Options:
                * ``global``: All the elements are modelled with the same seasonality.
                * ``local``: Each element is modelled with a different seasonality.
            Note
            ----
            When only one time series is input, this parameter should not be provided.
            Internally it will be set to ``global``, meaning that all the elements(only one in this case)
            are modelled with the same seasonality.

        COMMENT
        AR Config
        COMMENT
        n_lags : int
            Previous time series steps to include in auto-regression. Aka AR-order
        ar_reg : float, optional
            how much sparsity to induce in the AR-coefficients

            Note
            ----
            Large values (~1-100) will limit the number of nonzero coefficients dramatically.
            Small values (~0.001-1.0) will allow more non-zero coefficients.
            default: 0 no regularization of coefficients.

        COMMENT
        Model Config
        COMMENT
        n_forecasts : int
            Number of steps ahead of prediction time step to forecast.
        num_hidden_layers : int, optional
            number of hidden layer to include in AR-Net (defaults to 0)
        d_hidden : int, optional
            dimension of hidden layers of the AR-Net. Ignored if ``num_hidden_layers`` == 0.

        COMMENT
        Train Config
        COMMENT
        learning_rate : float
            Maximum learning rate setting for 1cycle policy scheduler.

            Note
            ----
            Default ``None``: Automatically sets the ``learning_rate`` based on a learning rate range test.
            For manual user input, (try values ~0.001-10).
        epochs : int
            Number of epochs (complete iterations over dataset) to train model.

            Note
            ----
            Default ``None``: Automatically sets the number of epochs based on dataset size.
            For best results also leave batch_size to None. For manual values, try ~5-500.
        early_stopping : bool
            Flag whether to use early stopping to stop training when training / validation loss is no longer improving.
        batch_size : int
            Number of samples per mini-batch.

            If not provided, ``batch_size`` is approximated based on dataset size.
            For manual values, try ~8-1024.
            For best results also leave ``epochs`` to ``None``.
        newer_samples_weight: float, default 2.0
            Sets factor by which the model fit is skewed towards more recent observations.

            Controls the factor by which final samples are weighted more compared to initial samples.
            Applies a positional weighting to each sample's loss value.

            e.g. ``newer_samples_weight = 2``: final samples are weighted twice as much as initial samples.
        newer_samples_start: float, default 0.0
            Sets beginning of 'newer' samples as fraction of training data.

            Throughout the range of 'newer' samples, the weight is increased
            from ``1.0/newer_samples_weight`` initially to 1.0 at the end,
            in a monotonously increasing function (cosine from pi to 2*pi).
        loss_func : str, torch.nn.functional.loss
            Type of loss to use:

            Options
                * (default) ``Huber``: Huber loss function
                * ``MSE``: Mean Squared Error loss function
                * ``MAE``: Mean Absolute Error loss function
                * ``torch.nn.functional.loss.``: loss or callable for custom loss, eg. L1-Loss

            Examples
            --------
            >>> from neuralprophet import NeuralProphet
            >>> import torch
            >>> import torch.nn as nn
            >>> m = NeuralProphet(loss_func=torch.nn.L1Loss)

        collect_metrics : list of str, dict, bool
            Set metrics to compute.

            Options
                * (default) ``True``: [``mae``, ``rmse``]
                * ``False``: No metrics
                * ``list``:  Valid options: [``mae``, ``rmse``, ``mse``]
                * ``dict``:  Collection of torchmetrics.Metric objects

            Examples
            --------
            >>> from neuralprophet import NeuralProphet
            >>> m = NeuralProphet(collect_metrics=["MSE", "MAE", "RMSE"])

        COMMENT
        Uncertainty Estimation
        COMMENT
        quantiles : list, default None
            A list of float values between (0, 1) which indicate the set of quantiles to be estimated.

        COMMENT
        Missing Data
        COMMENT
        impute_missing : bool
            whether to automatically impute missing dates/values

            Note
            ----
            imputation follows a linear method up to 20 missing values, more are filled with trend.
        impute_linear : int
            maximal number of missing dates/values to be imputed linearly (default: ``10``)
        impute_rolling : int
            maximal number of missing dates/values to be imputed
            using rolling average (default: ``10``)
        drop_missing : bool
            whether to automatically drop missing samples from the data

            Options
                * (default) ``False``: Samples containing NaN values are not dropped.
                * ``True``: Any sample containing at least one NaN value will be dropped.

        COMMENT
        Data Normalization
        COMMENT
        normalize : str
            Type of normalization to apply to the time series.

            Options
                * ``off`` bypasses data normalization
                * (default, binary timeseries) ``minmax`` scales the minimum value to 0.0 and the maximum value to 1.0
                * ``standardize`` zero-centers and divides by the standard deviation
                * (default) ``soft`` scales the minimum value to 0.0 and the 95th quantile to 1.0
                * ``soft1`` scales the minimum value to 0.1 and the 90th quantile to 0.9
        global_normalization : bool
            Activation of global normalization

            Options
                * ``True``: dict of dataframes is used as global_time_normalization
                * (default) ``False``: local normalization
        global_time_normalization : bool
            Specifies global time normalization

            Options
                * (default) ``True``: only valid in case of global modeling local normalization
                * ``False``: set time data_params locally
        unknown_data_normalization : bool
            Specifies unknown data normalization

            Options
                * ``True``: test data is normalized with global data params even if trained with local data params (global modeling with local normalization)
                * (default) ``False``: no global modeling with local normalization
<<<<<<< HEAD
        logger: str
            Name of logger from pytorch_lightning.loggers to log metrics to.

            Options
                * TensorBoardLogger
                * CSVLogger
                * (MLFlowLogger)
                * (NeptuneLogger)
                * (CometLogger)
                * (WandbLogger)
        accelerator: str
            Name of accelerator from pytorch_lightning.accelerators to use for training. Use "auto" to automatically select an available accelerator.
            Provide `None` to deactivate the use of accelerators.
=======
>>>>>>> cce32c0d
        trainer_config: dict
            Dictionary of additional trainer configuration parameters.
    """

    def __init__(
        self,
        growth="linear",
        changepoints=None,
        n_changepoints=10,
        changepoints_range=0.8,
        trend_reg=0,
        trend_reg_threshold=False,
        trend_global_local="global",
        yearly_seasonality="auto",
        weekly_seasonality="auto",
        daily_seasonality="auto",
        seasonality_mode="additive",
        seasonality_reg=0,
        season_global_local="global",
        n_forecasts=1,
        n_lags=0,
        num_hidden_layers=0,
        d_hidden=None,
        ar_reg=None,
        learning_rate=None,
        epochs=None,
        early_stopping=False,
        batch_size=None,
        loss_func="Huber",
        optimizer="AdamW",
        newer_samples_weight=2,
        newer_samples_start=0.0,
        quantiles=None,
        impute_missing=True,
        impute_linear=10,
        impute_rolling=10,
        drop_missing=False,
        collect_metrics=True,
        normalize="auto",
        global_normalization=False,
        global_time_normalization=True,
        unknown_data_normalization=False,
<<<<<<< HEAD
        logger=None,
        accelerator=None,
=======
>>>>>>> cce32c0d
        trainer_config={},
    ):
        kwargs = locals()

        # General
        self.name = "NeuralProphet"
        self.n_forecasts = n_forecasts

        # Data Normalization settings
        self.config_normalization = configure.Normalization(
            normalize=normalize,
            global_normalization=global_normalization,
            global_time_normalization=global_time_normalization,
            unknown_data_normalization=unknown_data_normalization,
        )

        # Missing Data Preprocessing
        self.config_missing = configure.from_kwargs(configure.MissingDataHandling, kwargs)

        # Training
        self.config_train = configure.from_kwargs(configure.Train, kwargs)
        self.collect_metrics = collect_metrics
        self.metrics = metrics.get_metrics(collect_metrics)

        # AR
        self.config_ar = configure.from_kwargs(configure.AR, kwargs)
        self.n_lags = self.config_ar.n_lags
        self.max_lags = self.n_lags

        # Model
        self.config_model = configure.from_kwargs(configure.Model, kwargs)

        # Trend
        self.config_trend = configure.from_kwargs(configure.Trend, kwargs)

        # Seasonality
        self.config_season = configure.AllSeason(
            mode=seasonality_mode,
            reg_lambda=seasonality_reg,
            yearly_arg=yearly_seasonality,
            weekly_arg=weekly_seasonality,
            daily_arg=daily_seasonality,
            global_local=season_global_local,
        )
        self.config_train.reg_lambda_season = self.config_season.reg_lambda

        # Events
        self.config_events: Optional[configure.ConfigEvents] = None
        self.config_country_holidays: Optional[configure.ConfigCountryHolidays] = None

        # Extra Regressors
        self.config_lagged_regressors: Optional[configure.ConfigLaggedRegressors] = None
        self.config_regressors: Optional[configure.ConfigFutureRegressors] = None

        # set during fit()
        self.data_freq = None

        # Set during _train()
        self.model = None
        self.fitted = False
        self.data_params = None

        # Pytorch Lightning Trainer
        self.metrics_logger = MetricsLogger(save_dir=os.getcwd())
<<<<<<< HEAD
        self.additional_logger = logger
        self.accelerator = accelerator
=======
>>>>>>> cce32c0d
        self.trainer_config = trainer_config
        self.trainer = None

        # set during prediction
        self.future_periods = None
        self.predict_steps = self.n_forecasts
        # later set by user (optional)
        self.highlight_forecast_step_n = None
        self.true_ar_weights = None

    def add_lagged_regressor(
        self,
        names,
        n_lags: Union[int, Literal["auto", "scalar"]] = "auto",
        regularization: Optional[float] = None,
        normalize="auto",
    ):
        """Add a covariate or list of covariate time series as additional lagged regressors to be used for fitting and predicting.
        The dataframe passed to ``fit`` and ``predict`` will have the column with the specified name to be used as
        lagged regressor. When normalize=True, the covariate will be normalized unless it is binary.

        Parameters
        ----------
            names : string or list
                name of the regressor/list of regressors.
            n_lags : int
                previous regressors time steps to use as input in the predictor (covar order)
                if ``auto``, time steps will be equivalent to the AR order (default)
                if ``scalar``, all the regressors will only use last known value as input
            regularization : float
                optional  scale for regularization strength
            normalize : bool
                optional, specify whether this regressor will benormalized prior to fitting.
                if ``auto``, binary regressors will not be normalized.
        """
        if n_lags == 0 or n_lags is None:
            n_lags = 0
            log.warning(
                "Please, set n_lags to a value greater than 0 or to the options 'scalar' or 'auto'. No lags will be added to regressors when n_lags = 0 or n_lags is None"
            )
        if n_lags == "auto":
            if self.n_lags is not None and self.n_lags > 0:
                n_lags = self.n_lags
                log.info(
                    f"n_lags = 'auto', number of lags for regressor is set to Autoregression number of lags ({self.n_lags})"
                )
            else:
                n_lags = 1
                log.info(
                    "n_lags = 'auto', but there is no lags for Autoregression. Number of lags for regressor is automatically set to 1"
                )
        if n_lags == "scalar":
            n_lags = 1
            log.info("n_lags = 'scalar', number of lags for regressor is set to 1")
        only_last_value = False if n_lags > 1 else True
        if self.fitted:
            raise Exception("Regressors must be added prior to model fitting.")
        if not isinstance(names, list):
            names = [names]
        for name in names:
            self._validate_column_name(name)
            if self.config_lagged_regressors is None:
                self.config_lagged_regressors = OrderedDict()
            self.config_lagged_regressors[name] = configure.LaggedRegressor(
                reg_lambda=regularization,
                normalize=normalize,
                as_scalar=only_last_value,
                n_lags=n_lags,
            )
        return self

    def add_future_regressor(self, name, regularization=None, normalize="auto", mode="additive"):
        """Add a regressor as lagged covariate with order 1 (scalar) or as known in advance (also scalar).

        The dataframe passed to :meth:`fit`  and :meth:`predict` will have a column with the specified name to be used as
        a regressor. When normalize=True, the regressor will be normalized unless it is binary.

        Note
        ----
        Future Regressors have to be known for the entire forecast horizon, e.g. ``n_forecasts`` into the future.

        Parameters
        ----------
            name : string
                name of the regressor.
            regularization : float
                optional  scale for regularization strength
            normalize : bool
                optional, specify whether this regressor will be normalized prior to fitting.

                Note
                ----
                if ``auto``, binary regressors will not be normalized.
            mode : str
                ``additive`` (default) or ``multiplicative``.
        """
        if self.fitted:
            raise Exception("Regressors must be added prior to model fitting.")
        if regularization is not None:
            if regularization < 0:
                raise ValueError("regularization must be >= 0")
            if regularization == 0:
                regularization = None
        self._validate_column_name(name)

        if self.config_regressors is None:
            self.config_regressors = OrderedDict()
        self.config_regressors[name] = configure.Regressor(reg_lambda=regularization, normalize=normalize, mode=mode)
        return self

    def add_events(self, events, lower_window=0, upper_window=0, regularization=None, mode="additive"):
        """
        Add user specified events and their corresponding lower, upper windows and the
        regularization parameters into the NeuralProphet object

        Parameters
        ----------
            events : str, list
                name or list of names of user specified events
            lower_window : int
                the lower window for the events in the list of events
            upper_window : int
                the upper window for the events in the list of events
            regularization : float
                optional  scale for regularization strength
            mode : str
                ``additive`` (default) or ``multiplicative``.

        """
        if self.fitted:
            raise Exception("Events must be added prior to model fitting.")

        if self.config_events is None:
            self.config_events = OrderedDict({})

        if regularization is not None:
            if regularization < 0:
                raise ValueError("regularization must be >= 0")
            if regularization == 0:
                regularization = None

        if not isinstance(events, list):
            events = [events]

        for event_name in events:
            self._validate_column_name(event_name)
            self.config_events[event_name] = configure.Event(
                lower_window=lower_window, upper_window=upper_window, reg_lambda=regularization, mode=mode
            )
        return self

    def add_country_holidays(self, country_name, lower_window=0, upper_window=0, regularization=None, mode="additive"):
        """
        Add a country into the NeuralProphet object to include country specific holidays
        and create the corresponding configs such as lower, upper windows and the regularization
        parameters

        Holidays can only be added for a single country. Calling the function
        multiple times will override already added country holidays.

        Parameters
        ----------
            country_name : string
                name of the country
            lower_window : int
                the lower window for all the country holidays
            upper_window : int
                the upper window for all the country holidays
            regularization : float
                optional  scale for regularization strength
            mode : str
                ``additive`` (default) or ``multiplicative``.
        """
        if self.fitted:
            raise Exception("Country must be specified prior to model fitting.")
        if self.config_country_holidays:
            log.warning(
                "Country holidays can only be added for a single country. Previous country holidays were overridden."
            )

        if regularization is not None:
            if regularization < 0:
                raise ValueError("regularization must be >= 0")
            if regularization == 0:
                regularization = None
        self.config_country_holidays = configure.Holidays(
            country=country_name,
            lower_window=lower_window,
            upper_window=upper_window,
            reg_lambda=regularization,
            mode=mode,
        )
        self.config_country_holidays.init_holidays()
        return self

    def add_seasonality(self, name, period, fourier_order):
        """Add a seasonal component with specified period, number of Fourier components, and regularization.

        Increasing the number of Fourier components allows the seasonality to change more quickly
        (at risk of overfitting).
        Note: regularization and mode (additive/multiplicative) are set in the main init.

        Parameters
        ----------
            name : string
                name of the seasonality component.
            period : float
                number of days in one period.
            fourier_order : int
                number of Fourier components to use.

        """
        if self.fitted:
            raise Exception("Seasonality must be added prior to model fitting.")
        if name in ["daily", "weekly", "yearly"]:
            log.error("Please use inbuilt daily, weekly, or yearly seasonality or set another name.")
        # Do not Allow overwriting built-in seasonalities
        self._validate_column_name(name, seasons=True)
        if fourier_order <= 0:
            raise ValueError("Fourier Order must be > 0")
        self.config_season.append(name=name, period=period, resolution=fourier_order, arg="custom")
        return self

    def fit(self, df, freq="auto", validation_df=None, progress="bar", minimal=False, continue_training=False):
        """Train, and potentially evaluate model.

        Training/validation metrics may be distorted in case of auto-regression,
        if a large number of NaN values are present in df and/or validation_df.

        Parameters
        ----------
            df : pd.DataFrame
                containing column ``ds``, ``y``, and optionally``ID`` with all data
            freq : str
                Data step sizes. Frequency of data recording,

                Note
                ----
                Any valid frequency for pd.date_range, such as ``5min``, ``D``, ``MS`` or ``auto`` (default) to automatically set frequency.
            validation_df : pd.DataFrame, dict
                if provided, model with performance  will be evaluated after each training epoch over this data.
            minimal : bool
                whether to train without any printouts or metrics collection
            continue_training : bool
                whether to continue training from the last checkpoint

        Returns
        -------
            pd.DataFrame
                metrics with training and potentially evaluation metrics
        """
        # Warnings
        if self.config_train.early_stopping:
            reg_enabled = utils.check_for_regularization(
                [
                    self.config_season,
                    self.config_regressors,
                    self.config_ar,
                    self.config_events,
                    self.config_country_holidays,
                    self.config_trend,
                ]
            )
            if reg_enabled:
                log.warning(
                    "Early stopping is enabled, but regularization only starts after half the number of configured epochs. \
                    If you see no impact of the regularization, turn off the early_stopping or reduce the number of epochs to train for."
                )

        # Setup
        # List of different time series IDs, for global-local modelling (if enabled)
        df, _, _, _, self.id_list = df_utils.prep_or_copy_df(df)

        # When only one time series is input, self.id_list = ['__df__']
        self.nb_trends_modelled = len(self.id_list) if self.config_trend.trend_global_local == "local" else 1
        self.nb_seasonalities_modelled = len(self.id_list) if self.config_season.global_local == "local" else 1

        if self.fitted is True and not continue_training:
            log.error("Model has already been fitted. Re-fitting may break or produce different results.")
        self.max_lags = df_utils.get_max_num_lags(self.config_lagged_regressors, self.n_lags)
        if self.max_lags == 0 and self.n_forecasts > 1:
            self.n_forecasts = 1
            self.predict_steps = 1
            log.warning(
                "Changing n_forecasts to 1. Without lags, the forecast can be "
                "computed for any future time, independent of lagged values"
            )

        # Pre-processing
        df, _, _, _, _ = df_utils.prep_or_copy_df(df)
        df = self._check_dataframe(df, check_y=True, exogenous=True)
        self.data_freq = df_utils.infer_frequency(df, n_lags=self.max_lags, freq=freq)
        df = self._handle_missing_data(df, freq=self.data_freq)
        if validation_df is not None and (self.metrics is None or minimal):
            log.warning("Ignoring validation_df because no metrics set or minimal training set.")
            validation_df = None

        # Training
        if validation_df is None:
            metrics_df = self._train(df, minimal=minimal, continue_training=continue_training)
        else:
            df_val, _, _, _, _ = df_utils.prep_or_copy_df(validation_df)
            df_val = self._check_dataframe(df_val, check_y=False, exogenous=False)
            df_val = self._handle_missing_data(df_val, freq=self.data_freq)
            metrics_df = self._train(df, df_val=df_val, minimal=minimal, continue_training=continue_training)

        # Show training plot
        if progress == "plot":
            if validation_df is None:
                fig = matplotlib.pyplot.plot(metrics_df[["Loss"]])
            else:
                fig = matplotlib.pyplot.plot(metrics_df[["Loss", "Loss_val"]])
            # Only display the plot if the session is interactive, eg. do not show in github actions since it
            # causes an error in the Windows and MacOS environment
            if matplotlib.is_interactive():
                fig.show()

        self.fitted = True
        return metrics_df

    def predict(self, df, decompose=True, raw=False):
        """Runs the model to make predictions.

        Expects all data needed to be present in dataframe.
        If you are predicting into the unknown future and need to add future regressors or events,
        please prepare data with make_future_dataframe.

        Parameters
        ----------
            df : pd.DataFrame
                dataframe containing column ``ds``, ``y``, and optionally``ID`` with data
            decompose : bool
                whether to add individual components of forecast to the dataframe
            raw : bool
                specifies raw data

                Options
                    * (default) ``False``: returns forecasts sorted by target (highlighting forecast age)
                    * ``True``: return the raw forecasts sorted by forecast start date

        Returns
        -------
            pd.DataFrame
                dependent on ``raw``

                Note
                ----

                ``raw == True``: columns ``ds``, ``y``, and [``step<i>``] where step<i> refers to the i-step-ahead
                prediction *made at* this row's datetime, e.g. step3 is the prediction for 3 steps into the future,
                predicted using information up to (excluding) this datetime.

                ``raw == False``: columns ``ds``, ``y``, ``trend`` and [``yhat<i>``] where yhat<i> refers to
                the i-step-ahead prediction for this row's datetime,
                e.g. yhat3 is the prediction for this datetime, predicted 3 steps ago, "3 steps old".
        """
        if raw:
            log.warning("Raw forecasts are incompatible with plotting utilities")
        if self.fitted is False:
            raise ValueError("Model has not been fitted. Predictions will be random.")
        df, received_ID_col, received_single_time_series, received_dict, _ = df_utils.prep_or_copy_df(df)
        # to get all forecasteable values with df given, maybe extend into future:
        df, periods_added = self._maybe_extend_df(df)
        df = self._prepare_dataframe_to_predict(df)
        # normalize
        df = self._normalize(df)
        forecast = pd.DataFrame()
        for df_name, df_i in df.groupby("ID"):
            dates, predicted, components = self._predict_raw(df_i, df_name, include_components=decompose)
            df_i = df_utils.drop_missing_from_df(
                df_i, self.config_missing.drop_missing, self.predict_steps, self.n_lags
            )
            if raw:
                fcst = self._convert_raw_predictions_to_raw_df(dates, predicted, components)
                if periods_added[df_name] > 0:
                    fcst = fcst[:-1]
            else:
                fcst = self._reshape_raw_predictions_to_forecst_df(df_i, predicted, components)
                if periods_added[df_name] > 0:
                    fcst = fcst[: -periods_added[df_name]]
            forecast = pd.concat((forecast, fcst), ignore_index=True)
        df = df_utils.return_df_in_original_format(
            forecast, received_ID_col, received_single_time_series, received_dict
        )
        self.predict_steps = self.n_forecasts
        return df

    def test(self, df):
        """Evaluate model on holdout data.

        Parameters
        ----------
            df : pd.DataFrame
                dataframe containing column ``ds``, ``y``, and optionally``ID`` with with holdout data
        Returns
        -------
            pd.DataFrame
                evaluation metrics
        """
        df, _, _, _, _ = df_utils.prep_or_copy_df(df)
        if self.fitted is False:
            log.warning("Model has not been fitted. Test results will be random.")
        df = self._check_dataframe(df, check_y=True, exogenous=True)
        _ = df_utils.infer_frequency(df, n_lags=self.max_lags, freq=self.data_freq)
        df = self._handle_missing_data(df, freq=self.data_freq)
        loader = self._init_val_loader(df)
        # Use Lightning to calculate metrics
        val_metrics = self.trainer.test(self.model, dataloaders=loader)
        val_metrics_df = pd.DataFrame(val_metrics)
        # TODO Check whether supported by Lightning
        if not self.config_normalization.global_normalization:
            log.warning("Note that the metrics are displayed in normalized scale because of local normalization.")
        return val_metrics_df

    def split_df(self, df, freq="auto", valid_p=0.2, local_split=False):
        """Splits timeseries df into train and validation sets.
        Prevents leakage of targets. Sharing/Overbleed of inputs can be configured.
        Also performs basic data checks and fills in missing data, unless impute_missing is set to ``False``.

        Parameters
        ----------
            df : pd.DataFrame
                dataframe containing column ``ds``, ``y``, and optionally``ID`` with all data
            freq : str
                data step sizes. Frequency of data recording,

                Note
                ----
                Any valid frequency for pd.date_range, such as ``5min``, ``D``, ``MS`` or ``auto`` (default) to automatically set frequency.
            valid_p : float
                fraction of data to use for holdout validation set, targets will still never be shared.
            local_split : bool
                Each dataframe will be split according to valid_p locally (in case of dict of dataframes

        Returns
        -------
            tuple of two pd.DataFrames

                training data

                validation data

        See Also
        --------
            crossvalidation_split_df : Splits timeseries data in k folds for crossvalidation.
            double_crossvalidation_split_df : Splits timeseries data in two sets of k folds for crossvalidation on training and testing data.

        Examples
        --------
            >>> df1 = pd.DataFrame({'ds': pd.date_range(start = '2022-12-01', periods = 5,
            ...                     freq='D'), 'y': [9.59, 8.52, 8.18, 8.07, 7.89]})
            >>> df2 = pd.DataFrame({'ds': pd.date_range(start = '2022-12-09', periods = 5,
            ...                     freq='D'), 'y': [8.71, 8.09, 7.84, 7.65, 8.02]})
            >>> df3 = pd.DataFrame({'ds': pd.date_range(start = '2022-12-09', periods = 5,
            ...                     freq='D'), 'y': [7.67, 7.64, 7.55, 8.25, 8.3]})
            >>> df3
                ds	        y
            0	2022-12-09	7.67
            1	2022-12-10	7.64
            2	2022-12-11	7.55
            3	2022-12-12	8.25
            4	2022-12-13	8.30

        You can split a single dataframe, which also may contain NaN values.
        Please be aware this may affect training/validation performance.
            >>> (df_train, df_val) = m.split_df(df3, valid_p = 0.2)
            >>> df_train
                ds	        y
            0	2022-12-09	7.67
            1	2022-12-10	7.64
            2	2022-12-11	7.55
            3	2022-12-12	8.25
            >>> df_val
                ds	        y
            0	2022-12-13	8.3

        One can define a single df with many time series identified by an 'ID' column.
            >>> df1['ID'] = 'data1'
            >>> df2['ID'] = 'data2'
            >>> df3['ID'] = 'data3'
            >>> df = pd.concat((df1, df2, df3))

        You can use a df with many IDs (especially useful for global modeling), which will account for the time range of the whole group of time series as default.
            >>> (df_train, df_val) = m.split_df(df, valid_p = 0.2)
            >>> df_train
                ds	y	ID
            0	2022-12-01	9.59	data1
            1	2022-12-02	8.52	data1
            2	2022-12-03	8.18	data1
            3	2022-12-04	8.07	data1
            4	2022-12-05	7.89	data1
            5	2022-12-09	8.71	data2
            6	2022-12-10	8.09	data2
            7	2022-12-11	7.84	data2
            8	2022-12-09	7.67	data3
            9	2022-12-10	7.64	data3
            10	2022-12-11	7.55	data3
            >>> df_val
                ds	y	ID
            0	2022-12-12	7.65	data2
            1	2022-12-13	8.02	data2
            2	2022-12-12	8.25	data3
            3	2022-12-13	8.30	data3

        In some applications, splitting locally each time series may be helpful. In this case, one should set `local_split` to True.
            >>> (df_train, df_val) = m.split_df(df, valid_p = 0.2, local_split = True)
            >>> df_train
                ds	y	ID
            0	2022-12-01	9.59	data1
            1	2022-12-02	8.52	data1
            2	2022-12-03	8.18	data1
            3	2022-12-04	8.07	data1
            4	2022-12-09	8.71	data2
            5	2022-12-10	8.09	data2
            6	2022-12-11	7.84	data2
            7	2022-12-12	7.65	data2
            8	2022-12-09	7.67	data3
            9	2022-12-10	7.64	data3
            10	2022-12-11	7.55	data3
            11	2022-12-12	8.25	data3
            >>> df_val
                ds	y	ID
            0	2022-12-05	7.89	data1
            1	2022-12-13	8.02	data2
            2	2022-12-13	8.30	data3
        """
        df, received_ID_col, received_single_time_series, received_dict, _ = df_utils.prep_or_copy_df(df)
        df = self._check_dataframe(df, check_y=False, exogenous=False)
        freq = df_utils.infer_frequency(df, n_lags=self.max_lags, freq=freq)
        df = self._handle_missing_data(df, freq=freq, predicting=False)
        df_train, df_val = df_utils.split_df(
            df,
            n_lags=self.max_lags,
            n_forecasts=self.n_forecasts,
            valid_p=valid_p,
            inputs_overbleed=True,
            local_split=local_split,
        )
        df_train = df_utils.return_df_in_original_format(
            df_train, received_ID_col, received_single_time_series, received_dict
        )
        df_val = df_utils.return_df_in_original_format(
            df_val, received_ID_col, received_single_time_series, received_dict
        )
        return df_train, df_val

    def crossvalidation_split_df(
        self, df, freq="auto", k=5, fold_pct=0.1, fold_overlap_pct=0.5, global_model_cv_type="global-time"
    ):
        """Splits timeseries data in k folds for crossvalidation.

        Parameters
        ----------
            df : pd.DataFrame
                dataframe containing column ``ds``, ``y``, and optionally``ID`` with all data
            freq : str
                data step sizes. Frequency of data recording,

                Note
                ----
                Any valid frequency for pd.date_range, such as ``5min``, ``D``, ``MS`` or ``auto`` (default) to automatically set frequency.
            k : int
                number of CV folds
            fold_pct : float
                percentage of overall samples to be in each fold
            fold_overlap_pct : float
                percentage of overlap between the validation folds.
            global_model_cv_type : str
                Type of crossvalidation to apply to the dict of time series.

                    options:

                        ``global-time`` (default) crossvalidation is performed according to a timestamp threshold.

                        ``local`` each episode will be crossvalidated locally (may cause time leakage among different episodes)

                        ``intersect`` only the time intersection of all the episodes will be considered. A considerable amount of data may not be used. However, this approach guarantees an equal number of train/test samples for each episode.

        Returns
        -------
            list of k tuples [(df_train, df_val), ...]

                training data

                validation data
        See Also
        --------
            split_df : Splits timeseries df into train and validation sets.
            double_crossvalidation_split_df : Splits timeseries data in two sets of k folds for crossvalidation on training and testing data.

        Examples
        --------
            >>> df1 = pd.DataFrame({'ds': pd.date_range(start = '2022-12-01', periods = 10, freq = 'D'),
            ...                     'y': [9.59, 8.52, 8.18, 8.07, 7.89, 8.09, 7.84, 7.65, 8.71, 8.09]})
            >>> df2 = pd.DataFrame({'ds': pd.date_range(start = '2022-12-02', periods = 10, freq = 'D'),
            ...                     'y': [8.71, 8.09, 7.84, 7.65, 8.02, 8.52, 8.18, 8.07, 8.25, 8.30]})
            >>> df3 = pd.DataFrame({'ds': pd.date_range(start = '2022-12-03', periods = 10, freq = 'D'),
            ...                     'y': [7.67, 7.64, 7.55, 8.25, 8.32, 9.59, 8.52, 7.55, 8.25, 8.09]})
            >>> df3
                ds	        y
            0	2022-12-03	7.67
            1	2022-12-04	7.64
            2	2022-12-05	7.55
            3	2022-12-06	8.25
            4	2022-12-07	8.32
            5	2022-12-08	9.59
            6	2022-12-09	8.52
            7	2022-12-10	7.55
            8	2022-12-11	8.25
            9	2022-12-12	8.09

        You can create folds for a single dataframe.
            >>> folds = m.crossvalidation_split_df(df3, k = 2, fold_pct = 0.2)
            >>> folds
            [(  ds            y
                0 2022-12-03  7.67
                1 2022-12-04  7.64
                2 2022-12-05  7.55
                3 2022-12-06  8.25
                4 2022-12-07  8.32
                5 2022-12-08  9.59
                6 2022-12-09  8.52,
                ds            y
                0 2022-12-10  7.55
                1 2022-12-11  8.25),
            (   ds            y
                0 2022-12-03  7.67
                1 2022-12-04  7.64
                2 2022-12-05  7.55
                3 2022-12-06  8.25
                4 2022-12-07  8.32
                5 2022-12-08  9.59
                6 2022-12-09  8.52
                7 2022-12-10  7.55,
                ds            y
                0 2022-12-11  8.25
                1 2022-12-12  8.09)]

        We can also create a df with many IDs.
            >>> df1['ID'] = 'data1'
            >>> df2['ID'] = 'data2'
            >>> df3['ID'] = 'data3'
            >>> df = pd.concat((df1, df2, df3))

        When using the df with many IDs, there are three types of possible crossvalidation. The default crossvalidation is performed according to a timestamp threshold. In this case, we can have a different number of samples for each time series per fold. This approach prevents time leakage.
            >>> folds = m.crossvalidation_split_df(df, k = 2, fold_pct = 0.2)
        One can notice how each of the folds has a different number of samples for the validation set. Nonetheless, time leakage does not occur.
            >>> folds[0][1]
                ds	y	ID
            0	2022-12-10	8.09	data1
            1	2022-12-10	8.25	data2
            2	2022-12-11	8.30	data2
            3	2022-12-10	7.55	data3
            4	2022-12-11	8.25	data3
            >>> folds[1][1]
                ds	y	ID
            0	2022-12-11	8.30	data2
            1	2022-12-11	8.25	data3
            2	2022-12-12	8.09	data3
        In some applications, crossvalidating each of the time series locally may be more adequate.
            >>> folds = m.crossvalidation_split_df(df, k = 2, fold_pct = 0.2, global_model_cv_type = 'local')
        In this way, we prevent a different number of validation samples in each fold.
            >>> folds[0][1]
                ds	y	ID
            0	2022-12-08	7.65	data1
            1	2022-12-09	8.71	data1
            2	2022-12-09	8.07	data2
            3	2022-12-10	8.25	data2
            4	2022-12-10	7.55	data3
            5	2022-12-11	8.25	data3
            >>> folds[1][1]
                ds	y	ID
            0	2022-12-09	8.71	data1
            1	2022-12-10	8.09	data1
            2	2022-12-10	8.25	data2
            3	2022-12-11	8.30	data2
            4	2022-12-11	8.25	data3
            5	2022-12-12	8.09	data3
        The last type of global model crossvalidation gets the time intersection among all the time series used. There is no time leakage in this case, and we preserve the same number of samples per fold. The only drawback of this approach is that some of the samples may not be used (those not in the time intersection).
            >>> folds = m.crossvalidation_split_df(df, k = 2, fold_pct = 0.2, global_model_cv_type = 'intersect')
            >>> folds[0][1]
                ds	y	ID
            0	2022-12-09	8.71	data1
            1	2022-12-09	8.07	data2
            2	2022-12-09	8.52	data3
            0 2022-12-09  8.52}
            >>> folds[1][1]
                ds	y	ID
            0	2022-12-10	8.09	data1
            1	2022-12-10	8.25	data2
            2	2022-12-10	7.55	data3
        """
        df, received_ID_col, received_single_time_series, _, _ = df_utils.prep_or_copy_df(df)
        df = self._check_dataframe(df, check_y=False, exogenous=False)
        freq = df_utils.infer_frequency(df, n_lags=self.max_lags, freq=freq)
        df = self._handle_missing_data(df, freq=freq, predicting=False)
        folds = df_utils.crossvalidation_split_df(
            df,
            n_lags=self.max_lags,
            n_forecasts=self.n_forecasts,
            k=k,
            fold_pct=fold_pct,
            fold_overlap_pct=fold_overlap_pct,
            global_model_cv_type=global_model_cv_type,
        )
        if not received_ID_col and received_single_time_series:
            # Delete ID column (__df__) of df_train and df_val of all folds in case ID was not previously provided
            for i in range(len(folds)):
                del folds[i][0]["ID"]
                del folds[i][1]["ID"]
        return folds

    def double_crossvalidation_split_df(self, df, freq="auto", k=5, valid_pct=0.10, test_pct=0.10):
        """Splits timeseries data in two sets of k folds for crossvalidation on training and testing data.

        Parameters
        ----------
            df : pd.DataFrame
                dataframe containing column ``ds``, ``y``, and optionally``ID`` with all data
            freq : str
                data step sizes. Frequency of data recording,

                Note
                ----
                Any valid frequency for pd.date_range, such as ``5min``, ``D``, ``MS`` or ``auto`` (default) to automatically set frequency.
            k : int
                number of CV folds
            valid_pct : float
                percentage of overall samples to be in validation
            test_pct : float
                percentage of overall samples to be in test

        Returns
        -------
            tuple of k tuples [(folds_val, folds_test), …]
                elements same as :meth:`crossvalidation_split_df` returns
        """
        df, _, _, _, _ = df_utils.prep_or_copy_df(df)
        df = self._check_dataframe(df, check_y=False, exogenous=False)
        freq = df_utils.infer_frequency(df, n_lags=self.max_lags, freq=freq)
        df = self._handle_missing_data(df, freq=freq, predicting=False)
        folds_val, folds_test = df_utils.double_crossvalidation_split_df(
            df,
            n_lags=self.max_lags,
            n_forecasts=self.n_forecasts,
            k=k,
            valid_pct=valid_pct,
            test_pct=test_pct,
        )
        return folds_val, folds_test

    def create_df_with_events(self, df, events_df):
        """
        Create a concatenated dataframe with the time series data along with the events data expanded.

        Parameters
        ----------
            df : pd.DataFrame
                dataframe containing column ``ds``, ``y``, and optionally``ID`` with all data
            events_df : dict, pd.DataFrame
                containing column ``ds`` and ``event``

        Returns
        -------
            dict, pd.DataFrame
                columns ``y``, ``ds`` and other user specified events
        """
        if self.config_events is None:
            raise Exception(
                "The events configs should be added to the NeuralProphet object (add_events fn)"
                "before creating the data with events features"
            )
        df, received_ID_col, received_single_time_series, received_dict, _ = df_utils.prep_or_copy_df(df)
        df = self._check_dataframe(df, check_y=True, exogenous=False)
        df_dict_events = df_utils.create_dict_for_events_or_regressors(df, events_df, "events")
        df_created = pd.DataFrame()
        for df_name, df_i in df.groupby("ID"):
            for name in df_dict_events[df_name]["event"].unique():
                assert name in self.config_events
            df_aux = df_utils.convert_events_to_features(
                df_i,
                config_events=self.config_events,
                events_df=df_dict_events[df_name],
            )
            df_aux["ID"] = df_name
            df_created = pd.concat((df_created, df_aux), ignore_index=True)
        df = df_utils.return_df_in_original_format(
            df_created, received_ID_col, received_single_time_series, received_dict
        )
        return df

    def make_future_dataframe(self, df, events_df=None, regressors_df=None, periods=None, n_historic_predictions=False):
        """
        Extends dataframe a number of periods (time steps) into the future.

        Only use if you predict into the *unknown* future.
        New timestamps are added to the historic dataframe, with the 'y' column being NaN, as it remains to be predicted.
        Further, the given future events and regressors are added to the periods new timestamps.
        The returned dataframe will include historic data needed to additionally produce `n_historic_predictions`,
        for which there are historic observances of the series 'y'.

        Parameters
        ----------
            df: pd.DataFrame
                History to date. DataFrame containing all columns up to present
            events_df : pd.DataFrame
                Future event occurrences corresponding to `periods` steps into future.
                Contains columns ``ds`` and ``event``. The event column contains the name of the event.
            regressor_df : pd.DataFrame
                Future regressor values corresponding to `periods` steps into future.
                Contains column ``ds`` and one column for each of the external regressors.
            periods : int
                number of steps to extend the DataFrame into the future
            n_historic_predictions : bool, int
                Includes historic data needed to predict `n_historic_predictions` timesteps,
                for which there are historic observances of the series 'y'.
                False: drop historic data except for needed inputs to predict future.
                True: include entire history.

        Returns
        -------
            pd.DataFrame
                input df with ``ds`` extended into future, ``y`` set to None,
                with future events and regressors added.

        Examples
        --------
            >>> from neuralprophet import NeuralProphet
            >>> m = NeuralProphet()
            >>> # set the model to expect these events
            >>> m = m.add_events(["playoff", "superbowl"])
            >>> # create the data df with events
            >>> history_df = m.create_df_with_events(df, events_df)
            >>> metrics = m.fit(history_df, freq="D")
            >>> # forecast with events known ahead
            >>> future = m.make_future_dataframe(
            >>>     history_df, events_df, periods=365, n_historic_predictions=180
            >>> )
            >>> # get 180 past and 365 future predictions.
            >>> forecast = m.predict(df=future)

        """
        df, received_ID_col, received_single_time_series, received_dict, _ = df_utils.prep_or_copy_df(df)
        events_dict = df_utils.create_dict_for_events_or_regressors(df, events_df, "events")
        regressors_dict = df_utils.create_dict_for_events_or_regressors(df, regressors_df, "regressors")

        df_future_dataframe = pd.DataFrame()
        for df_name, df_i in df.groupby("ID"):
            df_aux = self._make_future_dataframe(
                df=df_i,
                events_df=events_dict[df_name],
                regressors_df=regressors_dict[df_name],
                periods=periods,
                n_historic_predictions=n_historic_predictions,
            )
            df_aux["ID"] = df_name
            df_future_dataframe = pd.concat((df_future_dataframe, df_aux), ignore_index=True)

        df_future = df_utils.return_df_in_original_format(
            df_future_dataframe, received_ID_col, received_single_time_series, received_dict
        )
        return df_future

    def handle_negative_values(self, df, handle="remove", columns=None):
        """
        Handle negative values in the given columns.
        If no column or handling are provided, negative values in all numeric columns are removed.

        Parameters
        ----------
            df : pd.DataFrame
                dataframe containing column ``ds``, ``y`` with all data
            handling : {str, int, float}, optional
                specified handling of negative values in the regressor column. Can be one of the following options:

                Options
                        * (default) ``remove``: Remove all negative values in the specified columns.
                        * ``error``: Raise an error in case of a negative value.
                        * ``float`` or ``int``: Replace negative values with the provided value.
            columns : list of str, optional
                names of the columns to process

        Returns
        -------
            pd.DataFrame
                input df with negative values handled
        """
        # Identify the columns to process
        # Either process the provided columns or default to all columns
        if columns:
            cols = columns
        else:
            cols = list(df.select_dtypes(include=np.number).columns)
        # Handle the negative values
        for col in cols:
            df = df_utils.handle_negative_values(df, col=col, handle_negatives=handle)

        return df

    def predict_trend(self, df, quantile=0.5):
        """Predict only trend component of the model.

        Parameters
        ----------
            df : pd.DataFrame
                dataframe containing column ``ds``, ``y``, and optionally``ID`` with all data
            quantile : float
                the quantile in (0, 1) that needs to be predicted

        Returns
        -------
            pd.DataFrame, dict
                trend on prediction dates.
        """
        if quantile is not None and not (0 < quantile < 1):
            raise ValueError("The quantile specified need to be a float in-between (0,1)")

        df, received_ID_col, received_single_time_series, received_dict, _ = df_utils.prep_or_copy_df(df)
        df = self._check_dataframe(df, check_y=False, exogenous=False)
        df = self._normalize(df)
        df_trend = pd.DataFrame()
        for df_name, df_i in df.groupby("ID"):
            t = torch.from_numpy(np.expand_dims(df_i["t"].values, 1))

            # Creating and passing meta, in this case the meta['df_name'] is the ID of the dataframe
            # Note: meta is only used on the trend method if trend_global_local is not "global"
            meta = OrderedDict()
            meta["df_name"] = [df_name for _ in range(t.shape[0])]
            if self.model.config_trend.trend_global_local == "local":
                meta_name_tensor = torch.tensor([self.model.id_dict[i] for i in meta["df_name"]])
            else:
                meta_name_tensor = None

            quantile_index = self.config_train.quantiles.index(quantile)
            trend = self.model.trend(t, meta_name_tensor).detach().numpy()[:, :, quantile_index].squeeze()

            data_params = self.config_normalization.get_data_params(df_name)
            trend = trend * data_params["y"].scale + data_params["y"].shift
            df_aux = pd.DataFrame({"ds": df_i["ds"], "trend": trend, "ID": df_name})
            df_trend = pd.concat((df_trend, df_aux), ignore_index=True)
        df = df_utils.return_df_in_original_format(
            df_trend, received_ID_col, received_single_time_series, received_dict
        )
        return df

    def predict_seasonal_components(self, df, quantile=0.5):
        """Predict seasonality components

        Parameters
        ----------
            df : pd.DataFrame
                dataframe containing columns ``ds``, ``y``, and optionally``ID`` with all data
            quantile : float
                the quantile in (0, 1) that needs to be predicted

        Returns
        -------
            pd.DataFrame, dict
                seasonal components with columns of name <seasonality component name>
        """
        if quantile is not None and not (0 < quantile < 1):
            raise ValueError("The quantile specified need to be a float in-between (0,1)")

        df, received_ID_col, received_single_time_series, received_dict, _ = df_utils.prep_or_copy_df(df)
        df = self._check_dataframe(df, check_y=False, exogenous=False)
        df = self._normalize(df)
        df_seasonal = pd.DataFrame()
        for df_name, df_i in df.groupby("ID"):
            dataset = time_dataset.TimeDataset(
                df_i,
                name=df_name,
                config_season=self.config_season,
                # n_lags=0,
                # n_forecasts=1,
                predict_steps=self.predict_steps,
                predict_mode=True,
                config_missing=self.config_missing,
            )
            loader = DataLoader(dataset, batch_size=min(4096, len(df)), shuffle=False, drop_last=False)
            predicted = {}
            for name in self.config_season.periods:
                predicted[name] = list()
            for inputs, _, meta in loader:
                # Meta as a tensor for prediction
                if self.model.config_season is None:
                    meta_name_tensor = None
                elif self.model.config_season.global_local == "local":
                    meta = OrderedDict()
                    meta["df_name"] = [df_name for _ in range(inputs["time"].shape[0])]
                    meta_name_tensor = torch.tensor([self.model.id_dict[i] for i in meta["df_name"]])
                else:
                    meta_name_tensor = None

                for name in self.config_season.periods:
                    features = inputs["seasonalities"][name]
                    quantile_index = self.config_train.quantiles.index(quantile)
                    y_season = torch.squeeze(
                        self.model.seasonality(features=features, name=name, meta=meta_name_tensor)[
                            :, :, quantile_index
                        ]
                    )
                    predicted[name].append(y_season.data.numpy())

            for name in self.config_season.periods:
                predicted[name] = np.concatenate(predicted[name])
                if self.config_season.mode == "additive":
                    data_params = self.config_normalization.get_data_params(df_name)
                    predicted[name] = predicted[name] * data_params["y"].scale
            df_aux = pd.DataFrame({"ds": df_i["ds"], "ID": df_i["ID"], **predicted})
            df_seasonal = pd.concat((df_seasonal, df_aux), ignore_index=True)
        df = df_utils.return_df_in_original_format(
            df_seasonal, received_ID_col, received_single_time_series, received_dict
        )
        return df

    def set_true_ar_for_eval(self, true_ar_weights):
        """Configures model to evaluate closeness of AR weights to true weights.

        Parameters
        ----------
            true_ar_weights : np.array
                true AR-parameters, if known.
        """
        self.true_ar_weights = true_ar_weights

    def set_plotting_backend(self, plotting_backend):
        """Set plotting backend.

        Parameters
        ----------
            plotting_backend : str
            Specifies plotting backend to use for all plots. Can be configured individually for each plot.

            Options
                * ``plotly``: Use the plotly backend for plotting
                * (default) ``matplotlib``: use matplotlib for plotting
        """
        if plotting_backend in ["plotly", "matplotlib"]:
            self.plotting_backend = plotting_backend
            if self.plotting_backend == "matplotlib":
                log.warning(
                    "DeprecationWarning: matplotlib as plotting backend will be deprecated in a future version. Switch to plotly by calling `m.set_plotting_backend('plotly')`."
                )
        else:
            raise ValueError("The parameter `plotting_backend` must be either 'plotly' or 'matplotlib'.")

    def highlight_nth_step_ahead_of_each_forecast(self, step_number=None):
        """Set which forecast step to focus on for metrics evaluation and plotting.

        Parameters
        ----------
            step_number : int
                i-th step ahead forecast to use for statistics and plotting.

                Note
                ----
                Set to None to reset.
        """
        if step_number is not None:
            assert step_number <= self.n_forecasts
        self.highlight_forecast_step_n = step_number
        return self

    def plot(self, fcst, df_name=None, ax=None, xlabel="ds", ylabel="y", figsize=(10, 6), plotting_backend="default"):
        """Plot the NeuralProphet forecast, including history.

        Parameters
        ----------
            fcst : pd.DataFrame
                output of self.predict.
            df_name : str
                ID from time series that should be plotted
            ax : matplotlib axes
                optional, matplotlib axes on which to plot.
            xlabel : string
                label name on X-axis
            ylabel : string
                label name on Y-axis
            figsize : tuple
                width, height in inches. default: (10, 6)
            plotting_backend : str
                optional, overwrites the default plotting backend.

                Options
                * ``plotly``: Use plotly for plotting
                * ``matplotlib``: use matplotlib for plotting
                * (default) ``default``: use the global default for plotting
        """
        fcst, received_ID_col, received_single_time_series, received_dict, _ = df_utils.prep_or_copy_df(fcst)
        if not received_single_time_series:
            if df_name not in fcst["ID"].unique():
                assert len(fcst["ID"].unique()) > 1
                raise Exception(
                    "Many time series are present in the pd.DataFrame (more than one ID). Please, especify ID to be plotted."
                )
            else:
                fcst = fcst[fcst["ID"] == df_name].copy(deep=True)
                log.info(f"Plotting data from ID {df_name}")
        if len(self.config_train.quantiles) > 1:
            if self.highlight_forecast_step_n is None and (
                self.n_forecasts > 1 or self.n_lags != 0
            ):  # rather query if n_forecasts >1 than n_lags>1
                raise ValueError(
                    "Please specify step_number using the highlight_nth_step_ahead_of_each_forecast function"
                    " for quantiles plotting when auto-regression enabled."
                )
            if self.highlight_forecast_step_n is not None and self.n_lags == 0:
                log.warning("highlight_forecast_step_n is ignored since auto-regression not enabled.")
                self.highlight_forecast_step_n = None
        if self.max_lags > 0:
            num_forecasts = sum(fcst["yhat1"].notna())
            if num_forecasts < self.n_forecasts:
                log.warning(
                    "Too few forecasts to plot a line per forecast step." "Plotting a line per forecast origin instead."
                )
                return self.plot_latest_forecast(
                    fcst,
                    ax=ax,
                    df_name=df_name,
                    xlabel=xlabel,
                    ylabel=ylabel,
                    figsize=figsize,
                    include_previous_forecasts=num_forecasts - 1,
                    plot_history_data=True,
                )

        # Check whether the default plotting backend is overwritten
        plotting_backend = (
            plotting_backend
            if plotting_backend != "default"
            else (self.plotting_backend if hasattr(self, "plotting_backend") else "matplotlib")
        )
        if plotting_backend == "plotly":
            return plot_plotly(
                fcst=fcst,
                quantiles=self.config_train.quantiles,
                xlabel=xlabel,
                ylabel=ylabel,
                figsize=tuple(x * 70 for x in figsize),
                highlight_forecast=self.highlight_forecast_step_n,
            )
        else:
            return plot(
                fcst=fcst,
                quantiles=self.config_train.quantiles,
                ax=ax,
                xlabel=xlabel,
                ylabel=ylabel,
                figsize=figsize,
                highlight_forecast=self.highlight_forecast_step_n,
            )

    def get_latest_forecast(
        self,
        fcst,
        df_name=None,
        include_history_data=False,
        include_previous_forecasts=0,
    ):
        """Get the latest NeuralProphet forecast, optional including historical data.

        Parameters
        ----------
            fcst : pd.DataFrame, dict
                output of self.predict.
            df_name : str
                ID from time series that should forecast
            include_history_data : bool
                specifies whether to include historical data
            include_previous_forecasts : int
                specifies how many forecasts before latest forecast to include
        Returns
        -------
            pd.DataFrame
                columns ``ds``, ``y``, and [``origin-<i>``]

                Note
                ----
                where origin-<i> refers to the (i+1)-th latest prediction for this row's datetime.
                e.g. origin-3 is the prediction for this datetime, predicted 4 steps before the last step.
                The very latest predcition is origin-0.
        Examples
        --------
        We may get the df of the latest forecast:
            >>> forecast = m.predict(df)
            >>> df_forecast = m.get_latest_forecast(forecast)

        Number of steps before latest forecast could be included:
            >>> df_forecast = m.get_latest_forecast(forecast, include_previous_forecast=3)

        Historical data could be included, however be aware that the df could be large:
            >>> df_forecast = m.get_latest_forecast(forecast, include_history_data=True)
        """
        if self.max_lags == 0:
            raise ValueError("Use the standard plot function for models without lags.")
        fcst, received_ID_col, received_single_time_series, received_dict, _ = df_utils.prep_or_copy_df(fcst)
        if not received_single_time_series:
            if df_name not in fcst["ID"].unique():
                assert len(fcst["ID"].unique()) > 1
                raise Exception(
                    "Many time series are present in the pd.DataFrame (more than one ID). Please specify ID to be "
                    "forecasted. "
                )
            else:
                fcst = fcst[fcst["ID"] == df_name].copy(deep=True)
                log.info(f"Getting data from ID {df_name}")
        if include_history_data is None:
            fcst = fcst[-(include_previous_forecasts + self.n_forecasts + self.max_lags) :]
        elif include_history_data is False:
            fcst = fcst[-(include_previous_forecasts + self.n_forecasts) :]
        elif include_history_data is True:
            fcst = fcst
        fcst = utils.fcst_df_to_latest_forecast(
            fcst, self.config_train.quantiles, n_last=1 + include_previous_forecasts
        )
        return fcst

    def plot_latest_forecast(
        self,
        fcst,
        df_name=None,
        ax=None,
        xlabel="ds",
        ylabel="y",
        figsize=(10, 6),
        include_previous_forecasts=0,
        plot_history_data=None,
        plotting_backend="default",
    ):
        """Plot the latest NeuralProphet forecast(s), including history.

        Parameters
        ----------
            fcst : pd.DataFrame
                output of self.predict.
            df_name : str
                ID from time series that should be plotted
            ax : matplotlib axes
                Optional, matplotlib axes on which to plot.
            xlabel : str
                label name on X-axis
            ylabel : str
                abel name on Y-axis
            figsize : tuple
                 width, height in inches. default: (10, 6)
            include_previous_forecasts : int
                number of previous forecasts to include in plot
            plot_history_data : bool
                specifies plot of historical data
            plotting_backend : str
                optional, overwrites the default plotting backend.

                Options
                * ``plotly``: Use plotly for plotting
                * ``matplotlib``: use matplotlib for plotting
                * (default) ``default``: use the global default for plotting
        Returns
        -------
            matplotlib.axes.Axes
                plot of NeuralProphet forecasting
        """
        if self.max_lags == 0:
            raise ValueError("Use the standard plot function for models without lags.")
        fcst, received_ID_col, received_single_time_series, received_dict, _ = df_utils.prep_or_copy_df(fcst)
        if not received_single_time_series:
            if df_name not in fcst["ID"].unique():
                assert len(fcst["ID"].unique()) > 1
                raise Exception(
                    "Many time series are present in the pd.DataFrame (more than one ID). Please, especify ID to be plotted."
                )
            else:
                fcst = fcst[fcst["ID"] == df_name].copy(deep=True)
                log.info(f"Plotting data from ID {df_name}")
        if len(self.config_train.quantiles) > 1:
            log.warning(
                "Plotting latest forecasts when uncertainty estimation enabled"
                " plots the forecasts only for the median quantile."
            )
        if plot_history_data is None:
            fcst = fcst[-(include_previous_forecasts + self.n_forecasts + self.max_lags) :]
        elif plot_history_data is False:
            fcst = fcst[-(include_previous_forecasts + self.n_forecasts) :]
        elif plot_history_data is True:
            fcst = fcst
        fcst = utils.fcst_df_to_latest_forecast(
            fcst, self.config_train.quantiles, n_last=1 + include_previous_forecasts
        )

        # Check whether the default plotting backend is overwritten
        plotting_backend = (
            plotting_backend
            if plotting_backend != "default"
            else (self.plotting_backend if hasattr(self, "plotting_backend") else "matplotlib")
        )
        if plotting_backend == "plotly":
            return plot_plotly(
                fcst=fcst,
                quantiles=self.config_train.quantiles,
                xlabel=xlabel,
                ylabel=ylabel,
                figsize=tuple(x * 70 for x in figsize),
                highlight_forecast=self.highlight_forecast_step_n,
                line_per_origin=True,
            )
        else:
            return plot(
                fcst=fcst,
                quantiles=self.config_train.quantiles,
                ax=ax,
                xlabel=xlabel,
                ylabel=ylabel,
                figsize=figsize,
                highlight_forecast=self.highlight_forecast_step_n,
                line_per_origin=True,
            )

    def plot_components(
        self, fcst, df_name="__df__", figsize=None, forecast_in_focus=None, residuals=False, plotting_backend="default"
    ):
        """Plot the NeuralProphet forecast components.

        Parameters
        ----------
            fcst : pd.DataFrame
                output of self.predict
            df_name : str
                ID from time series that should be plotted
            figsize : tuple
                width, height in inches.

                Note
                ----
                None (default):  automatic (10, 3 * npanel)
            plotting_backend : str
                optional, overwrites the default plotting backend.

                Options
                * ``plotly``: Use plotly for plotting
                * ``matplotlib``: use matplotlib for plotting
                * (default) ``default``: use the global default for plotting

        Returns
        -------
            matplotlib.axes.Axes
                plot of NeuralProphet components
        """
        fcst, received_ID_col, received_single_time_series, received_dict, _ = df_utils.prep_or_copy_df(fcst)
        if not received_single_time_series:
            if df_name not in fcst["ID"].unique():
                assert len(fcst["ID"].unique()) > 1
                raise Exception(
                    "Many time series are present in the pd.DataFrame (more than one ID). Please, especify ID to be plotted."
                )
            else:
                fcst = fcst[fcst["ID"] == df_name].copy(deep=True)
                log.info(f"Plotting data from ID {df_name}")

        # If multiple steps in the future are predicted, only plot quantiles if highlight_forecast_step_n is set
        if len(self.config_train.quantiles) > 1:
            if self.highlight_forecast_step_n is None and (
                self.n_forecasts > 1 or self.n_lags != 0
            ):  # rather query if n_forecasts >1 than n_lags>1
                raise ValueError(
                    "Please specify step_number using the highlight_nth_step_ahead_of_each_forecast function"
                    " for quantiles plotting when auto-regression enabled."
                )
            if self.highlight_forecast_step_n is not None and self.n_lags == 0:
                log.warning("highlight_forecast_step_n is ignored since auto-regression not enabled.")
                self.highlight_forecast_step_n = None

        # Error if local modelling of season and df_name not provided
        if self.model.config_season is not None:
            if self.model.config_season.global_local == "local" and df_name is None:
                raise Exception(
                    "df_name parameter is required for multiple time series and local modeling of at least one component."
                )

        # Check whether the default plotting backend is overwritten
        plotting_backend = (
            plotting_backend
            if plotting_backend != "default"
            else (self.plotting_backend if hasattr(self, "plotting_backend") else "matplotlib")
        )

        if plotting_backend == "plotly":
            return plot_components_plotly(
                m=self,
                fcst=fcst,
                figsize=tuple(x * 70 for x in figsize) if figsize else (700, 210),
                forecast_in_focus=forecast_in_focus if forecast_in_focus else self.highlight_forecast_step_n,
                residuals=residuals,
                df_name=df_name,
            )
        else:
            return plot_components(
                m=self,
                fcst=fcst,
                quantile=self.config_train.quantiles[0],  # plot components only for median quantile
                figsize=figsize,
                forecast_in_focus=forecast_in_focus if forecast_in_focus else self.highlight_forecast_step_n,
                residuals=residuals,
                df_name=df_name,
            )

    def plot_parameters(
        self,
        weekly_start=0,
        yearly_start=0,
        figsize=None,
        forecast_in_focus=None,
        df_name=None,
        plotting_backend="default",
        quantile=None,
    ):
        """Plot the NeuralProphet forecast components.

        Parameters
        ----------
            weekly_start : int
                specifying the start day of the weekly seasonality plot.

                Note
                ----
                0 (default) starts the week on Sunday. 1 shifts by 1 day to Monday, and so on.
            yearly_start : int
                specifying the start day of the yearly seasonality plot.

                Note
                ----
                0 (default) starts the year on Jan 1. 1 shifts by 1 day to Jan 2, and so on.
            df_name : str
                name of dataframe to refer to data params from original keys of train dataframes (used for local normalization in global modeling)
            figsize : tuple
                width, height in inches.

                Note
                ----
                None (default):  automatic (10, 3 * npanel)
            plotting_backend : str
                optional, overwrites the default plotting backend.

                Options
                * ``plotly``: Use plotly for plotting
                * ``matplotlib``: use matplotlib for plotting
                * (default) ``default``: use the global default for plotting


                Note
                ----
                For multiple time series and local modeling of at least one component, the df_name parameter is required.

            quantile : float
                The quantile for which the model parameters are to be plotted

                Note
                ----
                None (default):  Parameters will be plotted for the median quantile.

        Returns
        -------
            matplotlib.axes.Axes
                plot of NeuralProphet forecasting
        """

        if self.model.config_trend.trend_global_local == "local" and df_name is None:
            raise Exception(
                "df_name parameter is required for multiple time series and local modeling of at least one component."
            )

        # Error if local modelling of season and df_name not provided
        if self.model.config_season is not None:
            if self.model.config_season.global_local == "local" and df_name is None:
                raise Exception(
                    "df_name parameter is required for multiple time series and local modeling of at least one component."
                )
        if quantile is not None:
            # ValueError if model was not trained or predicted with selected quantile for plotting
            if not (0 < quantile < 1):
                raise ValueError("The quantile selected needs to be a float in-between (0,1)")
            # ValueError if selected quantile is out of range
            if quantile not in self.config_train.quantiles:
                raise ValueError("Selected quantile is not specified in the model configuration.")

        # Check whether the default plotting backend is overwritten
        plotting_backend = (
            plotting_backend
            if plotting_backend != "default"
            else (self.plotting_backend if hasattr(self, "plotting_backend") else "matplotlib")
        )
        if plotting_backend == "plotly":
            return plot_parameters_plotly(
                m=self,
                quantile=quantile
                if quantile
                else self.config_train.quantiles[0],  # plot components for selected quantile
                forecast_in_focus=forecast_in_focus if forecast_in_focus else self.highlight_forecast_step_n,
                weekly_start=weekly_start,
                yearly_start=yearly_start,
                figsize=tuple(x * 70 for x in figsize) if figsize else (700, 210),
                df_name=df_name,
            )
        else:
            return plot_parameters(
                m=self,
                quantile=quantile
                if quantile
                else self.config_train.quantiles[0],  # plot components for selected quantile
                forecast_in_focus=forecast_in_focus if forecast_in_focus else self.highlight_forecast_step_n,
                weekly_start=weekly_start,
                yearly_start=yearly_start,
                figsize=figsize,
                df_name=df_name,
            )

    def _init_model(self):
        """Build Pytorch model with configured hyperparamters.

        Returns
        -------
            TimeNet model
        """
        self.model = time_net.TimeNet(
            config_train=self.config_train,
            config_trend=self.config_trend,
            config_ar=self.config_ar,
            config_season=self.config_season,
            config_lagged_regressors=self.config_lagged_regressors,
            config_regressors=self.config_regressors,
            config_events=self.config_events,
            config_holidays=self.config_country_holidays,
            config_normalization=self.config_normalization,
            n_forecasts=self.n_forecasts,
            n_lags=self.n_lags,
            max_lags=self.max_lags,
            num_hidden_layers=self.config_model.num_hidden_layers,
            d_hidden=self.config_model.d_hidden,
            metrics=self.metrics,
            id_list=self.id_list,
            nb_trends_modelled=self.nb_trends_modelled,
            nb_seasonalities_modelled=self.nb_seasonalities_modelled,
        )
        log.debug(self.model)
        return self.model

    def restore_from_checkpoint(self):
        """
        Load model from checkpoint.

        Returns
        -------
            Trained TimeNet model
        """
        self.model = time_net.TimeNet.load_from_checkpoint(self.metrics_logger.checkpoint_path)

    def _create_dataset(self, df, predict_mode):
        """Construct dataset from dataframe.

        (Configured Hyperparameters can be overridden by explicitly supplying them.
        Useful to predict a single model component.)

        Parameters
        ----------
            df : pd.DataFrame
                dataframe containing column ``ds``, ``y``, and optionally``ID`` and
                normalized columns normalized columns ``ds``, ``y``, ``t``, ``y_scaled``
            predict_mode : bool
                specifies predict mode

                Options
                    * ``False``: includes target values.
                    * ``True``: does not include targets but includes entire dataset as input

        Returns
        -------
            TimeDataset
        """
        df, _, _, _, _ = df_utils.prep_or_copy_df(df)
        return time_dataset.GlobalTimeDataset(
            df,
            predict_mode=predict_mode,
            n_lags=self.n_lags,
            n_forecasts=self.n_forecasts,
            predict_steps=self.predict_steps,
            config_season=self.config_season,
            config_events=self.config_events,
            config_country_holidays=self.config_country_holidays,
            config_lagged_regressors=self.config_lagged_regressors,
            config_regressors=self.config_regressors,
            config_missing=self.config_missing,
        )

    def __handle_missing_data(self, df, freq, predicting):
        """Checks and normalizes new data

        Data is also auto-imputed, unless impute_missing is set to ``False``.

        Parameters
        ----------
            df : pd.DataFrame
                dataframe containing column ``ds``, ``y`` with all data
            freq : str
                data step sizes. Frequency of data recording,

                Note
                ----
                Any valid frequency for pd.date_range, such as ``5min``, ``D``, ``MS`` or ``auto`` (default) to automatically set frequency.
            predicting : bool
                when no lags, allow NA values in ``y`` of forecast series or ``y`` to miss completely

        Returns
        -------
            pd.DataFrame
                preprocessed dataframe
        """
        # Receives df with single ID column
        assert len(df["ID"].unique()) == 1
        if self.n_lags == 0 and not predicting:
            # we can drop rows with NA in y
            sum_na = sum(df["y"].isna())
            if sum_na > 0:
                df = df[df["y"].notna()]
                log.info(f"dropped {sum_na} NAN row in 'y'")

        # add missing dates for autoregression modelling
        if self.n_lags > 0:
            df, missing_dates = df_utils.add_missing_dates_nan(df, freq=freq)
            if missing_dates > 0:
                if self.config_missing.impute_missing:
                    log.info(f"{missing_dates} missing dates added.")
                # FIX Issue#52
                # Comment error raising to allow missing data for autoregression flow.
                # else:
                #     raise ValueError(f"{missing_dates} missing dates found. Please preprocess data manually or set impute_missing to True.")
                # END FIX

        if self.config_regressors is not None:
            # if future regressors, check that they are not nan at end, else drop
            # we ignore missing events, as those will be filled in with zeros.
            reg_nan_at_end = 0
            for col, regressor in self.config_regressors.items():
                # check for completeness of the regressor values
                col_nan_at_end = 0
                while len(df) > col_nan_at_end and df[col].isnull().iloc[-(1 + col_nan_at_end)]:
                    col_nan_at_end += 1
                reg_nan_at_end = max(reg_nan_at_end, col_nan_at_end)
            if reg_nan_at_end > 0:
                # drop rows at end due to missing future regressors
                df = df[:-reg_nan_at_end]
                log.info("Dropped {reg_nan_at_end} rows at end due to missing future regressor values.")

        df_end_to_append = None
        nan_at_end = 0
        while len(df) > nan_at_end and df["y"].isnull().iloc[-(1 + nan_at_end)]:
            nan_at_end += 1
        if nan_at_end > 0:
            if predicting:
                # allow nans at end - will re-add at end
                if self.n_forecasts > 1 and self.n_forecasts < nan_at_end:
                    # check that not more than n_forecasts nans, else drop surplus
                    df = df[: -(nan_at_end - self.n_forecasts)]
                    # correct new length:
                    nan_at_end = self.n_forecasts
                    log.info(
                        "Detected y to have more NaN values than n_forecast can predict. "
                        f"Dropped {nan_at_end - self.n_forecasts} rows at end."
                    )
                df_end_to_append = df[-nan_at_end:]
                df = df[:-nan_at_end]
            else:
                # training - drop nans at end
                df = df[:-nan_at_end]
                log.info(
                    f"Dropped {nan_at_end} consecutive nans at end. "
                    "Training data can only be imputed up to last observation."
                )

        # impute missing values
        data_columns = []
        if self.n_lags > 0:
            data_columns.append("y")
        if self.config_lagged_regressors is not None:
            data_columns.extend(self.config_lagged_regressors.keys())
        if self.config_regressors is not None:
            data_columns.extend(self.config_regressors.keys())
        if self.config_events is not None:
            data_columns.extend(self.config_events.keys())
        for column in data_columns:
            sum_na = sum(df[column].isnull())
            if sum_na > 0:
                log.warning(f"{sum_na} missing values in column {column} were detected in total. ")
                if self.config_missing.impute_missing:
                    # use 0 substitution for holidays and events missing values
                    if self.config_events is not None and column in self.config_events.keys():
                        df[column].fillna(0, inplace=True)
                        remaining_na = 0
                    else:
                        df.loc[:, column], remaining_na = df_utils.fill_linear_then_rolling_avg(
                            df[column],
                            limit_linear=self.config_missing.impute_linear,
                            rolling=self.config_missing.impute_rolling,
                        )
                    log.info(f"{sum_na - remaining_na} NaN values in column {column} were auto-imputed.")
                    if remaining_na > 0:
                        log.warning(
                            f"More than {2 * self.config_missing.impute_linear + self.config_missing.impute_rolling} consecutive missing values encountered in column {column}. "
                            f"{remaining_na} NA remain after auto-imputation. "
                        )
                # FIX Issue#52
                # Comment error raising to allow missing data for autoregression flow.
                # else:  # fail because set to not impute missing
                #    raise ValueError(
                #        "Missing values found. " "Please preprocess data manually or set impute_missing to True."
                #    )
                # END FIX
        if df_end_to_append is not None:
            df = pd.concat([df, df_end_to_append])
        return df

    def _handle_missing_data(self, df, freq, predicting=False):
        """Checks and normalizes new data

        Data is also auto-imputed, unless impute_missing is set to ``False``.

        Parameters
        ----------
            df : pd.DataFrame
                dataframe containing column ``ds``, ``y``, and optionally``ID`` with all data
            freq : str
                data step sizes. Frequency of data recording,

                Note
                ----
                Any valid frequency for pd.date_range, such as ``5min``, ``D``, ``MS`` or ``auto`` (default) to automatically set frequency.
            predicting (bool): when no lags, allow NA values in ``y`` of forecast series or ``y`` to miss completely

        Returns
        -------
            pre-processed df
        """
        df, _, _, _, _ = df_utils.prep_or_copy_df(df)
        df_handled_missing = pd.DataFrame()
        for df_name, df_i in df.groupby("ID"):
            df_handled_missing_aux = self.__handle_missing_data(df_i, freq, predicting).copy(deep=True)
            df_handled_missing_aux["ID"] = df_name
            df_handled_missing = pd.concat((df_handled_missing, df_handled_missing_aux), ignore_index=True)
        return df_handled_missing

    def _check_dataframe(self, df, check_y=True, exogenous=True):
        """Performs basic data sanity checks and ordering

        Prepare dataframe for fitting or predicting.

        Parameters
        ----------
            df : pd.DataFrame
                dataframe containing column ``ds``, ``y``, and optionally``ID`` with all data
            check_y : bool
                if df must have series values

                Note
                ----
                set to True if training or predicting with autoregression
            exogenous : bool
                whether to check covariates, regressors and events column names

        Returns
        -------
            pd.DataFrame
                checked dataframe
        """
        df, _, _, _, _ = df_utils.prep_or_copy_df(df)
        df, regressors_to_remove = df_utils.check_dataframe(
            df=df,
            check_y=check_y,
            covariates=self.config_lagged_regressors if exogenous else None,
            regressors=self.config_regressors if exogenous else None,
            events=self.config_events if exogenous else None,
        )
        for reg in regressors_to_remove:
            log.warning(f"Removing regressor {reg} because it is not present in the data.")
            self.config_regressors.pop(reg)
        return df

    def _validate_column_name(self, name, events=True, seasons=True, regressors=True, covariates=True):
        """Validates the name of a seasonality, event, or regressor.

        Parameters
        ----------
            name : str
                name of seasonality, event or regressor
            events : bool
                check if name already used for event
            seasons : bool
                check if name already used for seasonality
            regressors : bool
                check if name already used for regressor
        """
        reserved_names = [
            "trend",
            "additive_terms",
            "daily",
            "weekly",
            "yearly",
            "events",
            "holidays",
            "zeros",
            "extra_regressors_additive",
            "yhat",
            "extra_regressors_multiplicative",
            "multiplicative_terms",
            "ID",
        ]
        rn_l = [n + "_lower" for n in reserved_names]
        rn_u = [n + "_upper" for n in reserved_names]
        reserved_names.extend(rn_l)
        reserved_names.extend(rn_u)
        reserved_names.extend(["ds", "y", "cap", "floor", "y_scaled", "cap_scaled"])
        if name in reserved_names:
            raise ValueError(f"Name {name!r} is reserved.")
        if events and self.config_events is not None:
            if name in self.config_events.keys():
                raise ValueError(f"Name {name!r} already used for an event.")
        if events and self.config_country_holidays is not None:
            if name in self.config_country_holidays.holiday_names:
                raise ValueError(f"Name {name!r} is a holiday name in {self.config_country_holidays.country}.")
        if seasons and self.config_season is not None:
            if name in self.config_season.periods:
                raise ValueError(f"Name {name!r} already used for a seasonality.")
        if covariates and self.config_lagged_regressors is not None:
            if name in self.config_lagged_regressors:
                raise ValueError(f"Name {name!r} already used for an added covariate.")
        if regressors and self.config_regressors is not None:
            if name in self.config_regressors.keys():
                raise ValueError(f"Name {name!r} already used for an added regressor.")

    def _normalize(self, df):
        """Apply data scales.

        Applies data scaling factors to df using data_params.

        Parameters
        ----------
            df : pd.DataFrame
                dataframe containing column ``ds``, ``y``, and optionally``ID`` with all data

        Returns
        -------
            df: pd.DataFrame, normalized
        """
        df, _, _, _, _ = df_utils.prep_or_copy_df(df)
        df_norm = pd.DataFrame()
        for df_name, df_i in df.groupby("ID"):
            data_params = self.config_normalization.get_data_params(df_name)
            df_i.drop("ID", axis=1, inplace=True)
            df_aux = df_utils.normalize(df_i, data_params).copy(deep=True)
            df_aux["ID"] = df_name
            df_norm = pd.concat((df_norm, df_aux), ignore_index=True)
        return df_norm

    def _init_train_loader(self, df):
        """Executes data preparation steps and initiates training procedure.

        Parameters
        ----------
            df : pd.DataFrame
                dataframe containing column ``ds``, ``y``, and optionally``ID`` with all data

        Returns
        -------
            torch DataLoader
        """
        df, _, _, _, _ = df_utils.prep_or_copy_df(df)
        # if not self.fitted:
        self.config_normalization.init_data_params(
            df=df,
            config_lagged_regressors=self.config_lagged_regressors,
            config_regressors=self.config_regressors,
            config_events=self.config_events,
        )

        df = self._normalize(df)
        # if not self.fitted:
        if self.config_trend.changepoints is not None:
            # scale user-specified changepoint times
            df_aux = pd.DataFrame({"ds": pd.Series(self.config_trend.changepoints)})
            self.config_trend.changepoints = self._normalize(df_aux)["t"].values

        # df_merged, _ = df_utils.join_dataframes(df)
        # df_merged = df_merged.sort_values("ds")
        # df_merged.drop_duplicates(inplace=True, keep="first", subset=["ds"])
        df_merged = df_utils.merge_dataframes(df)
        self.config_season = utils.set_auto_seasonalities(df_merged, config_season=self.config_season)
        if self.config_country_holidays is not None:
            self.config_country_holidays.init_holidays(df_merged)

        dataset = self._create_dataset(df, predict_mode=False)  # needs to be called after set_auto_seasonalities

        # Determine the max_number of epochs
        self.config_train.set_auto_batch_epoch(n_data=len(dataset))

        loader = DataLoader(dataset, batch_size=self.config_train.batch_size, shuffle=True)

        return loader

    def _init_val_loader(self, df):
        """Executes data preparation steps and initiates evaluation procedure.

        Parameters
        ----------
            df : pd.DataFrame
                dataframe containing column ``ds``, ``y``, and optionally``ID`` with all data

        Returns
        -------
            torch DataLoader
        """
        df, _, _, _, _ = df_utils.prep_or_copy_df(df)
        df = self._normalize(df)
        dataset = self._create_dataset(df, predict_mode=False)
        loader = DataLoader(dataset, batch_size=min(1024, len(dataset)), shuffle=False, drop_last=False)
        return loader

    def _train(self, df, df_val=None, minimal=False, continue_training=False):
        """
        Execute model training procedure for a configured number of epochs.

        Parameters
        ----------
            df : pd.DataFrame
                dataframe containing column ``ds``, ``y``, and optionally``ID`` with all data
            df_val : pd.DataFrame
                dataframe containing column ``ds``, ``y``, and optionally``ID`` with validation data
            minimal : bool
                whether to train without any printouts or metrics collection
            continue_training : bool
                whether to continue training from the last checkpoint

        Returns
        -------
            pd.DataFrame
                metrics
        """
        # Set up data the training dataloader
        df, _, _, _, _ = df_utils.prep_or_copy_df(df)
        train_loader = self._init_train_loader(df)

        # Set up data the validation dataloader
        if df_val is not None:
            df_val, _, _, _, _ = df_utils.prep_or_copy_df(df_val)
            val_loader = self._init_val_loader(df_val)

        # TODO: check how to handle this with Lightning (the rest moved to utils.configure_denormalization)
        # Set up Metrics
        # if self.highlight_forecast_step_n is not None:
        #     self.metrics.add_specific_target(target_pos=self.highlight_forecast_step_n - 1)

        # Init the model, if not continue from checkpoint
        if continue_training:
            # Increase the number of epochs if continue training
            self.config_train.epochs += self.config_train.epochs
        #     self.model = time_net.TimeNet.load_from_checkpoint(
        #         self.metrics_logger.checkpoint_path, config_train=self.config_train
        #     )
        #     pass
        else:
            self.model = self._init_model()

        # Init the Trainer
        self.trainer = utils.configure_trainer(
            config_train=self.config_train,
            config=self.trainer_config,
            metrics_logger=self.metrics_logger,
            early_stopping_target="Loss_val" if df_val is not None else "Loss",
<<<<<<< HEAD
            accelerator=self.accelerator,
=======
            minimal=minimal,
            num_batches_per_epoch=len(train_loader),
>>>>>>> cce32c0d
        )

        # Set parameters for the learning rate finder
        self.config_train.set_lr_finder_args(dataset_size=len(train_loader.dataset), num_batches=len(train_loader))

        # Tune hyperparams and train
        if df_val is not None:
            if not continue_training and not self.config_train.learning_rate:
                # Find suitable learning rate
                lr_finder = self.trainer.tuner.lr_find(
                    self.model,
                    train_dataloaders=train_loader,
                    val_dataloaders=val_loader,
                    **self.config_train.lr_finder_args,
                )
                # Estimate the optimat learning rate from the loss curve
                _, _, lr_suggestion = utils.smooth_loss_and_suggest(lr_finder.results)
                self.model.learning_rate = lr_suggestion
            start = time.time()
            self.trainer.fit(
                self.model,
                train_loader,
                val_loader,
                ckpt_path=self.metrics_logger.checkpoint_path if continue_training else None,
            )
        else:
            if not continue_training and not self.config_train.learning_rate:
                # Find suitable learning rate
                lr_finder = self.trainer.tuner.lr_find(
                    self.model,
                    train_dataloaders=train_loader,
                    **self.config_train.lr_finder_args,
                )
                # Estimate the optimat learning rate from the loss curve
                _, _, lr_suggestion = utils.smooth_loss_and_suggest(lr_finder.results)
                self.model.learning_rate = lr_suggestion
            start = time.time()
            self.trainer.fit(
                self.model,
                train_loader,
                ckpt_path=self.metrics_logger.checkpoint_path if continue_training else None,
            )

        log.debug("Train Time: {:8.3f}".format(time.time() - start))

        if minimal:
            return None
        else:
            # Return metrics collected in logger as dataframe
            metrics_df = pd.DataFrame(self.metrics_logger.history)
            return metrics_df

    def restore_trainer(self):
        """
        Restore the trainer based on the forecaster configuration.
        """
        self.trainer = utils.configure_trainer(
            config_train=self.config_train,
            config=self.trainer_config,
            metrics_logger=self.metrics_logger,
<<<<<<< HEAD
            additional_logger=self.additional_logger,
            accelerator=self.accelerator,
=======
>>>>>>> cce32c0d
        )
        self.metrics = metrics.get_metrics(self.collect_metrics)

    def _eval_true_ar(self):
        assert self.max_lags > 0
        if self.highlight_forecast_step_n is None:
            if self.max_lags > 1:
                raise ValueError("Please define forecast_lag for sTPE computation")
            forecast_pos = 1
        else:
            forecast_pos = self.highlight_forecast_step_n
        weights = self.model.ar_weights.detach().numpy()
        weights = weights[forecast_pos - 1, :][::-1]
        sTPE = utils.symmetric_total_percentage_error(self.true_ar_weights, weights)
        log.info("AR parameters: ", self.true_ar_weights, "\n", "Model weights: ", weights)
        return sTPE

    def _make_future_dataframe(self, df, events_df, regressors_df, periods, n_historic_predictions):
        # Receives df with single ID column
        assert len(df["ID"].unique()) == 1
        if periods == 0 and n_historic_predictions is True:
            log.warning(
                "Not extending df into future as no periods specified." "You can call predict directly instead."
            )
        df = df.copy(deep=True)
        _ = df_utils.infer_frequency(df, n_lags=self.max_lags, freq=self.data_freq)
        last_date = pd.to_datetime(df["ds"].copy(deep=True).dropna()).sort_values().max()
        if events_df is not None:
            events_df = events_df.copy(deep=True).reset_index(drop=True)
        if regressors_df is not None:
            regressors_df = regressors_df.copy(deep=True).reset_index(drop=True)
        if periods is None:
            periods = 1 if self.max_lags == 0 else self.n_forecasts
        else:
            assert periods >= 0

        if isinstance(n_historic_predictions, bool):
            if n_historic_predictions:
                n_historic_predictions = len(df) - self.max_lags
            else:
                n_historic_predictions = 0
        elif not isinstance(n_historic_predictions, int):
            log.error("non-integer value for n_historic_predictions set to zero.")
            n_historic_predictions = 0

        if periods == 0 and n_historic_predictions == 0:
            raise ValueError("Set either history or future to contain more than zero values.")

        # check for external regressors known in future
        if self.config_regressors is not None and periods > 0:
            if regressors_df is None:
                raise ValueError("Future values of all user specified regressors not provided")
            else:
                for regressor in self.config_regressors.keys():
                    if regressor not in regressors_df.columns:
                        raise ValueError(f"Future values of user specified regressor {regressor} not provided")

        if len(df) < self.max_lags:
            raise ValueError(
                "Insufficient input data for a prediction."
                "Please supply historic observations (number of rows) of at least max_lags (max of number of n_lags)."
            )
        elif len(df) < self.max_lags + n_historic_predictions:
            log.warning(
                f"Insufficient data for {n_historic_predictions} historic forecasts, reduced to {len(df) - self.max_lags}."
            )
            n_historic_predictions = len(df) - self.max_lags
        if (n_historic_predictions + self.max_lags) == 0:
            df = pd.DataFrame(columns=df.columns)
        else:
            df = df[-(self.max_lags + n_historic_predictions) :]
            nan_at_end = 0
            while len(df) > nan_at_end and df["y"].isnull().iloc[-(1 + nan_at_end)]:
                nan_at_end += 1
            if nan_at_end > 0:
                if self.max_lags > 0 and (nan_at_end + 1) >= self.max_lags:
                    raise ValueError(
                        f"{nan_at_end + 1} missing values were detected at the end of df before df was extended into the future. "
                        "Please make sure there are no NaN values at the end of df."
                    )
                df["y"].iloc[-(nan_at_end + 1) :].ffill(inplace=True)
                log.warning(
                    f"{nan_at_end + 1} missing values were forward-filled at the end of df before df was extended into the future. "
                    "Please make sure there are no NaN values at the end of df."
                )

        if len(df) > 0:
            if len(df.columns) == 1 and "ds" in df:
                assert self.max_lags == 0
                df = self._check_dataframe(df, check_y=False, exogenous=False)
            else:
                df = self._check_dataframe(df, check_y=self.max_lags > 0, exogenous=True)
        # future data
        # check for external events known in future
        if self.config_events is not None and periods > 0 and events_df is None:
            log.warning(
                "Future values not supplied for user specified events. "
                "All events being treated as not occurring in future"
            )

        if self.max_lags > 0:
            if periods > 0 and periods != self.n_forecasts:
                periods = self.n_forecasts
                log.warning(f"Number of forecast steps is defined by n_forecasts. Adjusted to {self.n_forecasts}.")

        if periods > 0:
            future_df = df_utils.make_future_df(
                df_columns=df.columns,
                last_date=last_date,
                periods=periods,
                freq=self.data_freq,
                config_events=self.config_events,
                events_df=events_df,
                config_regressors=self.config_regressors,
                regressors_df=regressors_df,
            )
            if len(df) > 0:
                df = pd.concat([df, future_df])
            else:
                df = future_df
        df = df.reset_index(drop=True)
        self.predict_steps = periods
        return df

    def _get_maybe_extend_periods(self, df):
        # Receives df with single ID column
        assert len(df["ID"].unique()) == 1
        periods_add = 0
        nan_at_end = 0
        while len(df) > nan_at_end and df["y"].isnull().iloc[-(1 + nan_at_end)]:
            nan_at_end += 1
        if self.max_lags > 0:
            if self.config_regressors is None:
                # if dataframe has already been extended into future,
                # don't extend beyond n_forecasts.
                periods_add = max(0, self.n_forecasts - nan_at_end)
            else:
                # can not extend as we lack future regressor values.
                periods_add = 0
        return periods_add

    def _maybe_extend_df(self, df):
        # Receives df with ID column
        periods_add = {}
        extended_df = pd.DataFrame()
        for df_name, df_i in df.groupby("ID"):
            _ = df_utils.infer_frequency(df_i, n_lags=self.max_lags, freq=self.data_freq)
            # to get all forecasteable values with df given, maybe extend into future:
            periods_add[df_name] = self._get_maybe_extend_periods(df_i)
            if periods_add[df_name] > 0:
                # This does not include future regressors or events.
                # periods should be 0 if those are configured.
                last_date = pd.to_datetime(df_i["ds"].copy(deep=True)).sort_values().max()
                future_df = df_utils.make_future_df(
                    df_columns=df_i.columns,
                    last_date=last_date,
                    periods=periods_add[df_name],
                    freq=self.data_freq,
                )
                future_df["ID"] = df_name
                df_i = pd.concat([df_i, future_df])
                df_i.reset_index(drop=True, inplace=True)
            extended_df = pd.concat((extended_df, df_i.copy(deep=True)), ignore_index=True)
        return extended_df, periods_add

    def _prepare_dataframe_to_predict(self, df):
        # Receives df with ID column
        df_prepared = pd.DataFrame()
        for df_name, df_i in df.groupby("ID"):
            df_i = df_i.copy(deep=True)
            _ = df_utils.infer_frequency(df_i, n_lags=self.max_lags, freq=self.data_freq)
            # check if received pre-processed df
            if "y_scaled" in df_i.columns or "t" in df_i.columns:
                raise ValueError(
                    "DataFrame has already been normalized. " "Please provide raw dataframe or future dataframe."
                )
            # Checks
            if len(df_i) == 0 or len(df_i) < self.max_lags:
                raise ValueError(
                    "Insufficient input data for a prediction."
                    "Please supply historic observations (number of rows) of at least max_lags (max of number of n_lags)."
                )
            if len(df_i.columns) == 1 and "ds" in df_i:
                if self.max_lags != 0:
                    raise ValueError("only datestamps provided but y values needed for auto-regression.")
                df_i = self._check_dataframe(df_i, check_y=False, exogenous=False)
            else:
                df_i = self._check_dataframe(df_i, check_y=self.max_lags > 0, exogenous=False)
                # fill in missing nans except for nans at end
                df_i = self._handle_missing_data(df_i, freq=self.data_freq, predicting=True)
            df_prepared = pd.concat((df_prepared, df_i.copy(deep=True).reset_index(drop=True)), ignore_index=True)
        return df_prepared

    def _predict_raw(self, df, df_name, include_components=False):
        """Runs the model to make predictions.

        Predictions are returned in raw vector format without decomposition.
        Predictions are given on a forecast origin basis, not on a target basis.

        Parameters
        ----------
            df : pd.DataFrame
                dataframe containing column ``ds``, ``y``, and optionally``ID`` with all data
            df_name : str
                name of the data params from which the current dataframe refers to (only in case of local_normalization)
            include_components : bool
                whether to return individual components of forecast

        Returns
        -------
            pd.Series
                timestamps referring to the start of the predictions.
            np.array
                array containing the forecasts
            dict[np.array]
                Dictionary of components containing an array of each components contribution to the forecast
        """
        # Receives df with single ID column
        assert len(df["ID"].unique()) == 1
        if "y_scaled" not in df.columns or "t" not in df.columns:
            raise ValueError("Received unprepared dataframe to predict. " "Please call predict_dataframe_to_predict.")
        dataset = self._create_dataset(df, predict_mode=True)
        loader = DataLoader(dataset, batch_size=min(1024, len(df)), shuffle=False, drop_last=False)
        if self.n_forecasts > 1:
            dates = df["ds"].iloc[self.max_lags : -self.n_forecasts + 1]
        else:
            dates = df["ds"].iloc[self.max_lags :]

        # Pass the include_components flag to the model
        self.model.set_compute_components(include_components)
        # Compute the predictions and components (if requested)
        result = self.trainer.predict(self.model, loader)
        # Extract the prediction and components
        predicted, component_vectors = zip(*result)
        predicted = np.concatenate(predicted)

        # Post-process and normalize the predictions
        data_params = self.config_normalization.get_data_params(df_name)
        scale_y, shift_y = data_params["y"].scale, data_params["y"].shift
        predicted = predicted * scale_y + shift_y

        if include_components:
            component_keys = component_vectors[0].keys()
            components = {key: None for key in component_keys}
            # Transform the components list into a dictionary
            for batch in component_vectors:
                for key in component_keys:
                    components[key] = (
                        np.concatenate([components[key], batch[key]]) if (components[key] is not None) else batch[key]
                    )
            for name, value in components.items():
                multiplicative = False  # Flag for multiplicative components
                if "trend" in name:
                    trend = value
                elif "event_" in name or "events_" in name:  # accounts for events and holidays
                    event_name = name.split("_")[1]
                    if self.config_events is not None and event_name in self.config_events:
                        if self.config_events[event_name].mode == "multiplicative":
                            multiplicative = True
                    elif (
                        self.config_country_holidays is not None
                        and event_name in self.config_country_holidays.holiday_names
                    ):
                        if self.config_country_holidays.mode == "multiplicative":
                            multiplicative = True
                    elif "multiplicative" in name:
                        multiplicative = True
                elif "season" in name and self.config_season.mode == "multiplicative":
                    multiplicative = True
                elif (
                    "future_regressor_" in name or "future_regressors_" in name
                ) and self.config_regressors is not None:
                    regressor_name = name.split("_")[2]
                    if self.config_regressors is not None and regressor_name in self.config_regressors:
                        if self.config_regressors[regressor_name].mode == "multiplicative":
                            multiplicative = True
                    elif "multiplicative" in regressor_name:
                        multiplicative = True

                # scale additive components
                if not multiplicative:
                    components[name] = value * scale_y
                    if "trend" in name:
                        components[name] += shift_y
                # scale multiplicative components
                elif multiplicative:
                    components[name] = value * trend * scale_y  # output absolute value of respective additive component

        else:
            components = None

        return dates, predicted, components

    def _convert_raw_predictions_to_raw_df(self, dates, predicted, components=None):
        """Turns forecast-origin-wise predictions into forecast-target-wise predictions.

        Parameters
        ----------
            dates : pd.Series
                timestamps referring to the start of the predictions.
            predicted : np.array
                Array containing the forecasts
            components : dict[np.array]
                Dictionary of components containing an array of each components' contribution to the forecast

        Returns
        -------
            pd. DataFrame
                columns ``ds``, ``y``, and [``step<i>``]

                Note
                ----
                where step<i> refers to the i-step-ahead prediction *made at* this row's datetime.
                e.g. the first forecast step0 is the prediction for this timestamp,
                the step1 is for the timestamp after, ...
                ... step3 is the prediction for 3 steps into the future,
                predicted using information up to (excluding) this datetime.
        """
        all_data = predicted
        df_raw = pd.DataFrame()
        df_raw.insert(0, "ds", dates.values)
        df_raw.insert(1, "ID", "__df__")
        for forecast_lag in range(self.n_forecasts):
            for quantile_idx in range(len(self.config_train.quantiles)):
                # 0 is the median quantile index
                if quantile_idx == 0:
                    step_name = f"step{forecast_lag}"
                else:
                    step_name = f"step{forecast_lag} {self.config_train.quantiles[quantile_idx] * 100}%"
                data = all_data[:, forecast_lag, quantile_idx]
                ser = pd.Series(data=data, name=step_name)
                df_raw = df_raw.merge(ser, left_index=True, right_index=True)
            if components is not None:
                for comp_name, comp_data in components.items():
                    comp_name_ = f"{comp_name}{forecast_lag}"
                    data = comp_data[:, forecast_lag, 0]  # for components the quantiles are ignored for now
                    ser = pd.Series(data=data, name=comp_name_)
                    df_raw = df_raw.merge(ser, left_index=True, right_index=True)
        return df_raw

    def _reshape_raw_predictions_to_forecst_df(self, df, predicted, components):
        """Turns forecast-origin-wise predictions into forecast-target-wise predictions.

        Parameters
        ----------
            df : pd.DataFrame
                input dataframe
            predicted : np.array
                Array containing the forecasts
            components : dict[np.array]
                Dictionary of components containing an array of each components' contribution to the forecast

        Returns
        -------
            pd.DataFrame
                columns ``ds``, ``y``, ``trend`` and [``yhat<i>``]

                Note
                ----
                where yhat<i> refers to the i-step-ahead prediction for this row's datetime.
                e.g. yhat3 is the prediction for this datetime, predicted 3 steps ago, "3 steps old".
        """
        # Receives df with single ID column
        assert len(df["ID"].unique()) == 1
        cols = ["ds", "y", "ID"]  # cols to keep from df
        df_forecast = pd.concat((df[cols],), axis=1)
        # create a line for each forecast_lag
        # 'yhat<i>' is the forecast for 'y' at 'ds' from i steps ago.
        for j in range(len(self.config_train.quantiles)):
            for forecast_lag in range(1, self.n_forecasts + 1):
                forecast = predicted[:, forecast_lag - 1, j]
                pad_before = self.max_lags + forecast_lag - 1
                pad_after = self.n_forecasts - forecast_lag
                yhat = np.concatenate(([None] * pad_before, forecast, [None] * pad_after))
                # 0 is the median quantile index
                if j == 0:
                    name = f"yhat{forecast_lag}"
                    df_forecast[f"residual{forecast_lag}"] = yhat - df_forecast["y"]
                else:
                    name = f"yhat{forecast_lag} {round(self.config_train.quantiles[j] * 100, 1)}%"
                df_forecast[name] = yhat

        if components is None:
            return df_forecast

        # else add components
        lagged_components = [
            "ar",
        ]
        if self.config_lagged_regressors is not None:
            for name in self.config_lagged_regressors.keys():
                lagged_components.append(f"lagged_regressor_{name}")
        for comp in lagged_components:
            if comp in components:
                for j in range(len(self.config_train.quantiles)):
                    for forecast_lag in range(1, self.n_forecasts + 1):
                        forecast = components[comp][:, forecast_lag - 1, j]  # 0 is the median quantile
                        pad_before = self.max_lags + forecast_lag - 1
                        pad_after = self.n_forecasts - forecast_lag
                        yhat = np.concatenate(([None] * pad_before, forecast, [None] * pad_after))
                        if j == 0:  # temporary condition to add only the median component
                            name = f"{comp}{forecast_lag}"
                            df_forecast[name] = yhat

        # only for non-lagged components
        for comp in components:
            if comp not in lagged_components:
                for j in range(len(self.config_train.quantiles)):
                    forecast_0 = components[comp][0, :, j]
                    forecast_rest = components[comp][1:, self.n_forecasts - 1, j]
                    yhat = np.concatenate(([None] * self.max_lags, forecast_0, forecast_rest))
                    if j == 0:  # temporary condition to add only the median component
                        # add yhat into dataframe, using df_forecast indexing
                        yhat_df = pd.Series(yhat, name=comp).set_axis(df_forecast.index)
                        df_forecast = pd.concat([df_forecast, yhat_df], axis=1, ignore_index=False)
        return df_forecast<|MERGE_RESOLUTION|>--- conflicted
+++ resolved
@@ -294,22 +294,9 @@
             Options
                 * ``True``: test data is normalized with global data params even if trained with local data params (global modeling with local normalization)
                 * (default) ``False``: no global modeling with local normalization
-<<<<<<< HEAD
-        logger: str
-            Name of logger from pytorch_lightning.loggers to log metrics to.
-
-            Options
-                * TensorBoardLogger
-                * CSVLogger
-                * (MLFlowLogger)
-                * (NeptuneLogger)
-                * (CometLogger)
-                * (WandbLogger)
         accelerator: str
             Name of accelerator from pytorch_lightning.accelerators to use for training. Use "auto" to automatically select an available accelerator.
             Provide `None` to deactivate the use of accelerators.
-=======
->>>>>>> cce32c0d
         trainer_config: dict
             Dictionary of additional trainer configuration parameters.
     """
@@ -352,11 +339,7 @@
         global_normalization=False,
         global_time_normalization=True,
         unknown_data_normalization=False,
-<<<<<<< HEAD
-        logger=None,
         accelerator=None,
-=======
->>>>>>> cce32c0d
         trainer_config={},
     ):
         kwargs = locals()
@@ -421,11 +404,7 @@
 
         # Pytorch Lightning Trainer
         self.metrics_logger = MetricsLogger(save_dir=os.getcwd())
-<<<<<<< HEAD
-        self.additional_logger = logger
         self.accelerator = accelerator
-=======
->>>>>>> cce32c0d
         self.trainer_config = trainer_config
         self.trainer = None
 
@@ -2399,12 +2378,9 @@
             config=self.trainer_config,
             metrics_logger=self.metrics_logger,
             early_stopping_target="Loss_val" if df_val is not None else "Loss",
-<<<<<<< HEAD
             accelerator=self.accelerator,
-=======
             minimal=minimal,
             num_batches_per_epoch=len(train_loader),
->>>>>>> cce32c0d
         )
 
         # Set parameters for the learning rate finder
@@ -2465,11 +2441,7 @@
             config_train=self.config_train,
             config=self.trainer_config,
             metrics_logger=self.metrics_logger,
-<<<<<<< HEAD
-            additional_logger=self.additional_logger,
             accelerator=self.accelerator,
-=======
->>>>>>> cce32c0d
         )
         self.metrics = metrics.get_metrics(self.collect_metrics)
 
