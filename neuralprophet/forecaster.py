--- conflicted
+++ resolved
@@ -2293,20 +2293,14 @@
                 reg_events_loss = utils.reg_func_events(self.config_events, self.config_country_holidays, self.model)
                 reg_loss += reg_events_loss
 
-<<<<<<< HEAD
             # Regularize lagged regressors: sparsify covariate features coefficients
             if self.config_covar is not None:
                 reg_covariate_loss = utils.reg_func_covariates(self.config_covar, self.model)
                 reg_loss += reg_covariate_loss
 
             # Regularize future regressors: sparsify regressor features coefficients
-            if self.regressors_config is not None:
-                reg_regressor_loss = utils.reg_func_regressors(self.regressors_config, self.model)
-=======
-            # Regularize regressors: sparsify regressor features coefficients
             if self.config_regressors is not None:
                 reg_regressor_loss = utils.reg_func_regressors(self.config_regressors, self.model)
->>>>>>> 00028d16
                 reg_loss += reg_regressor_loss
 
         reg_loss = delay_weight * reg_loss
