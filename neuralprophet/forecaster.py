import time
from collections import OrderedDict
import numpy as np
import pandas as pd

import torch
from torch.utils.data import DataLoader
import logging
from tqdm import tqdm

from neuralprophet import configure
from neuralprophet import time_net
from neuralprophet import time_dataset
from neuralprophet import df_utils
from neuralprophet import utils
from neuralprophet.plot_forecast import plot, plot_components
from neuralprophet.plot_model_parameters import plot_parameters
from neuralprophet import metrics

log = logging.getLogger("NP.forecaster")


METRICS = {
    "mae": metrics.MAE,
    "mse": metrics.MSE,
    "rmse": metrics.RMSE,
}


class NeuralProphet:
    """NeuralProphet forecaster.

    A simple yet powerful forecaster that models:
    Trend, seasonality, events, holidays, auto-regression, lagged covariates, and future-known regressors.
    Can be regualrized and configured to model nonlinear relationships.

    Parameters
    ----------
        COMMENT
        Trend Config
        COMMENT
        growth : {'off' or 'linear'}, default 'linear'
            Set use of trend growth type.

            Options:
                * ``off``: no trend.
                * (default) ``linear``: fits a piece-wise linear trend with ``n_changepoints + 1`` segments
                * ``discontinuous``: For advanced users only - not a conventional trend,
                allows arbitrary jumps at each trend changepoint

        changepoints : {list of str, list of np.datetimes or np.array of np.datetimes}, optional
            Manually set dates at which to include potential changepoints.

            Note
            ----
            Does not accept ``np.array`` of ``np.str``. If not specified, potential changepoints are selected automatically.

        n_changepoints : int
            Number of potential trend changepoints to include.

            Note
            ----
            Changepoints are selected uniformly from the first ``changepoint_range`` proportion of the history.
            Ignored if manual ``changepoints`` list is supplied.
        changepoints_range : float
            Proportion of history in which trend changepoints will be estimated.

            e.g. set to 0.8 to allow changepoints only in the first 80% of training data.
            Ignored if  manual ``changepoints`` list is supplied.
        trend_reg : float, optional
            Parameter modulating the flexibility of the automatic changepoint selection.

            Note
            ----
            Large values (~1-100) will limit the variability of changepoints.
            Small values (~0.001-1.0) will allow changepoints to change faster.
            default: 0 will fully fit a trend to each segment.

        trend_reg_threshold : bool, optional
            Allowance for trend to change without regularization.

            Options
                * ``True``: Automatically set to a value that leads to a smooth trend.
                * (default) ``False``: All changes in changepoints are regularized

        COMMENT
        Seasonality Config
        COMMENT
        yearly_seasonality : bool, int
            Fit yearly seasonality.

            Options
                * ``True`` or ``False``
                * ``auto``: set automatically
                * ``value``: number of Fourier/linear terms to generate
        weekly_seasonality : bool, int
            Fit monthly seasonality.

            Options
                * ``True`` or ``False``
                * ``auto``: set automatically
                * ``value``: number of Fourier/linear terms to generate
        daily_seasonality : bool, int
            Fit daily seasonality.

            Options
                * ``True`` or ``False``
                * ``auto``: set automatically
                * ``value``: number of Fourier/linear terms to generate
        seasonality_mode : str
            Specifies mode of seasonality

            Options
                * (default) ``additive``
                * ``multiplicative``
        seasonality_reg : float, optional
            Parameter modulating the strength of the seasonality model.

            Note
            ----
            Smaller values (~0.1-1) allow the model to fit larger seasonal fluctuations,
            larger values (~1-100) dampen the seasonality.
            default: None, no regularization

        COMMENT
        AR Config
        COMMENT
        n_lags : int
            Previous time series steps to include in auto-regression. Aka AR-order
        ar_reg : float, optional
            how much sparsity to enduce in the AR-coefficients

            Note
            ----
            Large values (~1-100) will limit the number of nonzero coefficients dramatically.
            Small values (~0.001-1.0) will allow more non-zero coefficients.
            default: 0 no regularization of coefficients.

        COMMENT
        Model Config
        COMMENT
        n_forecasts : int
            Number of steps ahead of prediction time step to forecast.
        num_hidden_layers : int, optional
            number of hidden layer to include in AR-Net (defaults to 0)
        d_hidden : int, optional
            dimension of hidden layers of the AR-Net. Ignored if ``num_hidden_layers`` == 0.

        COMMENT
        Train Config
        COMMENT
        learning_rate : float
            Maximum learning rate setting for 1cycle policy scheduler.

            Note
            ----
            Default ``None``: Automatically sets the ``learning_rate`` based on a learning rate range test.
            For manual user input, (try values ~0.001-10).
        epochs : int
            Number of epochs (complete iterations over dataset) to train model.

            Note
            ----
            Default ``None``: Automatically sets the number of epochs based on dataset size.
            For best results also leave batch_size to None. For manual values, try ~5-500.
        batch_size : int
            Number of samples per mini-batch.

            If not provided, ``batch_size`` is approximated based on dataset size.
            For manual values, try ~8-1024.
            For best results also leave ``epochs`` to ``None``.
        newer_samples_weight: float, default 2.0
            Sets factor by which the model fit is skewed towards more recent observations.

            Controls the factor by which final samples are weighted more compared to initial samples.
            Applies a positional weighting to each sample's loss value.

            e.g. ``newer_samples_weight = 2``: final samples are weighted twice as much as initial samples.
        newer_samples_start: float, default 0.0
            Sets beginning of 'newer' samples as fraction of training data.

            Throughout the range of 'newer' samples, the weight is increased
            from ``1.0/newer_samples_weight`` initially to 1.0 at the end,
            in a monotonously increasing function (cosine from pi to 2*pi).
        loss_func : str, torch.nn.functional.loss
            Type of loss to use:

            Options
                * (default) ``Huber``: Huber loss function
                * ``MSE``: Mean Squared Error loss function
                * ``MAE``: Mean Absolute Error loss function
                * ``torch.nn.functional.loss.``: loss or callable for custom loss, eg. L1-Loss

            Examples
            --------
            >>> from neuralprophet import NeuralProphet
            >>> import torch
            >>> import torch.nn as nn
            >>> m = NeuralProphet(loss_func=torch.nn.L1Loss)

        collect_metrics : list of str, bool
            Set metrics to compute.

            Valid: [``mae``, ``rmse``, ``mse``]

            Options
                * (default) ``True``: [``mae``, ``rmse``]
                * ``False``: No metrics

        COMMENT
        Missing Data
        COMMENT
        impute_missing : bool
            whether to automatically impute missing dates/values

            Note
            ----
            imputation follows a linear method up to 20 missing values, more are filled with trend.
        impute_linear : int
            maximal number of missing dates/values to be imputed linearly (default: ``10``)
        impute_rolling : int
            maximal number of missing dates/values to be imputed
            using rolling average (default: ``10``)
        drop_missing : bool
            whether to automatically drop missing samples from the data

            Options
                * (default) ``False``: Samples containing NaN values are not dropped.
                * ``True``: Any sample containing at least one NaN value will be dropped.

        COMMENT
        Data Normalization
        COMMENT
        normalize : str
            Type of normalization to apply to the time series.

            Options
                * ``off`` bypasses data normalization
                * (default, binary timeseries) ``minmax`` scales the minimum value to 0.0 and the maximum value to 1.0
                * ``standardize`` zero-centers and divides by the standard deviation
                * (default) ``soft`` scales the minimum value to 0.0 and the 95th quantile to 1.0
                * ``soft1`` scales the minimum value to 0.1 and the 90th quantile to 0.9
        global_normalization : bool
            Activation of global normalization

            Options
                * ``True``: dict of dataframes is used as global_time_normalization
                * (default) ``False``: local normalization
        global_time_normalization (bool):
            Specifies global time normalization

            Options
                * (default) ``True``: only valid in case of global modeling local normalization
                * ``False``: set time data_params locally
        unknown_data_normalization : bool
            Specifies unknown data normalization

            Options
                * ``True``: test data is normalized with global data params even if trained with local data params (global modeling with local normalization)
                * (default) ``False``: no global modeling with local normalization
    """

    def __init__(
        self,
        growth="linear",
        changepoints=None,
        n_changepoints=10,
        changepoints_range=0.9,
        trend_reg=0,
        trend_reg_threshold=False,
        yearly_seasonality="auto",
        weekly_seasonality="auto",
        daily_seasonality="auto",
        seasonality_mode="additive",
        seasonality_reg=0,
        n_forecasts=1,
        n_lags=0,
        num_hidden_layers=0,
        d_hidden=None,
        ar_reg=None,
        learning_rate=None,
        epochs=None,
        batch_size=None,
        loss_func="Huber",
        optimizer="AdamW",
        newer_samples_weight=2,
        newer_samples_start=0.0,
        impute_missing=True,
        impute_linear=10,
        impute_rolling=10,
        drop_missing=False,
        collect_metrics=True,
        normalize="auto",
        global_normalization=False,
        global_time_normalization=True,
        unknown_data_normalization=False,
    ):
        kwargs = locals()

        # General
        self.name = "NeuralProphet"
        self.n_forecasts = n_forecasts

        # Data Normalization settings
        self.config_normalization = configure.Normalization(
            normalize=normalize,
            global_normalization=global_normalization,
            global_time_normalization=global_time_normalization,
            unknown_data_normalization=unknown_data_normalization,
        )

        # Missing Data Preprocessing
        self.config_missing = configure.from_kwargs(configure.MissingDataHandling, kwargs)

        # Training
        self.config_train = configure.from_kwargs(configure.Train, kwargs)

        if collect_metrics is None:
            collect_metrics = []
        elif collect_metrics is True:
            collect_metrics = ["mae", "rmse"]
        elif isinstance(collect_metrics, str):
            if not collect_metrics.lower() in METRICS.keys():
                raise ValueError("Received unsupported argument for collect_metrics.")
            collect_metrics = [collect_metrics]
        elif isinstance(collect_metrics, list):
            if not all([m.lower() in METRICS.keys() for m in collect_metrics]):
                raise ValueError("Received unsupported argument for collect_metrics.")
        elif collect_metrics is not False:
            raise ValueError("Received unsupported argument for collect_metrics.")

        self.metrics = None
        if isinstance(collect_metrics, list):
            self.metrics = metrics.MetricsCollection(
                metrics=[metrics.LossMetric(self.config_train.loss_func)]
                + [METRICS[m.lower()]() for m in collect_metrics],
                value_metrics=[metrics.ValueMetric("RegLoss")],
            )

        # AR
        self.config_ar = configure.from_kwargs(configure.AR, kwargs)
        self.n_lags = self.config_ar.n_lags
        self.max_lags = self.n_lags

        # Model
        self.config_model = configure.from_kwargs(configure.Model, kwargs)

        # Trend
        self.config_trend = configure.from_kwargs(configure.Trend, kwargs)

        # Seasonality
        self.season_config = configure.AllSeason(
            mode=seasonality_mode,
            reg_lambda=seasonality_reg,
            yearly_arg=yearly_seasonality,
            weekly_arg=weekly_seasonality,
            daily_arg=daily_seasonality,
        )
        self.config_train.reg_lambda_season = self.season_config.reg_lambda

        # Events
        self.events_config = None
        self.country_holidays_config = None

        # Extra Regressors
        self.config_covar = None
        self.regressors_config = None

        # set during fit()
        self.data_freq = None

        # Set during _train()
        self.fitted = False
        self.data_params = None
        self.optimizer = None
        self.scheduler = None
        self.model = None

        # set during prediction
        self.future_periods = None
        # later set by user (optional)
        self.highlight_forecast_step_n = None
        self.true_ar_weights = None

    def add_lagged_regressor(
        self,
        names,
        n_lags="auto",
        regularization=None,
        normalize="auto",
    ):
        """Add a covariate or list of covariate time series as additional lagged regressors to be used for fitting and predicting.
        The dataframe passed to ``fit`` and ``predict`` will have the column with the specified name to be used as
        lagged regressor. When normalize=True, the covariate will be normalized unless it is binary.

        Parameters
        ----------
            names : string or list
                name of the regressor/list of regressors.
            n_lags : int
                previous regressors time steps to use as input in the predictor (covar order)
                if ``auto``, time steps will be equivalent to the AR order (default)
                if ``scalar``, all the regressors will only use last known value as input
            regularization : float
                optional  scale for regularization strength
            normalize : bool
                optional, specify whether this regressor will benormalized prior to fitting.
                if ``auto``, binary regressors will not be normalized.
        """
        if n_lags == 0 or n_lags is None:
            n_lags = 0
            log.warning(
                "Please, set n_lags to a value greater than 0 or to the options 'scalar' or 'auto'. No lags will be added to regressors when n_lags = 0 or n_lags is None"
            )
        if n_lags == "auto":
            if self.n_lags is not None and self.n_lags > 0:
                n_lags = self.n_lags
                log.info(
                    "n_lags = 'auto', number of lags for regressor is set to Autoregression number of lags ({})".format(
                        self.n_lags
                    )
                )
            else:
                n_lags = 1
                log.info(
                    "n_lags = 'auto', but there is no lags for Autoregression. Number of lags for regressor is automatically set to 1"
                )
        if n_lags == "scalar":
            n_lags = 1
            log.info("n_lags = 'scalar', number of lags for regressor is set to 1")
        only_last_value = False if n_lags > 1 else True
        if self.fitted:
            raise Exception("Regressors must be added prior to model fitting.")
        if not isinstance(names, list):
            names = [names]
        for name in names:
            self._validate_column_name(name)
            if self.config_covar is None:
                self.config_covar = OrderedDict({})
            self.config_covar[name] = configure.Covar(
                reg_lambda=regularization, normalize=normalize, as_scalar=only_last_value, n_lags=n_lags
            )
        return self

    def add_future_regressor(self, name, regularization=None, normalize="auto", mode="additive"):
        """Add a regressor as lagged covariate with order 1 (scalar) or as known in advance (also scalar).
        The dataframe passed to :meth:`fit`  and :meth:`predict` will have a column with the specified name to be used as
        a regressor. When normalize=True, the regressor will be normalized unless it is binary.

        Note
        ----
        Future Regressors have to be known for the entire forecast horizon, e.g. ``n_forecasts`` into the future.

        Parameters
        ----------
            name : string
                name of the regressor.
            regularization : float
                optional  scale for regularization strength
            normalize : bool
                optional, specify whether this regressor will be normalized prior to fitting.

                Note
                ----
                if ``auto``, binary regressors will not be normalized.
            mode : str
                ``additive`` (default) or ``multiplicative``.


        """
        if self.fitted:
            raise Exception("Regressors must be added prior to model fitting.")
        if regularization is not None:
            if regularization < 0:
                raise ValueError("regularization must be >= 0")
            if regularization == 0:
                regularization = None
        self._validate_column_name(name)

        if self.regressors_config is None:
            self.regressors_config = {}
        self.regressors_config[name] = configure.Regressor(reg_lambda=regularization, normalize=normalize, mode=mode)
        return self

    def add_events(self, events, lower_window=0, upper_window=0, regularization=None, mode="additive"):
        """
        Add user specified events and their corresponding lower, upper windows and the
        regularization parameters into the NeuralProphet object

        Parameters
        ----------
            events : str, list
                name or list of names of user specified events
            lower_window : int
                the lower window for the events in the list of events
            upper_window : int
                the upper window for the events in the list of events
            regularization : float
                optional  scale for regularization strength
            mode : str
                ``additive`` (default) or ``multiplicative``.

        """
        if self.fitted:
            raise Exception("Events must be added prior to model fitting.")

        if self.events_config is None:
            self.events_config = OrderedDict({})

        if regularization is not None:
            if regularization < 0:
                raise ValueError("regularization must be >= 0")
            if regularization == 0:
                regularization = None

        if not isinstance(events, list):
            events = [events]

        for event_name in events:
            self._validate_column_name(event_name)
            self.events_config[event_name] = configure.Event(
                lower_window=lower_window, upper_window=upper_window, reg_lambda=regularization, mode=mode
            )
        return self

    def add_country_holidays(self, country_name, lower_window=0, upper_window=0, regularization=None, mode="additive"):
        """
        Add a country into the NeuralProphet object to include country specific holidays
        and create the corresponding configs such as lower, upper windows and the regularization
        parameters

        Parameters
        ----------
            country_name : string
                name of the country
            lower_window : int
                the lower window for all the country holidays
            upper_window : int
                the upper window for all the country holidays
            regularization : float
                optional  scale for regularization strength
            mode : str
                ``additive`` (default) or ``multiplicative``.
        """
        if self.fitted:
            raise Exception("Country must be specified prior to model fitting.")

        if regularization is not None:
            if regularization < 0:
                raise ValueError("regularization must be >= 0")
            if regularization == 0:
                regularization = None
        self.country_holidays_config = configure.Holidays(
            country=country_name,
            lower_window=lower_window,
            upper_window=upper_window,
            reg_lambda=regularization,
            mode=mode,
        )
        self.country_holidays_config.init_holidays()
        return self

    def add_seasonality(self, name, period, fourier_order):
        """Add a seasonal component with specified period, number of Fourier components, and regularization.

        Increasing the number of Fourier components allows the seasonality to change more quickly
        (at risk of overfitting).
        Note: regularization and mode (additive/multiplicative) are set in the main init.

        Parameters
        ----------
            name : string
                name of the seasonality component.
            period : float
                number of days in one period.
            fourier_order : int
                number of Fourier components to use.

        """
        if self.fitted:
            raise Exception("Seasonality must be added prior to model fitting.")
        if name in ["daily", "weekly", "yearly"]:
            log.error("Please use inbuilt daily, weekly, or yearly seasonality or set another name.")
        # Do not Allow overwriting built-in seasonalities
        self._validate_column_name(name, seasons=True)
        if fourier_order <= 0:
            raise ValueError("Fourier Order must be > 0")
        self.season_config.append(name=name, period=period, resolution=fourier_order, arg="custom")
        return self

    def fit(self, df, freq="auto", validation_df=None, progress="bar", minimal=False):
        """Train, and potentially evaluate model.

        Training/validation metrics may be distorted in case of auto-regression,
        if a large number of NaN values are present in df and/or validation_df.

        Parameters
        ----------
            df : pd.DataFrame, dict
                containing column ``ds``, ``y`` with all data
            freq : str
                Data step sizes. Frequency of data recording,

                Note
                ----
                Any valid frequency for pd.date_range, such as ``5min``, ``D``, ``MS`` or ``auto`` (default) to automatically set frequency.
            validation_df : pd.DataFrame, dict
                if provided, model with performance  will be evaluated after each training epoch over this data.
            epochs : int
                number of epochs to train (overrides default setting).
                default: if not specified, uses self.epochs
            progress : str
                Method of progress display

                Options
                    * (default) ``bar`` display updating progress bar (tqdm)
                    * ``print`` print out progress (fallback option)
                    * ``plot`` plot a live updating graph of the training loss, requires [live] install or livelossplot package installed.
                    * ``plot-all`` extended to all recorded metrics.
            minimal : bool
                whether to train without any printouts or metrics collection

        Returns
        -------
            pd.DataFrame
                metrics with training and potentially evaluation metrics
        """

        df_dict, _ = df_utils.prep_copy_df_dict(df)
        if self.fitted is True:
            log.error("Model has already been fitted. Re-fitting may break or produce different results.")
        self.max_lags = df_utils.get_max_num_lags(self.config_covar, self.n_lags)
        if self.max_lags == 0 and self.n_forecasts > 1:
            self.n_forecasts = 1
            log.warning(
                "Changing n_forecasts to 1. Without lags, the forecast can be "
                "computed for any future time, independent of lagged values"
            )
        df_dict = self._check_dataframe(df_dict, check_y=True, exogenous=True)
        self.data_freq = df_utils.infer_frequency(df_dict, n_lags=self.max_lags, freq=freq)
        df_dict = self._handle_missing_data(df_dict, freq=self.data_freq)
        if validation_df is not None and (self.metrics is None or minimal):
            log.warning("Ignoring validation_df because no metrics set or minimal training set.")
            validation_df = None
        if validation_df is None:
            if minimal:
                self._train_minimal(df_dict, progress_bar=progress == "bar")
                metrics_df = None
            else:
                metrics_df = self._train(df_dict, progress=progress)
        else:
            df_val_dict, _ = df_utils.prep_copy_df_dict(validation_df)
            df_val_dict = self._check_dataframe(df_val_dict, check_y=False, exogenous=False)
            df_val_dict = self._handle_missing_data(df_val_dict, freq=self.data_freq)
            metrics_df = self._train(df_dict, df_val_dict=df_val_dict, progress=progress)

        self.fitted = True
        return metrics_df

    def predict(self, df, decompose=True, raw=False):
        """Runs the model to make predictions.

        Expects all data needed to be present in dataframe.
        If you are predicting into the unknown future and need to add future regressors or events,
        please prepare data with make_future_dataframe.

        Parameters
        ----------
            df : pd.DataFrame, dict
                dataframe or dict of dataframes containing column ``ds``, ``y`` with data
            decompose : bool
                whether to add individual components of forecast to the dataframe
            raw : bool
                specifies raw data

                Options
                    * (default) ``False``: returns forecasts sorted by target (highlighting forecast age)
                    * ``True``: return the raw forecasts sorted by forecast start date

        Returns
        -------
            pd.DataFrame
                dependent on ``raw``

                Note
                ----

                ``raw == True``: columns ``ds``, ``y``, and [``step<i>``] where step<i> refers to the i-step-ahead
                prediction *made at* this row's datetime, e.g. step3 is the prediction for 3 steps into the future,
                predicted using information up to (excluding) this datetime.

                ``raw == False``: columns ``ds``, ``y``, ``trend`` and [``yhat<i>``] where yhat<i> refers to
                the i-step-ahead prediction for this row's datetime,
                e.g. yhat3 is the prediction for this datetime, predicted 3 steps ago, "3 steps old".
        """
        if raw:
            log.warning("Raw forecasts are incompatible with plotting utilities")
        if self.fitted is False:
            raise ValueError("Model has not been fitted. Predictions will be random.")
        df_dict, received_unnamed_df = df_utils.prep_copy_df_dict(df)
        # to get all forecasteable values with df given, maybe extend into future:
        df_dict, periods_added = self._maybe_extend_df(df_dict)
        df_dict = self._prepare_dataframe_to_predict(df_dict)
        # normalize
        df_dict = self._normalize(df_dict)
        for key, df_i in df_dict.items():
            dates, predicted, components = self._predict_raw(df_i, key, include_components=decompose)
            if raw:
                fcst = self._convert_raw_predictions_to_raw_df(dates, predicted, components)
                if periods_added[key] > 0:
                    fcst = fcst[:-1]
            else:
                fcst = self._reshape_raw_predictions_to_forecst_df(df_i, predicted, components)
                if periods_added[key] > 0:
                    fcst = fcst[: -periods_added[key]]
            df_dict[key] = fcst
        df = df_utils.maybe_get_single_df_from_df_dict(df_dict, received_unnamed_df)
        return df

    def test(self, df):
        """Evaluate model on holdout data.

        Parameters
        ----------
            df : pd.DataFrame,dict
                dataframe or dict of dataframes containing column ``ds``, ``y`` with with holdout data
        Returns
        -------
            pd.DataFrame
                evaluation metrics
        """
        df_dict, received_unnamed_df = df_utils.prep_copy_df_dict(df)
        if self.fitted is False:
            log.warning("Model has not been fitted. Test results will be random.")
        df_dict = self._check_dataframe(df_dict, check_y=True, exogenous=True)
        _ = df_utils.infer_frequency(df_dict, n_lags=self.max_lags, freq=self.data_freq)
        df_dict = self._handle_missing_data(df_dict, freq=self.data_freq)
        loader = self._init_val_loader(df_dict)
        val_metrics_df = self._evaluate(loader)
        if not self.config_normalization.global_normalization:
            log.warning("Note that the metrics are displayed in normalized scale because of local normalization.")
        return val_metrics_df

    def split_df(self, df, freq="auto", valid_p=0.2, local_split=False):
        """Splits timeseries df into train and validation sets.
        Prevents leakage of targets. Sharing/Overbleed of inputs can be configured.
        Also performs basic data checks and fills in missing data, unless impute_missing is set to ``False``.

        Parameters
        ----------
            df : pd.DataFrame, dict
                dataframe or dict of dataframes containing column ``ds``, ``y`` with all data
            freq : str
                data step sizes. Frequency of data recording,

                Note
                ----
                Any valid frequency for pd.date_range, such as ``5min``, ``D``, ``MS`` or ``auto`` (default) to automatically set frequency.
            valid_p : float
                fraction of data to use for holdout validation set, targets will still never be shared.
            local_split : bool
                Each dataframe will be split according to valid_p locally (in case of dict of dataframes

        Returns
        -------
            tuple of two pd.DataFrames

                training data

                validation data

        See Also
        --------
            crossvalidation_split_df : Splits timeseries data in k folds for crossvalidation.
            double_crossvalidation_split_df : Splits timeseries data in two sets of k folds for crossvalidation on training and testing data.

        Examples
        --------
            >>> df1 = pd.DataFrame({'ds': pd.date_range(start = '2022-12-01', periods = 5,
            ...                     freq='D'), 'y': [9.59, 8.52, 8.18, 8.07, 7.89]})
            >>> df2 = pd.DataFrame({'ds': pd.date_range(start = '2022-12-09', periods = 5,
            ...                     freq='D'), 'y': [8.71, 8.09, 7.84, 7.65, 8.02]})
            >>> df3 = pd.DataFrame({'ds': pd.date_range(start = '2022-12-09', periods = 5,
            ...                     freq='D'), 'y': [7.67, 7.64, 7.55, 8.25, 8.3]})
            >>> df3
                ds	        y
            0	2022-12-09	7.67
            1	2022-12-10	7.64
            2	2022-12-11	7.55
            3	2022-12-12	8.25
            4	2022-12-13	8.30

        One can define a dict with many time series.
            >>> df_dict = {'data1': df1, 'data2': df2, 'data3': df3}

<<<<<<< HEAD
        You can split a single dataframe, which also may contain NaN values.
        Please be aware this may affect training/validation performance.
            >>> (df_train, df_val) = m.split_df(df3, valid_p=0.2)
=======
        You can split a single dataframe.
            >>> (df_train, df_val) = m.split_df(df3, valid_p = 0.2)
>>>>>>> 8dba94a3
            >>> df_train
                ds	        y
            0	2022-12-09	7.67
            1	2022-12-10	7.64
            2	2022-12-11	7.55
            3	2022-12-12	8.25
            >>> df_val
                ds	        y
            0	2022-12-13	8.3

        You can also use a dict of dataframes (especially useful for global modeling), which will account for the time range of the whole group of time series as default.
            >>> (df_dict_train, df_dict_val) = m.split_df(df_dict, valid_p = 0.2)
            >>> df_dict_train
            {'data1':           ds     y
            0 2022-12-01  9.59
            1 2022-12-02  8.52
            2 2022-12-03  8.18
            3 2022-12-04  8.07
            4 2022-12-05  7.89,
            'data2':           ds     y
            0 2022-12-09  8.71
            1 2022-12-10  8.09
            2 2022-12-11  7.84,
            'data3':           ds     y
            0 2022-12-09  7.67
            1 2022-12-10  7.64
            2 2022-12-11  7.55}
            >>> df_dict_val
            {'data2':           ds     y
            0 2022-12-12  7.65
            1 2022-12-13  8.02,
            'data3':           ds     y
            0 2022-12-12  8.25
            1 2022-12-13  8.30}

        In some applications, splitting locally each time series may be helpful. In this case, one should set `local_split` to True.
            >>> (df_dict_train, df_dict_val) = m.split_df(df_dict, valid_p = 0.2,
            ... local_split = True)
            >>> df_dict_train
            {'data1':           ds     y
            0 2022-12-01  9.59
            1 2022-12-02  8.52
            2 2022-12-03  8.18
            3 2022-12-04  8.07,
            'data2':           ds     y
            0 2022-12-09  8.71
            1 2022-12-10  8.09
            2 2022-12-11  7.84
            3 2022-12-12  7.65,
            'data3':           ds     y
            0 2022-12-09  7.67
            1 2022-12-10  7.64
            2 2022-12-11  7.55
            3 2022-12-12  8.25}
            >>> df_dict_val
            {'data1':           ds     y
            0 2022-12-05  7.89,
            'data2':           ds     y
            0 2022-12-13  8.02,
            'data3':           ds    y
            0 2022-12-13  8.3}
        """
        df, received_unnamed_df = df_utils.prep_copy_df_dict(df)
        df = self._check_dataframe(df, check_y=False, exogenous=False)
        freq = df_utils.infer_frequency(df, n_lags=self.max_lags, freq=freq)
        df = self._handle_missing_data(df, freq=freq, predicting=False)
        df_train, df_val = df_utils.split_df(
            df,
            n_lags=self.max_lags,
            n_forecasts=self.n_forecasts,
            valid_p=valid_p,
            inputs_overbleed=True,
            local_split=local_split,
        )
        df_train = df_utils.maybe_get_single_df_from_df_dict(df_train, received_unnamed_df)
        df_val = df_utils.maybe_get_single_df_from_df_dict(df_val, received_unnamed_df)
        return df_train, df_val

    def crossvalidation_split_df(
        self, df, freq="auto", k=5, fold_pct=0.1, fold_overlap_pct=0.5, global_model_cv_type="global-time"
    ):
        """Splits timeseries data in k folds for crossvalidation.

        Parameters
        ----------
            df : pd.DataFrame, dict
                dataframe or dict of dataframes containing column ``ds``, ``y`` with all data
            freq : str
                data step sizes. Frequency of data recording,

                Note
                ----
                Any valid frequency for pd.date_range, such as ``5min``, ``D``, ``MS`` or ``auto`` (default) to automatically set frequency.
            k : int
                number of CV folds
            fold_pct : float
                percentage of overall samples to be in each fold
            fold_overlap_pct : float
                percentage of overlap between the validation folds.
            global_model_cv_type : str
                Type of crossvalidation to apply to the dict of time series.

                    options:

                        ``global-time`` (default) crossvalidation is performed according to a timestamp threshold.

                        ``local`` each episode will be crosvalidated locally (may cause time leakage among different episodes)

                        ``intersect`` only the time intersection of all the episodes will be considered. A considerable amount of data may not be used. However, this approach guarantees an equal number of train/test samples for each episode.

        Returns
        -------
            list of k tuples [(df_train, df_val), ...]

                training data

                validation data
        See Also
        --------
            split_df : Splits timeseries df into train and validation sets.
            double_crossvalidation_split_df : Splits timeseries data in two sets of k folds for crossvalidation on training and testing data.

        Examples
        --------
            >>> df1 = pd.DataFrame({'ds': pd.date_range(start = '2022-12-01', periods = 10, freq = 'D'),
            ...                     'y': [9.59, 8.52, 8.18, 8.07, 7.89, 8.09, 7.84, 7.65, 8.71, 8.09]})
            >>> df2 = pd.DataFrame({'ds': pd.date_range(start = '2022-12-02', periods = 10, freq = 'D'),
            ...                     'y': [8.71, 8.09, 7.84, 7.65, 8.02, 8.52, 8.18, 8.07, 8.25, 8.30]})
            >>> df3 = pd.DataFrame({'ds': pd.date_range(start = '2022-12-03', periods = 10, freq = 'D'),
            ...                     'y': [7.67, 7.64, 7.55, 8.25, 8.32, 9.59, 8.52, 7.55, 8.25, 8.09]})
            >>> df3
                ds	        y
            0	2022-12-03	7.67
            1	2022-12-04	7.64
            2	2022-12-05	7.55
            3	2022-12-06	8.25
            4	2022-12-07	8.32
            5	2022-12-08	9.59
            6	2022-12-09	8.52
            7	2022-12-10	7.55
            8	2022-12-11	8.25
            9	2022-12-12	8.09
        One can define a dict with many time series.
            >>> df_dict = {'data1': df1, 'data2': df2, 'data3': df3}
        You can create a fold for a single dataframe.
            >>> fold = m.crossvalidation_split_df(df3, k = 2, fold_pct = 0.2)
            >>> fold
            [(  ds            y
                0 2022-12-03  7.67
                1 2022-12-04  7.64
                2 2022-12-05  7.55
                3 2022-12-06  8.25
                4 2022-12-07  8.32
                5 2022-12-08  9.59
                6 2022-12-09  8.52,
                ds            y
                0 2022-12-10  7.55
                1 2022-12-11  8.25),
            (   ds            y
                0 2022-12-03  7.67
                1 2022-12-04  7.64
                2 2022-12-05  7.55
                3 2022-12-06  8.25
                4 2022-12-07  8.32
                5 2022-12-08  9.59
                6 2022-12-09  8.52
                7 2022-12-10  7.55,
                ds            y
                0 2022-12-11  8.25
                1 2022-12-12  8.09)]
        You can also use a dict of dataframes when using global modeling. In this case, there are three types of possible crossvalidation. The default crossvalidation is performed according to a timestamp threshold. In this case, we can have a different number of samples for each time series per fold. This approach prevents time leakage.
            >>> fold = m.crossvalidation_split_df(df_dict, k = 2, fold_pct = 0.2)
        One can notice how each of the folds has a different number of samples for the validation set. Nonetheless, time leakage does not occur.
            >>> fold[0][1]
            {'data1':           ds     y
            0 2022-12-10  8.09,
            'data2':           ds     y
            0 2022-12-10  8.25
            1 2022-12-11  8.30,
            'data3':           ds     y
            0 2022-12-10  7.55
            1 2022-12-11  8.25}
            >>> fold[1][1]
            {'data2':           ds    y
            0 2022-12-11  8.3,
            'data3':           ds     y
            0 2022-12-11  8.25
            1 2022-12-12  8.09}
        In some applications, crossvalidating each of the time series locally may be more adequate.
            >>> fold = m.crossvalidation_split_df(df_dict, k = 2, fold_pct = 0.2, global_model_cv_type = 'local')
        In this way, we prevent a different number of validation samples in each fold.
            >>> fold[0][1]
            {'data1':           ds     y
            0 2022-12-08  7.65
            1 2022-12-09  8.71,
            'data2':           ds     y
            0 2022-12-09  8.07
            1 2022-12-10  8.25,
            'data3':           ds     y
            0 2022-12-10  7.55
            1 2022-12-11  8.25}
            >>> fold[1][1]
            {'data1':           ds     y
            0 2022-12-09  8.71
            1 2022-12-10  8.09,
            'data2':           ds     y
            0 2022-12-10  8.25
            1 2022-12-11  8.30,
            'data3':           ds     y
            0 2022-12-11  8.25
            1 2022-12-12  8.09}
        The last type of global model crossvalidation gets the time intersection among all the time series used. There is no time leakage in this case, and we preserve the same number of samples per fold. The only drawback of this approach is that some of the samples may not be used (those not in the time intersection).
            >>> fold=m.crossvalidation_split_df(df_dict, k = 2, fold_pct = 0.2, global_model_cv_type = 'intersect')
            >>> fold[0][1]
            {'data1':           ds     y
            0 2022-12-09  8.71,
            'data2':           ds     y
            0 2022-12-09  8.07,
            'data3':           ds     y
            0 2022-12-09  8.52}
            >>> fold[1][1]
            {'data1':           ds     y
            0 2022-12-10  8.09,
            'data2':           ds     y
            0 2022-12-10  8.25,
            'data3':           ds     y
            0 2022-12-10  7.55}

        """
        df, received_unnamed_df = df_utils.prep_copy_df_dict(df)
        df = self._check_dataframe(df, check_y=False, exogenous=False)
        freq = df_utils.infer_frequency(df, n_lags=self.max_lags, freq=freq)
        df = self._handle_missing_data(df, freq=freq, predicting=False)
        folds = df_utils.crossvalidation_split_df(
            df,
            n_lags=self.max_lags,
            n_forecasts=self.n_forecasts,
            k=k,
            fold_pct=fold_pct,
            fold_overlap_pct=fold_overlap_pct,
            global_model_cv_type=global_model_cv_type,
        )
        return folds

    def double_crossvalidation_split_df(self, df, freq="auto", k=5, valid_pct=0.10, test_pct=0.10):
        """Splits timeseries data in two sets of k folds for crossvalidation on training and testing data.

        Parameters
        ----------
            df : pd.DataFrame, dict
                dataframe or dict of dataframes containing column ``ds``, ``y`` with all data
            freq : str
                data step sizes. Frequency of data recording,

                Note
                ----
                Any valid frequency for pd.date_range, such as ``5min``, ``D``, ``MS`` or ``auto`` (default) to automatically set frequency.
            k : int
                number of CV folds
            valid_pct : float
                percentage of overall samples to be in validation
            test_pct : float
                percentage of overall samples to be in test

        Returns
        -------
            tuple of k tuples [(folds_val, folds_test), …]
                elements same as :meth:`crossvalidation_split_df` returns
        """
        if isinstance(df, dict):
            raise NotImplementedError("Double crossvalidation not implemented for multiple dataframes")
        df = df.copy(deep=True)
        df = self._check_dataframe(df, check_y=False, exogenous=False)
        freq = df_utils.infer_frequency(df, n_lags=self.max_lags, freq=freq)
        df = self._handle_missing_data(df, freq=freq, predicting=False)
        folds_val, folds_test = df_utils.double_crossvalidation_split_df(
            df,
            n_lags=self.max_lags,
            n_forecasts=self.n_forecasts,
            k=k,
            valid_pct=valid_pct,
            test_pct=test_pct,
        )

        return folds_val, folds_test

    def create_df_with_events(self, df, events_df):
        """
        Create a concatenated dataframe with the time series data along with the events data expanded.

        Parameters
        ----------
            df : pd.DataFrame, dict
                dataframe or dict of dataframes containing column ``ds``, ``y`` with all data
            events_df : dict, pd.DataFrame
                containing column ``ds`` and ``event``

        Returns
        -------
            dict, pd.DataFrame
                columns ``y``, ``ds`` and other user specified events
        """
        if self.events_config is None:
            raise Exception(
                "The events configs should be added to the NeuralProphet object (add_events fn)"
                "before creating the data with events features"
            )
        df_dict, received_unnamed_df = df_utils.prep_copy_df_dict(df)
        df_dict = self._check_dataframe(df_dict, check_y=True, exogenous=False)
        if isinstance(events_df, pd.DataFrame):
            events_df_i = events_df.copy(deep=True)
        for df_name, df_i in df_dict.items():
            if isinstance(events_df, dict):
                events_df_i = events_df[df_name].copy(deep=True)
            for name in events_df_i["event"].unique():
                assert name in self.events_config
            df_out = df_utils.convert_events_to_features(
                df_i,
                events_config=self.events_config,
                events_df=events_df_i,
            )
            df_dict[df_name] = df_out.reset_index(drop=True)
        df = df_utils.maybe_get_single_df_from_df_dict(df_dict, received_unnamed_df)
        return df

    def make_future_dataframe(self, df, events_df=None, regressors_df=None, periods=None, n_historic_predictions=False):
        """
        Extends dataframe a number of periods (time steps) into the future.

        Only use if you predict into the *unknown* future.
        New timestamps are added to the historic dataframe, with the 'y' column being NaN, as it remains to be predicted.
        Further, the given future events and regressors are added to the periods new timestamps.
        The returned dataframe will include historic data needed to additionally produce `n_historic_predictions`,
        for which there are historic observances of the series 'y'.

        Parameters
        ----------
            df: pd.DataFrame
                History to date. DataFrame containing all columns up to present
            events_df : pd.DataFrame
                Future event occurences corresponding to `periods` steps into future.
                Contains columns ``ds`` and ``event``. The event column contains the name of the event.
            regressor_df : pd.DataFrame
                Future regressor values corresponding to `periods` steps into future.
                Contains column ``ds`` and one column for each of the external regressors.
            periods : int
                number of steps to extend the DataFrame into the future
            n_historic_predictions : bool, int
                Includes historic data needed to predict `n_historic_predictions` timesteps,
                for which there are historic observances of the series 'y'.
                False: drop historic data except for needed inputs to predict future.
                True: include entire history.

        Returns
        -------
            pd.DataFrame
                input df with ``ds`` extended into future, ``y`` set to None,
                with future events and regressors added.

        Examples
        --------
            >>> from neuralprophet import NeuralProphet
            >>> m = NeuralProphet()
            >>> # set the model to expect these events
            >>> m = m.add_events(["playoff", "superbowl"])
            >>> # create the data df with events
            >>> history_df = m.create_df_with_events(df, events_df)
            >>> metrics = m.fit(history_df, freq="D")
            >>> # forecast with events known ahead
            >>> future = m.make_future_dataframe(
            >>>     history_df, events_df, periods=365, n_historic_predictions=180
            >>> )
            >>> # get 180 past and 365 future predictions.
            >>> forecast = m.predict(df=future)

        """
        df_dict, received_unnamed_df = df_utils.prep_copy_df_dict(df)
        df_dict_events, received_unnamed_events_df = df_utils.prep_copy_df_dict(events_df)
        df_dict_regressors, received_unnamed_regressors_df = df_utils.prep_copy_df_dict(regressors_df)
        if received_unnamed_events_df:
            df_dict_events = {key: df_dict_events["__df__"] for key in df_dict.keys()}
        elif df_dict_events is None:
            df_dict_events = {key: None for key in df_dict.keys()}
        else:
            df_utils.compare_dict_keys(df_dict, df_dict_events, "dataframes", "events")
        if received_unnamed_regressors_df:
            df_dict_regressors = {key: df_dict_regressors["__df__"] for key in df_dict.keys()}
        elif df_dict_regressors is None:
            df_dict_regressors = {key: None for key in df_dict.keys()}
        else:
            df_utils.compare_dict_keys(df_dict, df_dict_regressors, "dataframes", "regressors")

        df_future_dataframe = {}
        for key in df_dict.keys():
            df_future_dataframe[key] = self._make_future_dataframe(
                df=df_dict[key],
                events_df=df_dict_events[key],
                regressors_df=df_dict_regressors[key],
                periods=periods,
                n_historic_predictions=n_historic_predictions,
            )
        df_future = df_utils.maybe_get_single_df_from_df_dict(df_future_dataframe, received_unnamed_df)
        return df_future

    def predict_trend(self, df):
        """Predict only trend component of the model.

        Parameters
        ----------
            df : pd.DataFrame, dict
                dataframe or dict of dataframes containing column ``ds``, ``y`` with all data

        Returns
        -------
            pd.DataFrame, dict
                trend on prediction dates.
        """
        df_dict, received_unnamed_df = df_utils.prep_copy_df_dict(df)
        df_dict = self._check_dataframe(df_dict, check_y=False, exogenous=False)
        df_dict = self._normalize(df_dict)
        for df_name, df in df_dict.items():
            t = torch.from_numpy(np.expand_dims(df["t"].values, 1))
            trend = self.model.trend(t).squeeze().detach().numpy()
            data_params = self.config_normalization.get_data_params(df_name)
            trend = trend * data_params["y"].scale + data_params["y"].shift
            df_dict[df_name] = pd.DataFrame({"ds": df["ds"], "trend": trend})
        df = df_utils.maybe_get_single_df_from_df_dict(df_dict, received_unnamed_df)
        return df

    def predict_seasonal_components(self, df):
        """Predict seasonality components

        Parameters
        ----------
            df : pd.DataFrame, dict
                dataframe or dict of dataframes containing columns ``ds``, ``y`` with all data

        Returns
        -------
            pd.DataFrame, dict
                seasonal components with columns of name <seasonality component name>
        """
        df_dict, received_unnamed_df = df_utils.prep_copy_df_dict(df)
        df_dict = self._check_dataframe(df_dict, check_y=False, exogenous=False)
        df_dict = self._normalize(df_dict)
        for df_name, df in df_dict.items():
            dataset = time_dataset.TimeDataset(
                df,
                name=df_name,
                season_config=self.season_config,
                # n_lags=0,
                # n_forecasts=1,
                predict_mode=True,
                config_missing=self.config_missing,
            )
            loader = DataLoader(dataset, batch_size=min(4096, len(df)), shuffle=False, drop_last=False)
            predicted = {}
            for name in self.season_config.periods:
                predicted[name] = list()
            for inputs, _, _ in loader:
                for name in self.season_config.periods:
                    features = inputs["seasonalities"][name]
                    y_season = torch.squeeze(self.model.seasonality(features=features, name=name))
                    predicted[name].append(y_season.data.numpy())

            for name in self.season_config.periods:
                predicted[name] = np.concatenate(predicted[name])
                if self.season_config.mode == "additive":
                    data_params = self.config_normalization.get_data_params(df_name)
                    predicted[name] = predicted[name] * data_params["y"].scale
            df_dict[df_name] = pd.DataFrame({"ds": df["ds"], **predicted})
        df = df_utils.maybe_get_single_df_from_df_dict(df_dict, received_unnamed_df)
        return df

    def set_true_ar_for_eval(self, true_ar_weights):
        """Configures model to evaluate closeness of AR weights to true weights.

        Parameters
        ----------
            true_ar_weights : np.array
                true AR-parameters, if known.
        """
        self.true_ar_weights = true_ar_weights

    def highlight_nth_step_ahead_of_each_forecast(self, step_number=None):
        """Set which forecast step to focus on for metrics evaluation and plotting.

        Parameters
        ----------
            step_number : int
                i-th step ahead forecast to use for statistics and plotting.
        """
        if step_number is not None:
            assert step_number <= self.n_forecasts
        self.highlight_forecast_step_n = step_number
        return self

    def plot(self, fcst, ax=None, xlabel="ds", ylabel="y", figsize=(10, 6)):
        """Plot the NeuralProphet forecast, including history.

        Parameters
        ----------
            fcst : pd.DataFrame
                output of self.predict.
            ax : matplotlib axes
                optional, matplotlib axes on which to plot.
            xlabel : string
                label name on X-axis
            ylabel : string
                label name on Y-axis
            figsize : tuple
                width, height in inches. default: (10, 6)
        """
        if isinstance(fcst, dict):
            log.error("Received more than one DataFrame. Use a for loop for many dataframes.")
        if self.max_lags > 0:
            num_forecasts = sum(fcst["yhat1"].notna())
            if num_forecasts < self.n_forecasts:
                log.warning(
                    "Too few forecasts to plot a line per forecast step." "Plotting a line per forecast origin instead."
                )
                return self.plot_last_forecast(
                    fcst,
                    ax=ax,
                    xlabel=xlabel,
                    ylabel=ylabel,
                    figsize=figsize,
                    include_previous_forecasts=num_forecasts - 1,
                    plot_history_data=True,
                )
        return plot(
            fcst=fcst,
            ax=ax,
            xlabel=xlabel,
            ylabel=ylabel,
            figsize=figsize,
            highlight_forecast=self.highlight_forecast_step_n,
        )

    def plot_last_forecast(
        self,
        fcst,
        ax=None,
        xlabel="ds",
        ylabel="y",
        figsize=(10, 6),
        include_previous_forecasts=0,
        plot_history_data=None,
    ):
        """Plot the NeuralProphet forecast, including history.

        Parameters
        ----------
            fcst : pd.DataFrame
                output of self.predict.
            ax : matplotlib axes
                Optional, matplotlib axes on which to plot.
            xlabel : str
                label name on X-axis
            ylabel : str
                abel name on Y-axis
            figsize : tuple
                 width, height in inches. default: (10, 6)
            include_previous_forecasts : int
                number of previous forecasts to include in plot
            plot_history_data : bool
                specifies plot of historical data
        Returns
        -------
            matplotlib.axes.Axes
                plot of NeuralProphet forecasting
        """
        if self.max_lags == 0:
            raise ValueError("Use the standard plot function for models without lags.")
        if isinstance(fcst, dict):
            log.error("Received more than one DataFrame. Use a for loop for many dataframes.")
        if plot_history_data is None:
            fcst = fcst[-(include_previous_forecasts + self.n_forecasts + self.max_lags) :]
        elif plot_history_data is False:
            fcst = fcst[-(include_previous_forecasts + self.n_forecasts) :]
        elif plot_history_data is True:
            fcst = fcst
        fcst = utils.fcst_df_to_last_forecast(fcst, n_last=1 + include_previous_forecasts)
        return plot(
            fcst=fcst,
            ax=ax,
            xlabel=xlabel,
            ylabel=ylabel,
            figsize=figsize,
            highlight_forecast=self.highlight_forecast_step_n,
            line_per_origin=True,
        )

    def plot_components(self, fcst, figsize=None, residuals=False):
        """Plot the NeuralProphet forecast components.

        Parameters
        ----------
            fcst : pd.DataFrame
                output of self.predict
            figsize : tuple
                width, height in inches.

                Note
                ----
                None (default):  automatic (10, 3 * npanel)

        Returns
        -------
            matplotlib.axes.Axes
                plot of NeuralProphet components
        """
        if isinstance(fcst, dict):
            log.error("Receiced more than one DataFrame. Use a for loop for many dataframes.")
        return plot_components(
            m=self,
            fcst=fcst,
            figsize=figsize,
            forecast_in_focus=self.highlight_forecast_step_n,
            residuals=residuals,
        )

    def plot_parameters(self, weekly_start=0, yearly_start=0, figsize=None, df_name=None):
        """Plot the NeuralProphet forecast components.

        Parameters
        ----------
            weekly_start : int
                specifying the start day of the weekly seasonality plot.

                Note
                ----
                0 (default) starts the week on Sunday. 1 shifts by 1 day to Monday, and so on.
            yearly_start : int
                specifying the start day of the yearly seasonality plot.

                Note
                ----
                0 (default) starts the year on Jan 1. 1 shifts by 1 day to Jan 2, and so on.
            df_name : str
                name of dataframe to refer to data params from original keys of train dataframes (used for local normalization in global modeling)
            figsize : tuple
                width, height in inches.

                Note
                ----
                None (default):  automatic (10, 3 * npanel)

        Returns
        -------
            matplotlib.axes.Axes
                plot of NeuralProphet forecasting
        """
        return plot_parameters(
            m=self,
            forecast_in_focus=self.highlight_forecast_step_n,
            weekly_start=weekly_start,
            yearly_start=yearly_start,
            figsize=figsize,
            df_name=df_name,
        )

    def _init_model(self):
        """Build Pytorch model with configured hyperparamters.

        Returns
        -------
            TimeNet model
        """
        self.model = time_net.TimeNet(
            config_trend=self.config_trend,
            config_season=self.season_config,
            config_covar=self.config_covar,
            config_regressors=self.regressors_config,
            config_events=self.events_config,
            config_holidays=self.country_holidays_config,
            n_forecasts=self.n_forecasts,
            n_lags=self.n_lags,
            num_hidden_layers=self.config_model.num_hidden_layers,
            d_hidden=self.config_model.d_hidden,
        )
        log.debug(self.model)
        return self.model

    def _create_dataset(self, df_dict, predict_mode):
        """Construct dataset from dataframe.

        (Configured Hyperparameters can be overridden by explicitly supplying them.
        Useful to predict a single model component.)

        Parameters
        ----------
            df_dict : dict
                containing pd.DataFrames of original and normalized columns ``ds``, ``y``, ``t``, ``y_scaled``
            df : pd.DataFrame, dict
                dataframe or dict of dataframes containing column ``ds``, ``y`` and
                normalized columns normalized columns ``ds``, ``y``, ``t``, ``y_scaled``
            predict_mode : bool
                specifies predict mode

                Options
                    * ``False``: includes target values.
                    * ``True``: does not include targets but includes entire dataset as input

        Returns
        -------
            TimeDataset
        """
        return time_dataset.GlobalTimeDataset(
            df_dict,
            predict_mode=predict_mode,
            n_lags=self.n_lags,
            n_forecasts=self.n_forecasts,
            season_config=self.season_config,
            events_config=self.events_config,
            country_holidays_config=self.country_holidays_config,
            covar_config=self.config_covar,
            regressors_config=self.regressors_config,
            config_missing=self.config_missing,
        )

    def __handle_missing_data(self, df, freq, predicting):
        """Checks and normalizes new data

        Data is also auto-imputed, unless impute_missing is set to ``False``.

        Parameters
        ----------
            df : pd.DataFrame, dict
                dataframe or dict of dataframes containing column ``ds``, ``y`` with all data
            freq : str
                data step sizes. Frequency of data recording,

                Note
                ----
                Any valid frequency for pd.date_range, such as ``5min``, ``D``, ``MS`` or ``auto`` (default) to automatically set frequency.
            predicting : bool
                when no lags, allow NA values in ``y`` of forecast series or ``y`` to miss completely

        Returns
        -------
            pd.DataFrame
                preprocessed dataframe
        """
        if self.max_lags == 0 and not predicting:
            # we can drop rows with NA in y
            sum_na = sum(df["y"].isna())
            if sum_na > 0:
                df = df[df["y"].notna()]
                log.info("dropped {} NAN row in 'y'".format(sum_na))

        # add missing dates for autoregression modelling
        if self.max_lags > 0:
            df, missing_dates = df_utils.add_missing_dates_nan(df, freq=freq)
            if missing_dates > 0:
                if self.config_missing.impute_missing:
                    log.info("{} missing dates added.".format(missing_dates))
                # FIX Issue#52
                # Comment error raising to allow missing data for autoregression flow.
                #    else:
                #        raise ValueError(
                #            "{} missing dates found. Please preprocess data manually or set impute_missing to True.".format(
                #                missing_dates
                #            )
                #        )
                # END FIX

        if self.regressors_config is not None:
            # if future regressors, check that they are not nan at end, else drop
            # we ignore missing events, as those will be filled in with zeros.
            reg_nan_at_end = 0
            for col in self.regressors_config.keys():
                col_nan_at_end = 0
                while len(df) > col_nan_at_end and df[col].isnull().iloc[-(1 + col_nan_at_end)]:
                    col_nan_at_end += 1
                reg_nan_at_end = max(reg_nan_at_end, col_nan_at_end)
            if reg_nan_at_end > 0:
                # drop rows at end due to missing future regressors
                df = df[:-reg_nan_at_end]
                log.info("Dropped {} rows at end due to missing future regressor values.".format(reg_nan_at_end))

        df_end_to_append = None
        nan_at_end = 0
        while len(df) > nan_at_end and df["y"].isnull().iloc[-(1 + nan_at_end)]:
            nan_at_end += 1
        if nan_at_end > 0:
            if predicting:
                # allow nans at end - will re-add at end
                if self.n_forecasts > 1 and self.n_forecasts < nan_at_end:
                    # check that not more than n_forecasts nans, else drop surplus
                    df = df[: -(nan_at_end - self.n_forecasts)]
                    # correct new length:
                    nan_at_end = self.n_forecasts
                    log.info(
                        "Detected y to have more NaN values than n_forecast can predict. "
                        "Dropped {} rows at end.".format(nan_at_end - self.n_forecasts)
                    )
                df_end_to_append = df[-nan_at_end:]
                df = df[:-nan_at_end]
            else:
                # training - drop nans at end
                df = df[:-nan_at_end]
                log.info(
                    "Dropped {} consecutive nans at end. "
                    "Training data can only be imputed up to last observation.".format(nan_at_end)
                )

        # impute missing values
        data_columns = []
        if self.max_lags > 0:
            data_columns.append("y")
        if self.config_covar is not None:
            data_columns.extend(self.config_covar.keys())
        if self.regressors_config is not None:
            data_columns.extend(self.regressors_config.keys())
        if self.events_config is not None:
            data_columns.extend(self.events_config.keys())
        for column in data_columns:
            sum_na = sum(df[column].isnull())
            if sum_na > 0:
                log.warning("{} missing values in column {} were detected in total. ".format(sum_na, column))
                if self.config_missing.impute_missing:
                    # use 0 substitution for holidays and events missing values
                    if self.events_config is not None and column in self.events_config.keys():
                        df[column].fillna(0, inplace=True)
                        remaining_na = 0
                    else:
                        df.loc[:, column], remaining_na = df_utils.fill_linear_then_rolling_avg(
                            df[column],
                            limit_linear=self.config_missing.impute_linear,
                            rolling=self.config_missing.impute_rolling,
                        )
                    log.info("{} NaN values in column {} were auto-imputed.".format(sum_na - remaining_na, column))
                    if remaining_na > 0:
                        log.warning(
                            "More than {} consecutive missing values encountered in column {}. "
                            "{} NA remain after auto-imputation. ".format(
                                2 * self.config_missing.impute_linear + self.config_missing.impute_rolling,
                                column,
                                remaining_na,
                            )
                        )
                # FIX Issue#52
                # Comment error raising to allow missing data for autoregression flow.
                # else:  # fail because set to not impute missing
                #    raise ValueError(
                #        "Missing values found. " "Please preprocess data manually or set impute_missing to True."
                #    )
                # END FIX
        if df_end_to_append is not None:
            df = df.append(df_end_to_append)

        return df

    def _handle_missing_data(self, df, freq, predicting=False):
        """Checks and normalizes new data

        Data is also auto-imputed, unless impute_missing is set to ``False``.

        Parameters
        ----------
            df : pd.DataFrame, dict
                dataframe or dict of dataframes containing column ``ds``, ``y`` with all data
            freq : str
                data step sizes. Frequency of data recording,

                Note
                ----
                Any valid frequency for pd.date_range, such as ``5min``, ``D``, ``MS`` or ``auto`` (default) to automatically set frequency.
            predicting (bool): when no lags, allow NA values in ``y`` of forecast series or ``y`` to miss completely

        Returns
        -------
            pre-processed df
        """
        df_is_dict = True
        if isinstance(df, pd.DataFrame):
            df_is_dict = False
            df = {"__df__": df}
        elif not isinstance(df, dict):
            raise ValueError("Please insert valid df type (i.e. pd.DataFrame, dict)")
        df_handled_missing_dict = {}
        for key in df:
            df_handled_missing_dict[key] = self.__handle_missing_data(df[key], freq, predicting)
        if not df_is_dict:
            df_handled_missing_dict = df_handled_missing_dict["__df__"]
        return df_handled_missing_dict

    def _check_dataframe(self, df, check_y=True, exogenous=True):
        """Performs basic data sanity checks and ordering

        Prepare dataframe for fitting or predicting.

        Parameters
        ----------
            df : pd.DataFrame, dict
                dataframe or dict of dataframes containing column ``ds``, ``y`` with all data
            check_y : bool
                if df must have series values

                Note
                ----
                set to True if training or predicting with autoregression
            exogenous : bool
                whether to check covariates, regressors and events column names

        Returns
        -------
            pd.DataFrame
                checked dataframe
        """
        df_is_dict = True
        if isinstance(df, pd.DataFrame):
            df_is_dict = False
            df = {"__df__": df}
        elif not isinstance(df, dict):
            raise ValueError("Please insert valid df type (i.e. pd.DataFrame, dict)")
        checked_df = {}
        for key, df_i in df.items():
            checked_df[key] = df_utils.check_single_dataframe(
                df=df_i,
                check_y=check_y,
                covariates=self.config_covar if exogenous else None,
                regressors=self.regressors_config if exogenous else None,
                events=self.events_config if exogenous else None,
            )
        if not df_is_dict:
            checked_df = checked_df["__df__"]
        return checked_df

    def _validate_column_name(self, name, events=True, seasons=True, regressors=True, covariates=True):
        """Validates the name of a seasonality, event, or regressor.

        Parameters
        ----------
            name : str
                name of seasonality, event or regressor
            events : bool
                check if name already used for event
            seasons : bool
                check if name already used for seasonality
            regressors : bool
                check if name already used for regressor
        """
        reserved_names = [
            "trend",
            "additive_terms",
            "daily",
            "weekly",
            "yearly",
            "events",
            "holidays",
            "zeros",
            "extra_regressors_additive",
            "yhat",
            "extra_regressors_multiplicative",
            "multiplicative_terms",
        ]
        rn_l = [n + "_lower" for n in reserved_names]
        rn_u = [n + "_upper" for n in reserved_names]
        reserved_names.extend(rn_l)
        reserved_names.extend(rn_u)
        reserved_names.extend(["ds", "y", "cap", "floor", "y_scaled", "cap_scaled"])
        if name in reserved_names:
            raise ValueError("Name {name!r} is reserved.".format(name=name))
        if events and self.events_config is not None:
            if name in self.events_config.keys():
                raise ValueError("Name {name!r} already used for an event.".format(name=name))
        if events and self.country_holidays_config is not None:
            if name in self.country_holidays_config.holiday_names:
                raise ValueError(
                    "Name {name!r} is a holiday name in {country_holidays}.".format(
                        name=name, country_holidays=self.country_holidays_config.country
                    )
                )
        if seasons and self.season_config is not None:
            if name in self.season_config.periods:
                raise ValueError("Name {name!r} already used for a seasonality.".format(name=name))
        if covariates and self.config_covar is not None:
            if name in self.config_covar:
                raise ValueError("Name {name!r} already used for an added covariate.".format(name=name))
        if regressors and self.regressors_config is not None:
            if name in self.regressors_config.keys():
                raise ValueError("Name {name!r} already used for an added regressor.".format(name=name))

    def _normalize(self, df_dict):
        """Apply data scales.

        Applies data scaling factors to df using data_params.

        Parameters
        ----------
            df : pd.DataFrame, dict
                dataframe or dict of dataframes containing column ``ds``, ``y`` with all data

        Returns
        -------
            df_dict: dict of pd.DataFrame, normalized
        """
        for df_name, df_i in df_dict.items():
            data_params = self.config_normalization.get_data_params(df_name)
            df_dict[df_name] = df_utils.normalize(df_i, data_params)
        return df_dict

    def _init_train_loader(self, df_dict):
        """Executes data preparation steps and initiates training procedure.

        Parameters
        ----------
            df : pd.DataFrame, dict
                dataframe or dict of dataframes containing column ``ds``, ``y`` with all data

        Returns
        -------
            torch DataLoader
        """
        if not isinstance(df_dict, dict):
            raise ValueError("df_dict must be a dict of pd.DataFrames.")
        # if not self.fitted:
        self.config_normalization.init_data_params(
            df_dict=df_dict,
            covariates_config=self.config_covar,
            regressor_config=self.regressors_config,
            events_config=self.events_config,
        )

        df_dict = self._normalize(df_dict)
        # if not self.fitted:
        if self.config_trend.changepoints is not None:
            # scale user-specified changepoint times
            self.config_trend.changepoints = self._normalize(
                {"__df__": pd.DataFrame({"ds": pd.Series(self.config_trend.changepoints)})}
            )["__df__"]["t"].values

        df_merged, _ = df_utils.join_dataframes(df_dict)
        df_merged = df_merged.sort_values("ds")
        df_merged.drop_duplicates(inplace=True, keep="first", subset=["ds"])

        self.season_config = utils.set_auto_seasonalities(df_merged, season_config=self.season_config)
        if self.country_holidays_config is not None:
            self.country_holidays_config.init_holidays(df_merged)

        dataset = self._create_dataset(df_dict, predict_mode=False)  # needs to be called after set_auto_seasonalities
        self.config_train.set_auto_batch_epoch(n_data=len(dataset))

        loader = DataLoader(dataset, batch_size=self.config_train.batch_size, shuffle=True)

        # if not self.fitted:
        self.model = self._init_model()  # needs to be called after set_auto_seasonalities

        if self.config_train.learning_rate is None:
            self.config_train.learning_rate = self.config_train.find_learning_rate(self.model, dataset)
            log.info("lr-range-test selected learning rate: {:.2E}".format(self.config_train.learning_rate))
        self.optimizer = self.config_train.get_optimizer(self.model.parameters())
        self.scheduler = self.config_train.get_scheduler(self.optimizer, steps_per_epoch=len(loader))
        return loader

    def _init_val_loader(self, df_dict):
        """Executes data preparation steps and initiates evaluation procedure.

        Parameters
        ----------
            df : pd.DataFrame, dict
                dataframe or dict of dataframes containing column ``ds``, ``y`` with all data

        Returns
        -------
            torch DataLoader
        """
        df_dict = self._normalize(df_dict)
        dataset = self._create_dataset(df_dict, predict_mode=False)
        loader = DataLoader(dataset, batch_size=min(1024, len(dataset)), shuffle=False, drop_last=False)
        return loader

    def _get_time_based_sample_weight(self, t):
        weight = torch.ones_like(t)
        if self.config_train.newer_samples_weight > 1.0:
            end_w = self.config_train.newer_samples_weight
            start_t = self.config_train.newer_samples_start
            time = (t.detach() - start_t) / (1.0 - start_t)
            time = torch.maximum(torch.zeros_like(time), time)
            time = torch.minimum(torch.ones_like(time), time)  # time = 0 to 1
            time = np.pi * (time - 1.0)  # time =  -pi to 0
            time = 0.5 * torch.cos(time) + 0.5  # time =  0 to 1
            # scales end to be end weight times bigger than start weight
            # with end weight being 1.0
            weight = (1.0 + time * (end_w - 1.0)) / end_w
        return weight

    def _train_epoch(self, e, loader):
        """Make one complete iteration over all samples in dataloader and update model after each batch.

        Parameters
        ----------
            e : int
                current epoch number
            loader : torch DataLoader
                Training Dataloader
        """
        self.model.train()
        for i, (inputs, targets, meta) in enumerate(loader):
            # Run forward calculation
            predicted = self.model.forward(inputs)
            # Compute loss. no reduction.
            loss = self.config_train.loss_func(predicted, targets)
            # Weigh newer samples more.
            loss = loss * self._get_time_based_sample_weight(t=inputs["time"])
            loss = loss.mean()
            # Regularize.
            loss, reg_loss = self._add_batch_regualarizations(loss, e, i / float(len(loader)))
            self.optimizer.zero_grad()
            loss.backward()
            self.optimizer.step()
            self.scheduler.step()
            if self.metrics is not None:
                self.metrics.update(
                    predicted=predicted.detach(), target=targets.detach(), values={"Loss": loss, "RegLoss": reg_loss}
                )
        if self.metrics is not None:
            return self.metrics.compute(save=True)
        else:
            return None

    def _add_batch_regualarizations(self, loss, e, iter_progress):
        """Add regulatization terms to loss, if applicable

        Parameters
        ----------
            loss : torch.Tensor, scalar
                current batch loss
            e : int
                current epoch number
            iter_progress : float
                this epoch's progress of iterating over dataset [0, 1]

        Returns
        -------
            loss, reg_loss
        """
        delay_weight = self.config_train.get_reg_delay_weight(e, iter_progress)

        reg_loss = torch.zeros(1, dtype=torch.float, requires_grad=False)
        if delay_weight > 0:
            # Add regularization of AR weights - sparsify
            if self.max_lags > 0 and self.config_ar.reg_lambda is not None:
                reg_ar = self.config_ar.regularize(self.model.ar_weights)
                reg_ar = torch.sum(reg_ar).squeeze() / self.n_forecasts
                reg_loss += self.config_ar.reg_lambda * reg_ar

            # Regularize trend to be smoother/sparse
            l_trend = self.config_trend.trend_reg
            if self.config_trend.n_changepoints > 0 and l_trend is not None and l_trend > 0:
                reg_trend = utils.reg_func_trend(
                    weights=self.model.get_trend_deltas,
                    threshold=self.config_train.trend_reg_threshold,
                )
                reg_loss += l_trend * reg_trend

            # Regularize seasonality: sparsify fourier term coefficients
            l_season = self.config_train.reg_lambda_season
            if self.model.season_dims is not None and l_season is not None and l_season > 0:
                for name in self.model.season_params.keys():
                    reg_season = utils.reg_func_season(self.model.season_params[name])
                    reg_loss += l_season * reg_season

            # Regularize events: sparsify events features coefficients
            if self.events_config is not None or self.country_holidays_config is not None:
                reg_events_loss = utils.reg_func_events(self.events_config, self.country_holidays_config, self.model)
                reg_loss += reg_events_loss

            # Regularize regressors: sparsify regressor features coefficients
            if self.regressors_config is not None:
                reg_regressor_loss = utils.reg_func_regressors(self.regressors_config, self.model)
                reg_loss += reg_regressor_loss

        reg_loss = delay_weight * reg_loss
        loss = loss + reg_loss
        return loss, reg_loss

    def _evaluate_epoch(self, loader, val_metrics):
        """Evaluates model performance.

        Parameters
        ----------
            loader : torch DataLoader
                instantiated Validation Dataloader (with TimeDataset)
            val_metrics : MetricsCollection
                alidation metrics to be computed.

        Returns
        -------
            dict with evaluation metrics
        """
        with torch.no_grad():
            self.model.eval()
            for inputs, targets, meta in loader:
                predicted = self.model.forward(inputs)
                val_metrics.update(predicted=predicted.detach(), target=targets.detach())
            val_metrics = val_metrics.compute(save=True)
        return val_metrics

    def _train(self, df_dict, df_val_dict=None, progress="bar"):
        """Execute model training procedure for a configured number of epochs.

        Parameters
        ----------
            df_dict : pd.DataFrame, dict
                dataframe or dict of dataframes containing column ``ds``, ``y`` with all data
            df_val_dict : pd.DataFrame, dict
                dataframe or dict of dataframes containing column ``ds``, ``y`` with validation data
            progress : str
                Method of progress display.

                Options
                    * (default) ``bar`` display updating progress bar (tqdm)
                    * ``print`` print out progress (fallback option)
                    * ``plot`` plot a live updating graph of the training loss, requires [live] install or livelossplot package installed.
                    * ``plot-all`` "plot" extended to all recorded metrics.

        Returns
        -------
            pd.DataFrame
                metrics
        """
        # parse progress arg
        progress_bar = False
        progress_print = False
        plot_live_loss = False
        plot_live_all_metrics = False
        if progress.lower() == "bar":
            progress_bar = True
        elif progress.lower() == "print":
            progress_print = True
        elif progress.lower() == "plot":
            plot_live_loss = True
        elif progress.lower() in ["plot-all", "plotall", "plot all"]:
            plot_live_loss = True
            plot_live_all_metrics = True
        elif not progress.lower() == "none":
            raise ValueError("received unexpected value for progress {}".format(progress))

        if self.metrics is None:
            log.info("No progress prints or plots possible because metrics are deactivated.")
            if df_val_dict is not None:
                log.warning("Ignoring supplied df_val as no metrics are specified.")
            if plot_live_loss or plot_live_all_metrics:
                log.warning("Can not plot live loss as no metrics are specified.")
                progress_bar = True
            if progress_print:
                log.warning("Can not print progress as no metrics are specified.")
            return self._train_minimal(df_dict, progress_bar=progress_bar)

        # set up data loader
        loader = self._init_train_loader(df_dict)
        # set up Metrics
        if self.highlight_forecast_step_n is not None:
            self.metrics.add_specific_target(target_pos=self.highlight_forecast_step_n - 1)
        if not self.config_normalization.global_normalization:
            log.warning("When Global modeling with local normalization, metrics are displayed in normalized scale.")
        else:
            if not self.config_normalization.normalize == "off":
                self.metrics.set_shift_scale(
                    (
                        self.config_normalization.global_data_params["y"].shift,
                        self.config_normalization.global_data_params["y"].scale,
                    )
                )

        validate = df_val_dict is not None
        if validate:
            val_loader = self._init_val_loader(df_val_dict)
            val_metrics = metrics.MetricsCollection([m.new() for m in self.metrics.batch_metrics])

        # set up printing and plotting
        if plot_live_loss:
            try:
                from livelossplot import PlotLosses

                live_out = ["MatplotlibPlot"]
                if not progress_bar:
                    live_out.append("ExtremaPrinter")
                live_loss = PlotLosses(outputs=live_out)
                plot_live_loss = True
            except:
                log.warning(
                    "To plot live loss, please install neuralprophet[live]."
                    "Using pip: 'pip install neuralprophet[live]'"
                    "Or install the missing package manually: 'pip install livelossplot'",
                    exc_info=True,
                )
                plot_live_loss = False
                progress_bar = True
        if progress_bar:
            training_loop = tqdm(
                range(self.config_train.epochs),
                total=self.config_train.epochs,
                leave=log.getEffectiveLevel() <= 20,
            )
        else:
            training_loop = range(self.config_train.epochs)

        start = time.time()
        # run training loop
        for e in training_loop:
            metrics_live = OrderedDict({})
            self.metrics.reset()
            if validate:
                val_metrics.reset()
            # run epoch
            epoch_metrics = self._train_epoch(e, loader)
            # collect metrics
            if validate:
                val_epoch_metrics = self._evaluate_epoch(val_loader, val_metrics)
                print_val_epoch_metrics = {k + "_val": v for k, v in val_epoch_metrics.items()}
            else:
                val_epoch_metrics = None
                print_val_epoch_metrics = OrderedDict({})
            # print metrics
            if progress_bar:
                training_loop.set_description(f"Epoch[{(e+1)}/{self.config_train.epochs}]")
                training_loop.set_postfix(ordered_dict=epoch_metrics, **print_val_epoch_metrics)
            elif progress_print:
                metrics_string = utils.print_epoch_metrics(epoch_metrics, e=e, val_metrics=val_epoch_metrics)
                if e == 0:
                    log.info(metrics_string.splitlines()[0])
                    log.info(metrics_string.splitlines()[1])
                else:
                    log.info(metrics_string.splitlines()[1])
            # plot metrics
            if plot_live_loss:
                metrics_train = list(epoch_metrics)
                metrics_live["log-{}".format(metrics_train[0])] = np.log(epoch_metrics[metrics_train[0]])
                if plot_live_all_metrics and len(metrics_train) > 1:
                    for i in range(1, len(metrics_train)):
                        metrics_live["{}".format(metrics_train[i])] = epoch_metrics[metrics_train[i]]
                if validate:
                    metrics_val = list(val_epoch_metrics)
                    metrics_live["val_log-{}".format(metrics_val[0])] = np.log(val_epoch_metrics[metrics_val[0]])
                    if plot_live_all_metrics and len(metrics_val) > 1:
                        for i in range(1, len(metrics_val)):
                            metrics_live["val_{}".format(metrics_val[i])] = val_epoch_metrics[metrics_val[i]]
                live_loss.update(metrics_live)
                if e % (1 + self.config_train.epochs // 20) == 0 or e + 1 == self.config_train.epochs:
                    live_loss.send()

        # return metrics as df
        log.debug("Train Time: {:8.3f}".format(time.time() - start))
        log.debug("Total Batches: {}".format(self.metrics.total_updates))
        metrics_df = self.metrics.get_stored_as_df()
        if validate:
            metrics_df_val = val_metrics.get_stored_as_df()
            for col in metrics_df_val.columns:
                metrics_df["{}_val".format(col)] = metrics_df_val[col]
        return metrics_df

    def _train_minimal(self, df_dict, progress_bar=False):
        """Execute minimal model training procedure for a configured number of epochs.

        Parameters
        ----------
            df_dict : pd.DataFrame, dict
                dataframe or dict of dataframes containing column ``ds``, ``y`` with all data

        Returns
        -------
            None
        """
        loader = self._init_train_loader(df_dict)
        if progress_bar:
            training_loop = tqdm(
                range(self.config_train.epochs),
                total=self.config_train.epochs,
                leave=log.getEffectiveLevel() <= 20,
            )
        else:
            training_loop = range(self.config_train.epochs)
        for e in training_loop:
            if progress_bar:
                training_loop.set_description(f"Epoch[{(e+1)}/{self.config_train.epochs}]")
            _ = self._train_epoch(e, loader)

    def _eval_true_ar(self):
        assert self.max_lags > 0
        if self.highlight_forecast_step_n is None:
            if self.max_lags > 1:
                raise ValueError("Please define forecast_lag for sTPE computation")
            forecast_pos = 1
        else:
            forecast_pos = self.highlight_forecast_step_n
        weights = self.model.ar_weights.detach().numpy()
        weights = weights[forecast_pos - 1, :][::-1]
        sTPE = utils.symmetric_total_percentage_error(self.true_ar_weights, weights)
        log.info("AR parameters: ", self.true_ar_weights, "\n", "Model weights: ", weights)
        return sTPE

    def _evaluate(self, loader):
        """Evaluates model performance.

        Parameters
        ----------
            loader : torch DataLoader
                instantiated Validation Dataloader (with TimeDataset)

        Returns
        -------
            pd.DataFrame
                evaluation metrics
        """
        val_metrics = metrics.MetricsCollection([m.new() for m in self.metrics.batch_metrics])
        if self.highlight_forecast_step_n is not None:
            val_metrics.add_specific_target(target_pos=self.highlight_forecast_step_n - 1)
        ## Run
        val_metrics_dict = self._evaluate_epoch(loader, val_metrics)

        if self.true_ar_weights is not None:
            val_metrics_dict["sTPE"] = self._eval_true_ar()
        log.info("Validation metrics: {}".format(utils.print_epoch_metrics(val_metrics_dict)))
        val_metrics_df = val_metrics.get_stored_as_df()
        return val_metrics_df

    def _make_future_dataframe(self, df, events_df, regressors_df, periods, n_historic_predictions):
        if periods == 0 and n_historic_predictions is True:
            log.warning(
                "Not extending df into future as no periods specified." "You can call predict directly instead."
            )
        df = df.copy(deep=True)
        _ = df_utils.infer_frequency(df, n_lags=self.max_lags, freq=self.data_freq)
        last_date = pd.to_datetime(df["ds"].copy(deep=True).dropna()).sort_values().max()
        if events_df is not None:
            events_df = events_df.copy(deep=True).reset_index(drop=True)
        if regressors_df is not None:
            regressors_df = regressors_df.copy(deep=True).reset_index(drop=True)
        if periods is None:
            periods = 1 if self.max_lags == 0 else self.n_forecasts
        else:
            assert periods >= 0

        if isinstance(n_historic_predictions, bool):
            if n_historic_predictions:
                n_historic_predictions = len(df) - self.max_lags
            else:
                n_historic_predictions = 0
        elif not isinstance(n_historic_predictions, int):
            log.error("non-integer value for n_historic_predictions set to zero.")
            n_historic_predictions = 0

        if periods == 0 and n_historic_predictions == 0:
            raise ValueError("Set either history or future to contain more than zero values.")

        # check for external regressors known in future
        if self.regressors_config is not None and periods > 0:
            if regressors_df is None:
                raise ValueError("Future values of all user specified regressors not provided")
            else:
                for regressor in self.regressors_config.keys():
                    if regressor not in regressors_df.columns:
                        raise ValueError("Future values of user specified regressor {} not provided".format(regressor))

        if len(df) < self.max_lags:
            raise ValueError("Insufficient data for a prediction")
        elif len(df) < self.max_lags + n_historic_predictions:
            log.warning(
                "Insufficient data for {} historic forecasts, reduced to {}.".format(
                    n_historic_predictions, len(df) - self.max_lags
                )
            )
            n_historic_predictions = len(df) - self.max_lags
        if (n_historic_predictions + self.max_lags) == 0:
            df = pd.DataFrame(columns=df.columns)
        else:
            df = df[-(self.max_lags + n_historic_predictions) :]
            if np.isnan(df["y"]).any():
                raise ValueError(
                    "Data used for historic forecasts contains NaN values. "
                    "Please ensure there are no NaN values within the last {} entries of the df".format(
                        self.max_lags + n_historic_predictions
                    )
                )

        if len(df) > 0:
            if len(df.columns) == 1 and "ds" in df:
                assert self.max_lags == 0
                df = self._check_dataframe(df, check_y=False, exogenous=False)
            else:
                df = self._check_dataframe(df, check_y=self.max_lags > 0, exogenous=True)

        # future data
        # check for external events known in future
        if self.events_config is not None and periods > 0 and events_df is None:
            log.warning(
                "Future values not supplied for user specified events. "
                "All events being treated as not occurring in future"
            )

        if self.max_lags > 0:
            if periods > 0 and periods != self.n_forecasts:
                periods = self.n_forecasts
                log.warning(
                    "Number of forecast steps is defined by n_forecasts. " "Adjusted to {}.".format(self.n_forecasts)
                )

        if periods > 0:
            future_df = df_utils.make_future_df(
                df_columns=df.columns,
                last_date=last_date,
                periods=periods,
                freq=self.data_freq,
                events_config=self.events_config,
                events_df=events_df,
                regressor_config=self.regressors_config,
                regressors_df=regressors_df,
            )
            if len(df) > 0:
                df = df.append(future_df)
            else:
                df = future_df
        df.reset_index(drop=True, inplace=True)
        return df

    def _get_maybe_extend_periods(self, df):
        periods_add = 0
        nan_at_end = 0
        while len(df) > nan_at_end and df["y"].isnull().iloc[-(1 + nan_at_end)]:
            nan_at_end += 1
        if self.max_lags > 0:
            if self.regressors_config is None:
                # if dataframe has already been extended into future,
                # don't extend beyond n_forecasts.
                periods_add = max(0, self.n_forecasts - nan_at_end)
            else:
                # can not extend as we lack future regressor values.
                periods_add = 0
        return periods_add

    def _maybe_extend_df(self, df_dict):
        periods_add = {}
        for df_name, df in df_dict.items():
            _ = df_utils.infer_frequency(df, n_lags=self.max_lags, freq=self.data_freq)
            # to get all forecasteable values with df given, maybe extend into future:
            periods_add[df_name] = self._get_maybe_extend_periods(df)
            if periods_add[df_name] > 0:
                # This does not include future regressors or events.
                # periods should be 0 if those are configured.
                last_date = pd.to_datetime(df["ds"].copy(deep=True)).sort_values().max()
                future_df = df_utils.make_future_df(
                    df_columns=df.columns,
                    last_date=last_date,
                    periods=periods_add[df_name],
                    freq=self.data_freq,
                )
                df = df.append(future_df)
                df.reset_index(drop=True, inplace=True)
            df_dict[df_name] = df
        return df_dict, periods_add

    def _prepare_dataframe_to_predict(self, df_dict):
        for df_name, df in df_dict.items():
            df = df.copy(deep=True)
            _ = df_utils.infer_frequency(df, n_lags=self.max_lags, freq=self.data_freq)
            # check if received pre-processed df
            if "y_scaled" in df.columns or "t" in df.columns:
                raise ValueError(
                    "DataFrame has already been normalized. " "Please provide raw dataframe or future dataframe."
                )
            # Checks
            if len(df) == 0 or len(df) < self.max_lags:
                raise ValueError("Insufficient data to make predictions.")
            if len(df.columns) == 1 and "ds" in df:
                if self.max_lags != 0:
                    raise ValueError("only datestamps provided but y values needed for auto-regression.")
                df = self._check_dataframe(df, check_y=False, exogenous=False)
            else:
                df = self._check_dataframe(df, check_y=self.max_lags > 0, exogenous=False)
                # fill in missing nans except for nans at end
                df = self._handle_missing_data(df, freq=self.data_freq, predicting=True)
            df.reset_index(drop=True, inplace=True)
            df_dict[df_name] = df
        return df_dict

    def _predict_raw(self, df, df_name, include_components=False):
        """Runs the model to make predictions.

        Predictions are returned in raw vector format without decomposition.
        Predictions are given on a forecast origin basis, not on a target basis.

        Parameters
        ----------
            df : pd.DataFrame, dict
                dataframe or dict of dataframes containing column ``ds``, ``y`` with all data
            df_name : str
                name of the data params from which the current dataframe refers to (only in case of local_normalization)
            include_components : bool
                whether to return individual components of forecast

        Returns
        -------
            pd.Series
                timestamps referring to the start of the predictions.
            np.array
                array containing the forecasts
            dict[np.array]
                Dictionary of components containing an array of each components contribution to the forecast
        """
        if isinstance(df, dict):
            raise ValueError("Receiced more than one DataFrame. Use a for loop for many dataframes.")
        if "y_scaled" not in df.columns or "t" not in df.columns:
            raise ValueError("Received unprepared dataframe to predict. " "Please call predict_dataframe_to_predict.")
        dataset = self._create_dataset(df_dict={df_name: df}, predict_mode=True)
        loader = DataLoader(dataset, batch_size=min(1024, len(df)), shuffle=False, drop_last=False)
        if self.n_forecasts > 1:
            dates = df["ds"].iloc[self.max_lags : -self.n_forecasts + 1]
        else:
            dates = df["ds"].iloc[self.max_lags :]
        predicted_vectors = list()
        component_vectors = None

        with torch.no_grad():
            self.model.eval()
            for inputs, _, _ in loader:
                predicted = self.model.forward(inputs)
                predicted_vectors.append(predicted.detach().numpy())

                if include_components:
                    components = self.model.compute_components(inputs)
                    if component_vectors is None:
                        component_vectors = {name: [value.detach().numpy()] for name, value in components.items()}
                    else:
                        for name, value in components.items():
                            component_vectors[name].append(value.detach().numpy())

        predicted = np.concatenate(predicted_vectors)
        data_params = self.config_normalization.get_data_params(df_name)
        scale_y, shift_y = data_params["y"].scale, data_params["y"].shift
        predicted = predicted * scale_y + shift_y

        if include_components:
            components = {name: np.concatenate(value) for name, value in component_vectors.items()}
            for name, value in components.items():
                if "multiplicative" in name:
                    continue
                elif "event_" in name:
                    event_name = name.split("_")[1]
                    if self.events_config is not None and event_name in self.events_config:
                        if self.events_config[event_name].mode == "multiplicative":
                            continue
                    elif (
                        self.country_holidays_config is not None
                        and event_name in self.country_holidays_config.holiday_names
                    ):
                        if self.country_holidays_config.mode == "multiplicative":
                            continue
                elif "season" in name and self.season_config.mode == "multiplicative":
                    continue

                # scale additive components
                components[name] = value * scale_y
                if "trend" in name:
                    components[name] += shift_y
        else:
            components = None
        return dates, predicted, components

    def _convert_raw_predictions_to_raw_df(self, dates, predicted, components=None):
        """Turns forecast-origin-wise predictions into forecast-target-wise predictions.

        Parameters
        ----------
            dates : pd.Series
                timestamps referring to the start of the predictions.
            predicted : np.array
                Array containing the forecasts
            components : dict[np.array]
                Dictionary of components containing an array of each components' contribution to the forecast

        Returns
        -------
            pd. DataFrame
                columns ``ds``, ``y``, and [``step<i>``]

                Note
                ----
                where step<i> refers to the i-step-ahead prediction *made at* this row's datetime.
                e.g. the first forecast step0 is the prediction for this timestamp,
                the step1 is for the timestamp after, ...
                ... step3 is the prediction for 3 steps into the future,
                predicted using information up to (excluding) this datetime.
        """
        if isinstance(dates, dict):
            raise ValueError("Receiced more than one DataFrame. Use a for loop for many dataframes.")
        predicted_names = ["step{}".format(i) for i in range(self.n_forecasts)]
        all_data = predicted
        all_names = predicted_names
        if components is not None:
            for comp_name, comp_data in components.items():
                all_data = np.concatenate((all_data, comp_data), 1)
                all_names += ["{}{}".format(comp_name, i) for i in range(self.n_forecasts)]

        df_raw = pd.DataFrame(data=all_data, columns=all_names)
        df_raw.insert(0, "ds", dates.values)
        return df_raw

    def _reshape_raw_predictions_to_forecst_df(self, df, predicted, components):
        """Turns forecast-origin-wise predictions into forecast-target-wise predictions.

        Parameters
        ----------
            df : pd.DataFrame
                input dataframe
            predicted : np.array
                Array containing the forecasts
            components : dict[np.array]
                Dictionary of components containing an array of each components' contribution to the forecast

        Returns
        -------
            pd.DataFrame
                columns ``ds``, ``y``, ``trend`` and [``yhat<i>``]

                Note
                ----
                where yhat<i> refers to the i-step-ahead prediction for this row's datetime.
                e.g. yhat3 is the prediction for this datetime, predicted 3 steps ago, "3 steps old".
        """
        if isinstance(df, dict):
            raise ValueError("Receiced more than one DataFrame. Use a for loop for many dataframes.")
        cols = ["ds", "y"]  # cols to keep from df
        df_forecast = pd.concat((df[cols],), axis=1)
        # create a line for each forecast_lag
        # 'yhat<i>' is the forecast for 'y' at 'ds' from i steps ago.
        for forecast_lag in range(1, self.n_forecasts + 1):
            forecast = predicted[:, forecast_lag - 1]
            pad_before = self.max_lags + forecast_lag - 1
            pad_after = self.n_forecasts - forecast_lag
            yhat = np.concatenate(([None] * pad_before, forecast, [None] * pad_after))
            df_forecast["yhat{}".format(forecast_lag)] = yhat
            df_forecast["residual{}".format(forecast_lag)] = yhat - df_forecast["y"]
        if components is None:
            return df_forecast

        # else add components
        lagged_components = [
            "ar",
        ]
        if self.config_covar is not None:
            for name in self.config_covar.keys():
                lagged_components.append("lagged_regressor_{}".format(name))
        for comp in lagged_components:
            if comp in components:
                for forecast_lag in range(1, self.n_forecasts + 1):
                    forecast = components[comp][:, forecast_lag - 1]
                    pad_before = self.max_lags + forecast_lag - 1
                    pad_after = self.n_forecasts - forecast_lag
                    yhat = np.concatenate(([None] * pad_before, forecast, [None] * pad_after))
                    df_forecast["{}{}".format(comp, forecast_lag)] = yhat

        # only for non-lagged components
        for comp in components:
            if comp not in lagged_components:
                forecast_0 = components[comp][0, :]
                forecast_rest = components[comp][1:, self.n_forecasts - 1]
                yhat = np.concatenate(([None] * self.max_lags, forecast_0, forecast_rest))
                df_forecast[comp] = yhat
        return df_forecast<|MERGE_RESOLUTION|>--- conflicted
+++ resolved
@@ -793,14 +793,9 @@
         One can define a dict with many time series.
             >>> df_dict = {'data1': df1, 'data2': df2, 'data3': df3}
 
-<<<<<<< HEAD
         You can split a single dataframe, which also may contain NaN values.
         Please be aware this may affect training/validation performance.
             >>> (df_train, df_val) = m.split_df(df3, valid_p=0.2)
-=======
-        You can split a single dataframe.
-            >>> (df_train, df_val) = m.split_df(df3, valid_p = 0.2)
->>>>>>> 8dba94a3
             >>> df_train
                 ds	        y
             0	2022-12-09	7.67
@@ -1652,7 +1647,6 @@
                 # END FIX
         if df_end_to_append is not None:
             df = df.append(df_end_to_append)
-
         return df
 
     def _handle_missing_data(self, df, freq, predicting=False):
