--- conflicted
+++ resolved
@@ -1830,20 +1830,12 @@
             predict_mode=predict_mode,
             n_lags=self.n_lags,
             n_forecasts=self.n_forecasts,
-<<<<<<< HEAD
             predict_steps=self.predict_steps,
-            season_config=self.season_config,
-            events_config=self.events_config,
-            country_holidays_config=self.country_holidays_config,
-            covar_config=self.config_covar,
-            regressors_config=self.regressors_config,
-=======
             config_season=self.config_season,
             config_events=self.config_events,
             config_country_holidays=self.config_country_holidays,
             config_covar=self.config_covar,
             config_regressors=self.config_regressors,
->>>>>>> 09cc9dd2
             config_missing=self.config_missing,
         )
 
