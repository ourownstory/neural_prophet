--- conflicted
+++ resolved
@@ -2173,13 +2173,8 @@
             pd.DataFrame
                 checked dataframe
         """
-<<<<<<< HEAD
         df, _, _, _ = df_utils.prep_or_copy_df(df)
-        return df_utils.check_dataframe(
-=======
-        df, _, _, _, _ = df_utils.prep_or_copy_df(df)
         df, regressors_to_remove = df_utils.check_dataframe(
->>>>>>> 686335a4
             df=df,
             check_y=check_y,
             covariates=self.config_lagged_regressors if exogenous else None,
@@ -2350,53 +2345,13 @@
             pd.DataFrame
                 metrics
         """
-<<<<<<< HEAD
+        # Set up data the training dataloader
         df, _, _, _ = df_utils.prep_or_copy_df(df)
+        train_loader = self._init_train_loader(df)
+
+        # Set up data the validation dataloader
         if df_val is not None:
             df_val, _, _, _ = df_utils.prep_or_copy_df(df_val)
-        # parse progress arg
-        progress_bar = False
-        progress_print = False
-        plot_live_loss = False
-        plot_live_all_metrics = False
-        if progress.lower() == "bar":
-            progress_bar = True
-        elif progress.lower() == "print":
-            progress_print = True
-        elif progress.lower() == "plot":
-            plot_live_loss = True
-        elif progress.lower() in ["plot-all", "plotall", "plot all"]:
-            plot_live_loss = True
-            plot_live_all_metrics = True
-        elif not progress.lower() == "none":
-            raise ValueError(f"received unexpected value for progress {progress}")
-
-        if self.metrics is None:
-            log.info("No progress prints or plots possible because metrics are deactivated.")
-            if df_val is not None:
-                log.warning("Ignoring supplied df_val as no metrics are specified.")
-            if plot_live_loss or plot_live_all_metrics:
-                log.warning("Can not plot live loss as no metrics are specified.")
-                progress_bar = True
-            if progress_print:
-                log.warning("Can not print progress as no metrics are specified.")
-            return self._train_minimal(df, progress_bar=progress_bar)
-
-        # set up data loader
-        loader = self._init_train_loader(df)
-        # set up Metrics
-        if self.highlight_forecast_step_n is not None:
-            self.metrics.add_specific_target(target_pos=self.highlight_forecast_step_n - 1)
-        if not self.config_normalization.global_normalization:
-            log.warning("When Global modeling with local normalization, metrics are displayed in normalized scale.")
-=======
-        # Set up data the training dataloader
-        df, _, _, _, _ = df_utils.prep_or_copy_df(df)
-        train_loader = self._init_train_loader(df)
-
-        # Set up data the validation dataloader
-        if df_val is not None:
-            df_val, _, _, _, _ = df_utils.prep_or_copy_df(df_val)
             val_loader = self._init_val_loader(df_val)
 
         # TODO: check how to handle this with Lightning (the rest moved to utils.configure_denormalization)
@@ -2412,7 +2367,6 @@
         #         self.metrics_logger.checkpoint_path, config_train=self.config_train
         #     )
         #     pass
->>>>>>> 686335a4
         else:
             self.model = self._init_model()
 
@@ -2477,22 +2431,6 @@
 
     def restore_trainer(self):
         """
-<<<<<<< HEAD
-        df, _, _, _ = df_utils.prep_or_copy_df(df)
-        loader = self._init_train_loader(df)
-        if progress_bar:
-            training_loop = tqdm(
-                range(self.config_train.epochs),
-                total=self.config_train.epochs,
-                leave=log.getEffectiveLevel() <= 20,
-            )
-        else:
-            training_loop = range(self.config_train.epochs)
-        for e in training_loop:
-            if progress_bar:
-                training_loop.set_description(f"Epoch[{(e+1)}/{self.config_train.epochs}]")
-            _ = self._train_epoch(e, loader)
-=======
         Restore the trainer based on the forecaster configuration.
         """
         self.trainer = utils.configure_trainer(
@@ -2502,7 +2440,6 @@
             additional_logger=self.additional_logger,
         )
         self.metrics = metrics.get_metrics(self.collect_metrics)
->>>>>>> 686335a4
 
     def _eval_true_ar(self):
         assert self.max_lags > 0
