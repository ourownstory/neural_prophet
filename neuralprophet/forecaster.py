import logging
import os
import time
from collections import OrderedDict
from typing import Optional, Union

import matplotlib
import numpy as np
import pandas as pd
import torch
from torch.utils.data import DataLoader

from neuralprophet import configure, df_utils, metrics, time_dataset, time_net, utils
from neuralprophet.logger import MetricsLogger
from neuralprophet.plot_forecast import plot, plot_components
from neuralprophet.plot_forecast_plotly import plot as plot_plotly
from neuralprophet.plot_forecast_plotly import plot_components as plot_components_plotly
from neuralprophet.plot_model_parameters import plot_parameters
from neuralprophet.plot_model_parameters_plotly import plot_parameters as plot_parameters_plotly

# Ensure compatibility with python 3.7
try:
    from typing import Literal  # type: ignore
except ImportError:
    from typing_extensions import Literal

log = logging.getLogger("NP.forecaster")


class NeuralProphet:
    """NeuralProphet forecaster.

    A simple yet powerful forecaster that models:
    Trend, seasonality, events, holidays, auto-regression, lagged covariates, and future-known regressors.
    Can be regularized and configured to model nonlinear relationships.

    Parameters
    ----------
        COMMENT
        Trend Config
        COMMENT
        growth : {'off' or 'linear'}, default 'linear'
            Set use of trend growth type.

            Options:
                * ``off``: no trend.
                * (default) ``linear``: fits a piece-wise linear trend with ``n_changepoints + 1`` segments
                * ``discontinuous``: For advanced users only - not a conventional trend,
                allows arbitrary jumps at each trend changepoint

        changepoints : {list of str, list of np.datetimes or np.array of np.datetimes}, optional
            Manually set dates at which to include potential changepoints.

            Note
            ----
            Does not accept ``np.array`` of ``np.str``. If not specified, potential changepoints are selected automatically.

        n_changepoints : int
            Number of potential trend changepoints to include.

            Note
            ----
            Changepoints are selected uniformly from the first ``changepoint_range`` proportion of the history.
            Ignored if manual ``changepoints`` list is supplied.
        changepoints_range : float
            Proportion of history in which trend changepoints will be estimated.

            e.g. set to 0.8 to allow changepoints only in the first 80% of training data.
            Ignored if  manual ``changepoints`` list is supplied.
        trend_reg : float, optional
            Parameter modulating the flexibility of the automatic changepoint selection.

            Note
            ----
            Large values (~1-100) will limit the variability of changepoints.
            Small values (~0.001-1.0) will allow changepoints to change faster.
            default: 0 will fully fit a trend to each segment.

        trend_reg_threshold : bool, optional
            Allowance for trend to change without regularization.

            Options
                * ``True``: Automatically set to a value that leads to a smooth trend.
                * (default) ``False``: All changes in changepoints are regularized

        trend_global_local : str, default 'global'
            Modelling strategy of the trend when multiple time series are present.

            Options:
                * ``global``: All the elements are modelled with the same trend.
                * ``local``: Each element is modelled with a different trend.

            Note
            ----
            When only one time series is input, this parameter should not be provided.
            Internally it will be set to ``global``, meaning that all the elements(only one in this case)
            are modelled with the same trend.

        COMMENT
        Seasonality Config
        COMMENT
        yearly_seasonality : bool, int
            Fit yearly seasonality.

            Options
                * ``True`` or ``False``
                * ``auto``: set automatically
                * ``value``: number of Fourier/linear terms to generate
        weekly_seasonality : bool, int
            Fit monthly seasonality.

            Options
                * ``True`` or ``False``
                * ``auto``: set automatically
                * ``value``: number of Fourier/linear terms to generate
        daily_seasonality : bool, int
            Fit daily seasonality.

            Options
                * ``True`` or ``False``
                * ``auto``: set automatically
                * ``value``: number of Fourier/linear terms to generate
        seasonality_mode : str
            Specifies mode of seasonality

            Options
                * (default) ``additive``
                * ``multiplicative``
        seasonality_reg : float, optional
            Parameter modulating the strength of the seasonality model.

            Note
            ----
            Smaller values (~0.1-1) allow the model to fit larger seasonal fluctuations,
            larger values (~1-100) dampen the seasonality.
            default: None, no regularization
        season_global_local : str, default 'global'
            Modelling strategy of the seasonality when multiple time series are present.
            Options:
                * ``global``: All the elements are modelled with the same seasonality.
                * ``local``: Each element is modelled with a different seasonality.
            Note
            ----
            When only one time series is input, this parameter should not be provided.
            Internally it will be set to ``global``, meaning that all the elements(only one in this case)
            are modelled with the same seasonality.

        COMMENT
        AR Config
        COMMENT
        n_lags : int
            Previous time series steps to include in auto-regression. Aka AR-order
        ar_reg : float, optional
            how much sparsity to induce in the AR-coefficients

            Note
            ----
            Large values (~1-100) will limit the number of nonzero coefficients dramatically.
            Small values (~0.001-1.0) will allow more non-zero coefficients.
            default: 0 no regularization of coefficients.

        COMMENT
        Model Config
        COMMENT
        n_forecasts : int
            Number of steps ahead of prediction time step to forecast.
        num_hidden_layers : int, optional
            number of hidden layer to include in AR-Net (defaults to 0)
        d_hidden : int, optional
            dimension of hidden layers of the AR-Net. Ignored if ``num_hidden_layers`` == 0.

        COMMENT
        Train Config
        COMMENT
        learning_rate : float
            Maximum learning rate setting for 1cycle policy scheduler.

            Note
            ----
            Default ``None``: Automatically sets the ``learning_rate`` based on a learning rate range test.
            For manual user input, (try values ~0.001-10).
        epochs : int
            Number of epochs (complete iterations over dataset) to train model.

            Note
            ----
            Default ``None``: Automatically sets the number of epochs based on dataset size.
            For best results also leave batch_size to None. For manual values, try ~5-500.
        early_stopping : bool
            Flag whether to use early stopping to stop training when training / validation loss is no longer improving.
        batch_size : int
            Number of samples per mini-batch.

            If not provided, ``batch_size`` is approximated based on dataset size.
            For manual values, try ~8-1024.
            For best results also leave ``epochs`` to ``None``.
        newer_samples_weight: float, default 2.0
            Sets factor by which the model fit is skewed towards more recent observations.

            Controls the factor by which final samples are weighted more compared to initial samples.
            Applies a positional weighting to each sample's loss value.

            e.g. ``newer_samples_weight = 2``: final samples are weighted twice as much as initial samples.
        newer_samples_start: float, default 0.0
            Sets beginning of 'newer' samples as fraction of training data.

            Throughout the range of 'newer' samples, the weight is increased
            from ``1.0/newer_samples_weight`` initially to 1.0 at the end,
            in a monotonously increasing function (cosine from pi to 2*pi).
        loss_func : str, torch.nn.functional.loss
            Type of loss to use:

            Options
                * (default) ``Huber``: Huber loss function
                * ``MSE``: Mean Squared Error loss function
                * ``MAE``: Mean Absolute Error loss function
                * ``torch.nn.functional.loss.``: loss or callable for custom loss, eg. L1-Loss

            Examples
            --------
            >>> from neuralprophet import NeuralProphet
            >>> import torch
            >>> import torch.nn as nn
            >>> m = NeuralProphet(loss_func=torch.nn.L1Loss)

        collect_metrics : list of str, dict, bool
            Set metrics to compute.

            Options
                * (default) ``True``: [``mae``, ``rmse``]
                * ``False``: No metrics
                * ``list``:  Valid options: [``mae``, ``rmse``, ``mse``]
                * ``dict``:  Collection of torchmetrics.Metric objects

            Examples
            --------
            >>> from neuralprophet import NeuralProphet
            >>> m = NeuralProphet(collect_metrics=["MSE", "MAE", "RMSE"])

        COMMENT
        Uncertainty Estimation
        COMMENT
        quantiles : list, default None
            A list of float values between (0, 1) which indicate the set of quantiles to be estimated.

        COMMENT
        Missing Data
        COMMENT
        impute_missing : bool
            whether to automatically impute missing dates/values

            Note
            ----
            imputation follows a linear method up to 20 missing values, more are filled with trend.
        impute_linear : int
            maximal number of missing dates/values to be imputed linearly (default: ``10``)
        impute_rolling : int
            maximal number of missing dates/values to be imputed
            using rolling average (default: ``10``)
        drop_missing : bool
            whether to automatically drop missing samples from the data

            Options
                * (default) ``False``: Samples containing NaN values are not dropped.
                * ``True``: Any sample containing at least one NaN value will be dropped.

        COMMENT
        Data Normalization
        COMMENT
        normalize : str
            Type of normalization to apply to the time series.

            Options
                * ``off`` bypasses data normalization
                * (default, binary timeseries) ``minmax`` scales the minimum value to 0.0 and the maximum value to 1.0
                * ``standardize`` zero-centers and divides by the standard deviation
                * (default) ``soft`` scales the minimum value to 0.0 and the 95th quantile to 1.0
                * ``soft1`` scales the minimum value to 0.1 and the 90th quantile to 0.9
        global_normalization : bool
            Activation of global normalization

            Options
                * ``True``: dict of dataframes is used as global_time_normalization
                * (default) ``False``: local normalization
        global_time_normalization : bool
            Specifies global time normalization

            Options
                * (default) ``True``: only valid in case of global modeling local normalization
                * ``False``: set time data_params locally
        unknown_data_normalization : bool
            Specifies unknown data normalization

            Options
                * ``True``: test data is normalized with global data params even if trained with local data params (global modeling with local normalization)
                * (default) ``False``: no global modeling with local normalization
        trainer_config: dict
            Dictionary of additional trainer configuration parameters.
    """

    def __init__(
        self,
        growth="linear",
        changepoints=None,
        n_changepoints=10,
        changepoints_range=0.8,
        trend_reg=0,
        trend_reg_threshold=False,
        trend_global_local="global",
        yearly_seasonality="auto",
        weekly_seasonality="auto",
        daily_seasonality="auto",
        seasonality_mode="additive",
        seasonality_reg=0,
        season_global_local="global",
        n_forecasts=1,
        n_lags=0,
        num_hidden_layers=0,
        d_hidden=None,
        ar_reg=None,
        learning_rate=None,
        epochs=None,
        early_stopping=False,
        batch_size=None,
        loss_func="Huber",
        optimizer="AdamW",
        newer_samples_weight=2,
        newer_samples_start=0.0,
        quantiles=None,
        impute_missing=True,
        impute_linear=10,
        impute_rolling=10,
        drop_missing=False,
        collect_metrics=True,
        normalize="auto",
        global_normalization=False,
        global_time_normalization=True,
        unknown_data_normalization=False,
        trainer_config={},
    ):
        kwargs = locals()

        # General
        self.name = "NeuralProphet"
        self.n_forecasts = n_forecasts

        # Data Normalization settings
        self.config_normalization = configure.Normalization(
            normalize=normalize,
            global_normalization=global_normalization,
            global_time_normalization=global_time_normalization,
            unknown_data_normalization=unknown_data_normalization,
        )

        # Missing Data Preprocessing
        self.config_missing = configure.from_kwargs(configure.MissingDataHandling, kwargs)

        # Training
        self.config_train = configure.from_kwargs(configure.Train, kwargs)
        self.collect_metrics = collect_metrics
        self.metrics = metrics.get_metrics(collect_metrics)

        # AR
        self.config_ar = configure.from_kwargs(configure.AR, kwargs)
        self.n_lags = self.config_ar.n_lags
        self.max_lags = self.n_lags

        # Model
        self.config_model = configure.from_kwargs(configure.Model, kwargs)

        # Trend
        self.config_trend = configure.from_kwargs(configure.Trend, kwargs)

        # Seasonality
        self.config_season = configure.AllSeason(
            mode=seasonality_mode,
            reg_lambda=seasonality_reg,
            yearly_arg=yearly_seasonality,
            weekly_arg=weekly_seasonality,
            daily_arg=daily_seasonality,
            global_local=season_global_local,
        )
        self.config_train.reg_lambda_season = self.config_season.reg_lambda

        # Events
        self.config_events: Optional[configure.ConfigEvents] = None
        self.config_country_holidays: Optional[configure.ConfigCountryHolidays] = None

        # Extra Regressors
        self.config_lagged_regressors: Optional[configure.ConfigLaggedRegressors] = None
        self.config_regressors: Optional[configure.ConfigFutureRegressors] = None

        # set during fit()
        self.data_freq = None

        # Set during _train()
        self.model = None
        self.fitted = False
        self.data_params = None

        # Pytorch Lightning Trainer
        self.metrics_logger = MetricsLogger(save_dir=os.getcwd())
        self.trainer_config = trainer_config
        self.trainer = None

        # set during prediction
        self.future_periods = None
        self.predict_steps = self.n_forecasts
        # later set by user (optional)
        self.highlight_forecast_step_n = None
        self.true_ar_weights = None

    def add_lagged_regressor(
        self,
        names,
        n_lags: Union[int, Literal["auto", "scalar"]] = "auto",
        regularization: Optional[float] = None,
        normalize="auto",
    ):
        """Add a covariate or list of covariate time series as additional lagged regressors to be used for fitting and predicting.
        The dataframe passed to ``fit`` and ``predict`` will have the column with the specified name to be used as
        lagged regressor. When normalize=True, the covariate will be normalized unless it is binary.

        Parameters
        ----------
            names : string or list
                name of the regressor/list of regressors.
            n_lags : int
                previous regressors time steps to use as input in the predictor (covar order)
                if ``auto``, time steps will be equivalent to the AR order (default)
                if ``scalar``, all the regressors will only use last known value as input
            regularization : float
                optional  scale for regularization strength
            normalize : bool
                optional, specify whether this regressor will benormalized prior to fitting.
                if ``auto``, binary regressors will not be normalized.
        """
        if n_lags == 0 or n_lags is None:
            n_lags = 0
            log.warning(
                "Please, set n_lags to a value greater than 0 or to the options 'scalar' or 'auto'. No lags will be added to regressors when n_lags = 0 or n_lags is None"
            )
        if n_lags == "auto":
            if self.n_lags is not None and self.n_lags > 0:
                n_lags = self.n_lags
                log.info(
                    f"n_lags = 'auto', number of lags for regressor is set to Autoregression number of lags ({self.n_lags})"
                )
            else:
                n_lags = 1
                log.info(
                    "n_lags = 'auto', but there is no lags for Autoregression. Number of lags for regressor is automatically set to 1"
                )
        if n_lags == "scalar":
            n_lags = 1
            log.info("n_lags = 'scalar', number of lags for regressor is set to 1")
        only_last_value = False if n_lags > 1 else True
        if self.fitted:
            raise Exception("Regressors must be added prior to model fitting.")
        if not isinstance(names, list):
            names = [names]
        for name in names:
            self._validate_column_name(name)
            if self.config_lagged_regressors is None:
                self.config_lagged_regressors = OrderedDict()
            self.config_lagged_regressors[name] = configure.LaggedRegressor(
                reg_lambda=regularization,
                normalize=normalize,
                as_scalar=only_last_value,
                n_lags=n_lags,
            )
        return self

    def add_future_regressor(self, name, regularization=None, normalize="auto", mode="additive"):
        """Add a regressor as lagged covariate with order 1 (scalar) or as known in advance (also scalar).

        The dataframe passed to :meth:`fit`  and :meth:`predict` will have a column with the specified name to be used as
        a regressor. When normalize=True, the regressor will be normalized unless it is binary.

        Note
        ----
        Future Regressors have to be known for the entire forecast horizon, e.g. ``n_forecasts`` into the future.

        Parameters
        ----------
            name : string
                name of the regressor.
            regularization : float
                optional  scale for regularization strength
            normalize : bool
                optional, specify whether this regressor will be normalized prior to fitting.

                Note
                ----
                if ``auto``, binary regressors will not be normalized.
            mode : str
                ``additive`` (default) or ``multiplicative``.
        """
        if self.fitted:
            raise Exception("Regressors must be added prior to model fitting.")
        if regularization is not None:
            if regularization < 0:
                raise ValueError("regularization must be >= 0")
            if regularization == 0:
                regularization = None
        self._validate_column_name(name)

        if self.config_regressors is None:
            self.config_regressors = OrderedDict()
        self.config_regressors[name] = configure.Regressor(reg_lambda=regularization, normalize=normalize, mode=mode)
        return self

    def add_events(self, events, lower_window=0, upper_window=0, regularization=None, mode="additive"):
        """
        Add user specified events and their corresponding lower, upper windows and the
        regularization parameters into the NeuralProphet object

        Parameters
        ----------
            events : str, list
                name or list of names of user specified events
            lower_window : int
                the lower window for the events in the list of events
            upper_window : int
                the upper window for the events in the list of events
            regularization : float
                optional  scale for regularization strength
            mode : str
                ``additive`` (default) or ``multiplicative``.

        """
        if self.fitted:
            raise Exception("Events must be added prior to model fitting.")

        if self.config_events is None:
            self.config_events = OrderedDict({})

        if regularization is not None:
            if regularization < 0:
                raise ValueError("regularization must be >= 0")
            if regularization == 0:
                regularization = None

        if not isinstance(events, list):
            events = [events]

        for event_name in events:
            self._validate_column_name(event_name)
            self.config_events[event_name] = configure.Event(
                lower_window=lower_window, upper_window=upper_window, reg_lambda=regularization, mode=mode
            )
        return self

    def add_country_holidays(self, country_name, lower_window=0, upper_window=0, regularization=None, mode="additive"):
        """
        Add a country into the NeuralProphet object to include country specific holidays
        and create the corresponding configs such as lower, upper windows and the regularization
        parameters

        Holidays can only be added for a single country. Calling the function
        multiple times will override already added country holidays.

        Parameters
        ----------
            country_name : string
                name of the country
            lower_window : int
                the lower window for all the country holidays
            upper_window : int
                the upper window for all the country holidays
            regularization : float
                optional  scale for regularization strength
            mode : str
                ``additive`` (default) or ``multiplicative``.
        """
        if self.fitted:
            raise Exception("Country must be specified prior to model fitting.")
        if self.config_country_holidays:
            log.warning(
                "Country holidays can only be added for a single country. Previous country holidays were overridden."
            )

        if regularization is not None:
            if regularization < 0:
                raise ValueError("regularization must be >= 0")
            if regularization == 0:
                regularization = None
        self.config_country_holidays = configure.Holidays(
            country=country_name,
            lower_window=lower_window,
            upper_window=upper_window,
            reg_lambda=regularization,
            mode=mode,
        )
        self.config_country_holidays.init_holidays()
        return self

    def add_seasonality(self, name, period, fourier_order):
        """Add a seasonal component with specified period, number of Fourier components, and regularization.

        Increasing the number of Fourier components allows the seasonality to change more quickly
        (at risk of overfitting).
        Note: regularization and mode (additive/multiplicative) are set in the main init.

        Parameters
        ----------
            name : string
                name of the seasonality component.
            period : float
                number of days in one period.
            fourier_order : int
                number of Fourier components to use.

        """
        if self.fitted:
            raise Exception("Seasonality must be added prior to model fitting.")
        if name in ["daily", "weekly", "yearly"]:
            log.error("Please use inbuilt daily, weekly, or yearly seasonality or set another name.")
        # Do not Allow overwriting built-in seasonalities
        self._validate_column_name(name, seasons=True)
        if fourier_order <= 0:
            raise ValueError("Fourier Order must be > 0")
        self.config_season.append(name=name, period=period, resolution=fourier_order, arg="custom")
        return self

    def fit(self, df, freq="auto", validation_df=None, progress="bar", minimal=False, continue_training=False):
        """Train, and potentially evaluate model.

        Training/validation metrics may be distorted in case of auto-regression,
        if a large number of NaN values are present in df and/or validation_df.

        Parameters
        ----------
            df : pd.DataFrame
                containing column ``ds``, ``y``, and optionally``ID`` with all data
            freq : str
                Data step sizes. Frequency of data recording,

                Note
                ----
                Any valid frequency for pd.date_range, such as ``5min``, ``D``, ``MS`` or ``auto`` (default) to automatically set frequency.
            validation_df : pd.DataFrame, dict
                if provided, model with performance  will be evaluated after each training epoch over this data.
            minimal : bool
                whether to train without any printouts or metrics collection
            continue_training : bool
                whether to continue training from the last checkpoint

        Returns
        -------
            pd.DataFrame
                metrics with training and potentially evaluation metrics
        """
        # Warnings
        if self.config_train.early_stopping:
            reg_enabled = utils.check_for_regularization(
                [
                    self.config_season,
                    self.config_regressors,
                    self.config_ar,
                    self.config_events,
                    self.config_country_holidays,
                    self.config_trend,
                ]
            )
            if reg_enabled:
                log.warning(
                    "Early stopping is enabled, but regularization only starts after half the number of configured epochs. \
                    If you see no impact of the regularization, turn off the early_stopping or reduce the number of epochs to train for."
                )

        # Setup
        # List of different time series IDs, for global-local modelling (if enabled)
        df, _, _, self.id_list = df_utils.prep_or_copy_df(df)

        # When only one time series is input, self.id_list = ['__df__']
        self.nb_trends_modelled = len(self.id_list) if self.config_trend.trend_global_local == "local" else 1
        self.nb_seasonalities_modelled = len(self.id_list) if self.config_season.global_local == "local" else 1

        if self.fitted is True and not continue_training:
            log.error("Model has already been fitted. Re-fitting may break or produce different results.")
        self.max_lags = df_utils.get_max_num_lags(self.config_lagged_regressors, self.n_lags)
        if self.max_lags == 0 and self.n_forecasts > 1:
            self.n_forecasts = 1
            self.predict_steps = 1
            log.warning(
                "Changing n_forecasts to 1. Without lags, the forecast can be "
                "computed for any future time, independent of lagged values"
            )

        # Pre-processing
        df, _, _, _ = df_utils.prep_or_copy_df(df)
        df = self._check_dataframe(df, check_y=True, exogenous=True)
        self.data_freq = df_utils.infer_frequency(df, n_lags=self.max_lags, freq=freq)
        df = self._handle_missing_data(df, freq=self.data_freq)
        if validation_df is not None and (self.metrics is None or minimal):
            log.warning("Ignoring validation_df because no metrics set or minimal training set.")
            validation_df = None

        # Training
        if validation_df is None:
            metrics_df = self._train(df, minimal=minimal, continue_training=continue_training)
        else:
            df_val, _, _, _ = df_utils.prep_or_copy_df(validation_df)
            df_val = self._check_dataframe(df_val, check_y=False, exogenous=False)
            df_val = self._handle_missing_data(df_val, freq=self.data_freq)
            metrics_df = self._train(df, df_val=df_val, minimal=minimal, continue_training=continue_training)

        # Show training plot
        if progress == "plot":
            if validation_df is None:
                fig = matplotlib.pyplot.plot(metrics_df[["Loss"]])
            else:
                fig = matplotlib.pyplot.plot(metrics_df[["Loss", "Loss_val"]])
            # Only display the plot if the session is interactive, eg. do not show in github actions since it
            # causes an error in the Windows and MacOS environment
            if matplotlib.is_interactive():
                fig.show()

        self.fitted = True
        return metrics_df

    def predict(self, df, decompose=True, raw=False):
        """Runs the model to make predictions.

        Expects all data needed to be present in dataframe.
        If you are predicting into the unknown future and need to add future regressors or events,
        please prepare data with make_future_dataframe.

        Parameters
        ----------
            df : pd.DataFrame
                dataframe containing column ``ds``, ``y``, and optionally``ID`` with data
            decompose : bool
                whether to add individual components of forecast to the dataframe
            raw : bool
                specifies raw data

                Options
                    * (default) ``False``: returns forecasts sorted by target (highlighting forecast age)
                    * ``True``: return the raw forecasts sorted by forecast start date

        Returns
        -------
            pd.DataFrame
                dependent on ``raw``

                Note
                ----

                ``raw == True``: columns ``ds``, ``y``, and [``step<i>``] where step<i> refers to the i-step-ahead
                prediction *made at* this row's datetime, e.g. step3 is the prediction for 3 steps into the future,
                predicted using information up to (excluding) this datetime.

                ``raw == False``: columns ``ds``, ``y``, ``trend`` and [``yhat<i>``] where yhat<i> refers to
                the i-step-ahead prediction for this row's datetime,
                e.g. yhat3 is the prediction for this datetime, predicted 3 steps ago, "3 steps old".
        """
        if raw:
            log.warning("Raw forecasts are incompatible with plotting utilities")
        if self.fitted is False:
            raise ValueError("Model has not been fitted. Predictions will be random.")
        df, received_ID_col, received_single_time_series, _ = df_utils.prep_or_copy_df(df)
        # to get all forecasteable values with df given, maybe extend into future:
        df, periods_added = self._maybe_extend_df(df)
        df = self._prepare_dataframe_to_predict(df)
        # normalize
        df = self._normalize(df)
        forecast = pd.DataFrame()
        for df_name, df_i in df.groupby("ID"):
            dates, predicted, components = self._predict_raw(df_i, df_name, include_components=decompose)
            df_i = df_utils.drop_missing_from_df(
                df_i, self.config_missing.drop_missing, self.predict_steps, self.n_lags
            )
            if raw:
                fcst = self._convert_raw_predictions_to_raw_df(dates, predicted, components)
                if periods_added[df_name] > 0:
                    fcst = fcst[:-1]
            else:
                fcst = self._reshape_raw_predictions_to_forecst_df(df_i, predicted, components)
                if periods_added[df_name] > 0:
                    fcst = fcst[: -periods_added[df_name]]
            forecast = pd.concat((forecast, fcst), ignore_index=True)
        df = df_utils.return_df_in_original_format(forecast, received_ID_col, received_single_time_series)
        self.predict_steps = self.n_forecasts
        return df

    def test(self, df):
        """Evaluate model on holdout data.

        Parameters
        ----------
            df : pd.DataFrame
                dataframe containing column ``ds``, ``y``, and optionally``ID`` with with holdout data
        Returns
        -------
            pd.DataFrame
                evaluation metrics
        """
        df, _, _, _ = df_utils.prep_or_copy_df(df)
        if self.fitted is False:
            log.warning("Model has not been fitted. Test results will be random.")
        df = self._check_dataframe(df, check_y=True, exogenous=True)
        _ = df_utils.infer_frequency(df, n_lags=self.max_lags, freq=self.data_freq)
        df = self._handle_missing_data(df, freq=self.data_freq)
        loader = self._init_val_loader(df)
        # Use Lightning to calculate metrics
        val_metrics = self.trainer.test(self.model, dataloaders=loader)
        val_metrics_df = pd.DataFrame(val_metrics)
        # TODO Check whether supported by Lightning
        if not self.config_normalization.global_normalization:
            log.warning("Note that the metrics are displayed in normalized scale because of local normalization.")
        return val_metrics_df

    def split_df(self, df, freq="auto", valid_p=0.2, local_split=False):
        """Splits timeseries df into train and validation sets.
        Prevents leakage of targets. Sharing/Overbleed of inputs can be configured.
        Also performs basic data checks and fills in missing data, unless impute_missing is set to ``False``.

        Parameters
        ----------
            df : pd.DataFrame
                dataframe containing column ``ds``, ``y``, and optionally``ID`` with all data
            freq : str
                data step sizes. Frequency of data recording,

                Note
                ----
                Any valid frequency for pd.date_range, such as ``5min``, ``D``, ``MS`` or ``auto`` (default) to automatically set frequency.
            valid_p : float
                fraction of data to use for holdout validation set, targets will still never be shared.
            local_split : bool
                Each dataframe will be split according to valid_p locally (in case of dict of dataframes

        Returns
        -------
            tuple of two pd.DataFrames

                training data

                validation data

        See Also
        --------
            crossvalidation_split_df : Splits timeseries data in k folds for crossvalidation.
            double_crossvalidation_split_df : Splits timeseries data in two sets of k folds for crossvalidation on training and testing data.

        Examples
        --------
            >>> df1 = pd.DataFrame({'ds': pd.date_range(start = '2022-12-01', periods = 5,
            ...                     freq='D'), 'y': [9.59, 8.52, 8.18, 8.07, 7.89]})
            >>> df2 = pd.DataFrame({'ds': pd.date_range(start = '2022-12-09', periods = 5,
            ...                     freq='D'), 'y': [8.71, 8.09, 7.84, 7.65, 8.02]})
            >>> df3 = pd.DataFrame({'ds': pd.date_range(start = '2022-12-09', periods = 5,
            ...                     freq='D'), 'y': [7.67, 7.64, 7.55, 8.25, 8.3]})
            >>> df3
                ds	        y
            0	2022-12-09	7.67
            1	2022-12-10	7.64
            2	2022-12-11	7.55
            3	2022-12-12	8.25
            4	2022-12-13	8.30

        You can split a single dataframe, which also may contain NaN values.
        Please be aware this may affect training/validation performance.
            >>> (df_train, df_val) = m.split_df(df3, valid_p = 0.2)
            >>> df_train
                ds	        y
            0	2022-12-09	7.67
            1	2022-12-10	7.64
            2	2022-12-11	7.55
            3	2022-12-12	8.25
            >>> df_val
                ds	        y
            0	2022-12-13	8.3

        One can define a single df with many time series identified by an 'ID' column.
            >>> df1['ID'] = 'data1'
            >>> df2['ID'] = 'data2'
            >>> df3['ID'] = 'data3'
            >>> df = pd.concat((df1, df2, df3))

        You can use a df with many IDs (especially useful for global modeling), which will account for the time range of the whole group of time series as default.
            >>> (df_train, df_val) = m.split_df(df, valid_p = 0.2)
            >>> df_train
                ds	y	ID
            0	2022-12-01	9.59	data1
            1	2022-12-02	8.52	data1
            2	2022-12-03	8.18	data1
            3	2022-12-04	8.07	data1
            4	2022-12-05	7.89	data1
            5	2022-12-09	8.71	data2
            6	2022-12-10	8.09	data2
            7	2022-12-11	7.84	data2
            8	2022-12-09	7.67	data3
            9	2022-12-10	7.64	data3
            10	2022-12-11	7.55	data3
            >>> df_val
                ds	y	ID
            0	2022-12-12	7.65	data2
            1	2022-12-13	8.02	data2
            2	2022-12-12	8.25	data3
            3	2022-12-13	8.30	data3

        In some applications, splitting locally each time series may be helpful. In this case, one should set `local_split` to True.
            >>> (df_train, df_val) = m.split_df(df, valid_p = 0.2, local_split = True)
            >>> df_train
                ds	y	ID
            0	2022-12-01	9.59	data1
            1	2022-12-02	8.52	data1
            2	2022-12-03	8.18	data1
            3	2022-12-04	8.07	data1
            4	2022-12-09	8.71	data2
            5	2022-12-10	8.09	data2
            6	2022-12-11	7.84	data2
            7	2022-12-12	7.65	data2
            8	2022-12-09	7.67	data3
            9	2022-12-10	7.64	data3
            10	2022-12-11	7.55	data3
            11	2022-12-12	8.25	data3
            >>> df_val
                ds	y	ID
            0	2022-12-05	7.89	data1
            1	2022-12-13	8.02	data2
            2	2022-12-13	8.30	data3
        """
        df, received_ID_col, received_single_time_series, _ = df_utils.prep_or_copy_df(df)
        df = self._check_dataframe(df, check_y=False, exogenous=False)
        freq = df_utils.infer_frequency(df, n_lags=self.max_lags, freq=freq)
        df = self._handle_missing_data(df, freq=freq, predicting=False)
        df_train, df_val = df_utils.split_df(
            df,
            n_lags=self.max_lags,
            n_forecasts=self.n_forecasts,
            valid_p=valid_p,
            inputs_overbleed=True,
            local_split=local_split,
        )
        df_train = df_utils.return_df_in_original_format(df_train, received_ID_col, received_single_time_series)
        df_val = df_utils.return_df_in_original_format(df_val, received_ID_col, received_single_time_series)
        return df_train, df_val

    def crossvalidation_split_df(
        self, df, freq="auto", k=5, fold_pct=0.1, fold_overlap_pct=0.5, global_model_cv_type="global-time"
    ):
        """Splits timeseries data in k folds for crossvalidation.

        Parameters
        ----------
            df : pd.DataFrame
                dataframe containing column ``ds``, ``y``, and optionally``ID`` with all data
            freq : str
                data step sizes. Frequency of data recording,

                Note
                ----
                Any valid frequency for pd.date_range, such as ``5min``, ``D``, ``MS`` or ``auto`` (default) to automatically set frequency.
            k : int
                number of CV folds
            fold_pct : float
                percentage of overall samples to be in each fold
            fold_overlap_pct : float
                percentage of overlap between the validation folds.
            global_model_cv_type : str
                Type of crossvalidation to apply to the dict of time series.

                    options:

                        ``global-time`` (default) crossvalidation is performed according to a timestamp threshold.

                        ``local`` each episode will be crossvalidated locally (may cause time leakage among different episodes)

                        ``intersect`` only the time intersection of all the episodes will be considered. A considerable amount of data may not be used. However, this approach guarantees an equal number of train/test samples for each episode.

        Returns
        -------
            list of k tuples [(df_train, df_val), ...]

                training data

                validation data
        See Also
        --------
            split_df : Splits timeseries df into train and validation sets.
            double_crossvalidation_split_df : Splits timeseries data in two sets of k folds for crossvalidation on training and testing data.

        Examples
        --------
            >>> df1 = pd.DataFrame({'ds': pd.date_range(start = '2022-12-01', periods = 10, freq = 'D'),
            ...                     'y': [9.59, 8.52, 8.18, 8.07, 7.89, 8.09, 7.84, 7.65, 8.71, 8.09]})
            >>> df2 = pd.DataFrame({'ds': pd.date_range(start = '2022-12-02', periods = 10, freq = 'D'),
            ...                     'y': [8.71, 8.09, 7.84, 7.65, 8.02, 8.52, 8.18, 8.07, 8.25, 8.30]})
            >>> df3 = pd.DataFrame({'ds': pd.date_range(start = '2022-12-03', periods = 10, freq = 'D'),
            ...                     'y': [7.67, 7.64, 7.55, 8.25, 8.32, 9.59, 8.52, 7.55, 8.25, 8.09]})
            >>> df3
                ds	        y
            0	2022-12-03	7.67
            1	2022-12-04	7.64
            2	2022-12-05	7.55
            3	2022-12-06	8.25
            4	2022-12-07	8.32
            5	2022-12-08	9.59
            6	2022-12-09	8.52
            7	2022-12-10	7.55
            8	2022-12-11	8.25
            9	2022-12-12	8.09

        You can create folds for a single dataframe.
            >>> folds = m.crossvalidation_split_df(df3, k = 2, fold_pct = 0.2)
            >>> folds
            [(  ds            y
                0 2022-12-03  7.67
                1 2022-12-04  7.64
                2 2022-12-05  7.55
                3 2022-12-06  8.25
                4 2022-12-07  8.32
                5 2022-12-08  9.59
                6 2022-12-09  8.52,
                ds            y
                0 2022-12-10  7.55
                1 2022-12-11  8.25),
            (   ds            y
                0 2022-12-03  7.67
                1 2022-12-04  7.64
                2 2022-12-05  7.55
                3 2022-12-06  8.25
                4 2022-12-07  8.32
                5 2022-12-08  9.59
                6 2022-12-09  8.52
                7 2022-12-10  7.55,
                ds            y
                0 2022-12-11  8.25
                1 2022-12-12  8.09)]

        We can also create a df with many IDs.
            >>> df1['ID'] = 'data1'
            >>> df2['ID'] = 'data2'
            >>> df3['ID'] = 'data3'
            >>> df = pd.concat((df1, df2, df3))

        When using the df with many IDs, there are three types of possible crossvalidation. The default crossvalidation is performed according to a timestamp threshold. In this case, we can have a different number of samples for each time series per fold. This approach prevents time leakage.
            >>> folds = m.crossvalidation_split_df(df, k = 2, fold_pct = 0.2)
        One can notice how each of the folds has a different number of samples for the validation set. Nonetheless, time leakage does not occur.
            >>> folds[0][1]
                ds	y	ID
            0	2022-12-10	8.09	data1
            1	2022-12-10	8.25	data2
            2	2022-12-11	8.30	data2
            3	2022-12-10	7.55	data3
            4	2022-12-11	8.25	data3
            >>> folds[1][1]
                ds	y	ID
            0	2022-12-11	8.30	data2
            1	2022-12-11	8.25	data3
            2	2022-12-12	8.09	data3
        In some applications, crossvalidating each of the time series locally may be more adequate.
            >>> folds = m.crossvalidation_split_df(df, k = 2, fold_pct = 0.2, global_model_cv_type = 'local')
        In this way, we prevent a different number of validation samples in each fold.
            >>> folds[0][1]
                ds	y	ID
            0	2022-12-08	7.65	data1
            1	2022-12-09	8.71	data1
            2	2022-12-09	8.07	data2
            3	2022-12-10	8.25	data2
            4	2022-12-10	7.55	data3
            5	2022-12-11	8.25	data3
            >>> folds[1][1]
                ds	y	ID
            0	2022-12-09	8.71	data1
            1	2022-12-10	8.09	data1
            2	2022-12-10	8.25	data2
            3	2022-12-11	8.30	data2
            4	2022-12-11	8.25	data3
            5	2022-12-12	8.09	data3
        The last type of global model crossvalidation gets the time intersection among all the time series used. There is no time leakage in this case, and we preserve the same number of samples per fold. The only drawback of this approach is that some of the samples may not be used (those not in the time intersection).
            >>> folds = m.crossvalidation_split_df(df, k = 2, fold_pct = 0.2, global_model_cv_type = 'intersect')
            >>> folds[0][1]
                ds	y	ID
            0	2022-12-09	8.71	data1
            1	2022-12-09	8.07	data2
            2	2022-12-09	8.52	data3
            0 2022-12-09  8.52}
            >>> folds[1][1]
                ds	y	ID
            0	2022-12-10	8.09	data1
            1	2022-12-10	8.25	data2
            2	2022-12-10	7.55	data3
        """
        df, received_ID_col, received_single_time_series, _ = df_utils.prep_or_copy_df(df)
        df = self._check_dataframe(df, check_y=False, exogenous=False)
        freq = df_utils.infer_frequency(df, n_lags=self.max_lags, freq=freq)
        df = self._handle_missing_data(df, freq=freq, predicting=False)
        folds = df_utils.crossvalidation_split_df(
            df,
            n_lags=self.max_lags,
            n_forecasts=self.n_forecasts,
            k=k,
            fold_pct=fold_pct,
            fold_overlap_pct=fold_overlap_pct,
            global_model_cv_type=global_model_cv_type,
        )
        if not received_ID_col and received_single_time_series:
            # Delete ID column (__df__) of df_train and df_val of all folds in case ID was not previously provided
            for i in range(len(folds)):
                del folds[i][0]["ID"]
                del folds[i][1]["ID"]
        return folds

    def double_crossvalidation_split_df(self, df, freq="auto", k=5, valid_pct=0.10, test_pct=0.10):
        """Splits timeseries data in two sets of k folds for crossvalidation on training and testing data.

        Parameters
        ----------
            df : pd.DataFrame
                dataframe containing column ``ds``, ``y``, and optionally``ID`` with all data
            freq : str
                data step sizes. Frequency of data recording,

                Note
                ----
                Any valid frequency for pd.date_range, such as ``5min``, ``D``, ``MS`` or ``auto`` (default) to automatically set frequency.
            k : int
                number of CV folds
            valid_pct : float
                percentage of overall samples to be in validation
            test_pct : float
                percentage of overall samples to be in test

        Returns
        -------
            tuple of k tuples [(folds_val, folds_test), …]
                elements same as :meth:`crossvalidation_split_df` returns
        """
        df, _, _, _ = df_utils.prep_or_copy_df(df)
        df = self._check_dataframe(df, check_y=False, exogenous=False)
        freq = df_utils.infer_frequency(df, n_lags=self.max_lags, freq=freq)
        df = self._handle_missing_data(df, freq=freq, predicting=False)
        folds_val, folds_test = df_utils.double_crossvalidation_split_df(
            df,
            n_lags=self.max_lags,
            n_forecasts=self.n_forecasts,
            k=k,
            valid_pct=valid_pct,
            test_pct=test_pct,
        )
        return folds_val, folds_test

    def create_df_with_events(self, df, events_df):
        """
        Create a concatenated dataframe with the time series data along with the events data expanded.

        Parameters
        ----------
            df : pd.DataFrame
                dataframe containing column ``ds``, ``y``, and optionally``ID`` with all data
            events_df : dict, pd.DataFrame
                containing column ``ds`` and ``event``

        Returns
        -------
            dict, pd.DataFrame
                columns ``y``, ``ds`` and other user specified events
        """
        if self.config_events is None:
            raise Exception(
                "The events configs should be added to the NeuralProphet object (add_events fn)"
                "before creating the data with events features"
            )
        df, received_ID_col, received_single_time_series, _ = df_utils.prep_or_copy_df(df)
        df = self._check_dataframe(df, check_y=True, exogenous=False)
        df_dict_events = df_utils.create_dict_for_events_or_regressors(df, events_df, "events")
        df_created = pd.DataFrame()
        for df_name, df_i in df.groupby("ID"):
            for name in df_dict_events[df_name]["event"].unique():
                assert name in self.config_events
            df_aux = df_utils.convert_events_to_features(
                df_i,
                config_events=self.config_events,
                events_df=df_dict_events[df_name],
            )
            df_aux["ID"] = df_name
            df_created = pd.concat((df_created, df_aux), ignore_index=True)
        df = df_utils.return_df_in_original_format(df_created, received_ID_col, received_single_time_series)
        return df

    def make_future_dataframe(self, df, events_df=None, regressors_df=None, periods=None, n_historic_predictions=False):
        """
        Extends dataframe a number of periods (time steps) into the future.

        Only use if you predict into the *unknown* future.
        New timestamps are added to the historic dataframe, with the 'y' column being NaN, as it remains to be predicted.
        Further, the given future events and regressors are added to the periods new timestamps.
        The returned dataframe will include historic data needed to additionally produce `n_historic_predictions`,
        for which there are historic observances of the series 'y'.

        Parameters
        ----------
            df: pd.DataFrame
                History to date. DataFrame containing all columns up to present
            events_df : pd.DataFrame
                Future event occurrences corresponding to `periods` steps into future.
                Contains columns ``ds`` and ``event``. The event column contains the name of the event.
            regressor_df : pd.DataFrame
                Future regressor values corresponding to `periods` steps into future.
                Contains column ``ds`` and one column for each of the external regressors.
            periods : int
                number of steps to extend the DataFrame into the future
            n_historic_predictions : bool, int
                Includes historic data needed to predict `n_historic_predictions` timesteps,
                for which there are historic observances of the series 'y'.
                False: drop historic data except for needed inputs to predict future.
                True: include entire history.

        Returns
        -------
            pd.DataFrame
                input df with ``ds`` extended into future, ``y`` set to None,
                with future events and regressors added.

        Examples
        --------
            >>> from neuralprophet import NeuralProphet
            >>> m = NeuralProphet()
            >>> # set the model to expect these events
            >>> m = m.add_events(["playoff", "superbowl"])
            >>> # create the data df with events
            >>> history_df = m.create_df_with_events(df, events_df)
            >>> metrics = m.fit(history_df, freq="D")
            >>> # forecast with events known ahead
            >>> future = m.make_future_dataframe(
            >>>     history_df, events_df, periods=365, n_historic_predictions=180
            >>> )
            >>> # get 180 past and 365 future predictions.
            >>> forecast = m.predict(df=future)

        """
        df, received_ID_col, received_single_time_series, _ = df_utils.prep_or_copy_df(df)
        events_dict = df_utils.create_dict_for_events_or_regressors(df, events_df, "events")
        regressors_dict = df_utils.create_dict_for_events_or_regressors(df, regressors_df, "regressors")

        df_future_dataframe = pd.DataFrame()
        for df_name, df_i in df.groupby("ID"):
            df_aux = self._make_future_dataframe(
                df=df_i,
                events_df=events_dict[df_name],
                regressors_df=regressors_dict[df_name],
                periods=periods,
                n_historic_predictions=n_historic_predictions,
            )
            df_aux["ID"] = df_name
            df_future_dataframe = pd.concat((df_future_dataframe, df_aux), ignore_index=True)

        df_future = df_utils.return_df_in_original_format(
            df_future_dataframe, received_ID_col, received_single_time_series
        )
        return df_future

    def handle_negative_values(self, df, handle="remove", columns=None):
        """
        Handle negative values in the given columns.
        If no column or handling are provided, negative values in all numeric columns are removed.

        Parameters
        ----------
            df : pd.DataFrame
                dataframe containing column ``ds``, ``y`` with all data
            handling : {str, int, float}, optional
                specified handling of negative values in the regressor column. Can be one of the following options:

                Options
                        * (default) ``remove``: Remove all negative values in the specified columns.
                        * ``error``: Raise an error in case of a negative value.
                        * ``float`` or ``int``: Replace negative values with the provided value.
            columns : list of str, optional
                names of the columns to process

        Returns
        -------
            pd.DataFrame
                input df with negative values handled
        """
        # Identify the columns to process
        # Either process the provided columns or default to all columns
        if columns:
            cols = columns
        else:
            cols = list(df.select_dtypes(include=np.number).columns)
        # Handle the negative values
        for col in cols:
            df = df_utils.handle_negative_values(df, col=col, handle_negatives=handle)

        return df

    def predict_trend(self, df, quantile=0.5):
        """Predict only trend component of the model.

        Parameters
        ----------
            df : pd.DataFrame
                dataframe containing column ``ds``, ``y``, and optionally``ID`` with all data
            quantile : float
                the quantile in (0, 1) that needs to be predicted

        Returns
        -------
            pd.DataFrame, dict
                trend on prediction dates.
        """
        if quantile is not None and not (0 < quantile < 1):
            raise ValueError("The quantile specified need to be a float in-between (0,1)")

        df, received_ID_col, received_single_time_series, _ = df_utils.prep_or_copy_df(df)
        df = self._check_dataframe(df, check_y=False, exogenous=False)
        df = self._normalize(df)
        df_trend = pd.DataFrame()
        for df_name, df_i in df.groupby("ID"):
            t = torch.from_numpy(np.expand_dims(df_i["t"].values, 1))

            # Creating and passing meta, in this case the meta['df_name'] is the ID of the dataframe
            # Note: meta is only used on the trend method if trend_global_local is not "global"
            meta = OrderedDict()
            meta["df_name"] = [df_name for _ in range(t.shape[0])]
            if self.model.config_trend.trend_global_local == "local":
                meta_name_tensor = torch.tensor([self.model.id_dict[i] for i in meta["df_name"]])
            else:
                meta_name_tensor = None

            quantile_index = self.config_train.quantiles.index(quantile)
            trend = self.model.trend(t, meta_name_tensor).detach().numpy()[:, :, quantile_index].squeeze()

            data_params = self.config_normalization.get_data_params(df_name)
            trend = trend * data_params["y"].scale + data_params["y"].shift
            df_aux = pd.DataFrame({"ds": df_i["ds"], "trend": trend, "ID": df_name})
            df_trend = pd.concat((df_trend, df_aux), ignore_index=True)
        df = df_utils.return_df_in_original_format(df_trend, received_ID_col, received_single_time_series)
        return df

    def predict_seasonal_components(self, df, quantile=0.5):
        """Predict seasonality components

        Parameters
        ----------
            df : pd.DataFrame
                dataframe containing columns ``ds``, ``y``, and optionally``ID`` with all data
            quantile : float
                the quantile in (0, 1) that needs to be predicted

        Returns
        -------
            pd.DataFrame, dict
                seasonal components with columns of name <seasonality component name>
        """
        if quantile is not None and not (0 < quantile < 1):
            raise ValueError("The quantile specified need to be a float in-between (0,1)")

        df, received_ID_col, received_single_time_series, _ = df_utils.prep_or_copy_df(df)
        df = self._check_dataframe(df, check_y=False, exogenous=False)
        df = self._normalize(df)
        df_seasonal = pd.DataFrame()
        for df_name, df_i in df.groupby("ID"):
            dataset = time_dataset.TimeDataset(
                df_i,
                name=df_name,
                config_season=self.config_season,
                # n_lags=0,
                # n_forecasts=1,
                predict_steps=self.predict_steps,
                predict_mode=True,
                config_missing=self.config_missing,
            )
            loader = DataLoader(dataset, batch_size=min(4096, len(df)), shuffle=False, drop_last=False)
            predicted = {}
            for name in self.config_season.periods:
                predicted[name] = list()
            for inputs, _, meta in loader:
                # Meta as a tensor for prediction
                if self.model.config_season is None:
                    meta_name_tensor = None
                elif self.model.config_season.global_local == "local":
                    meta = OrderedDict()
                    meta["df_name"] = [df_name for _ in range(inputs["time"].shape[0])]
                    meta_name_tensor = torch.tensor([self.model.id_dict[i] for i in meta["df_name"]])
                else:
                    meta_name_tensor = None

                for name in self.config_season.periods:
                    features = inputs["seasonalities"][name]
                    quantile_index = self.config_train.quantiles.index(quantile)
                    y_season = torch.squeeze(
                        self.model.seasonality(features=features, name=name, meta=meta_name_tensor)[
                            :, :, quantile_index
                        ]
                    )
                    predicted[name].append(y_season.data.numpy())

            for name in self.config_season.periods:
                predicted[name] = np.concatenate(predicted[name])
                if self.config_season.mode == "additive":
                    data_params = self.config_normalization.get_data_params(df_name)
                    predicted[name] = predicted[name] * data_params["y"].scale
            df_aux = pd.DataFrame({"ds": df_i["ds"], "ID": df_i["ID"], **predicted})
            df_seasonal = pd.concat((df_seasonal, df_aux), ignore_index=True)
        df = df_utils.return_df_in_original_format(df_seasonal, received_ID_col, received_single_time_series)
        return df

    def set_true_ar_for_eval(self, true_ar_weights):
        """Configures model to evaluate closeness of AR weights to true weights.

        Parameters
        ----------
            true_ar_weights : np.array
                true AR-parameters, if known.
        """
        self.true_ar_weights = true_ar_weights

    def set_plotting_backend(self, plotting_backend):
        """Set plotting backend.

        Parameters
        ----------
            plotting_backend : str
            Specifies plotting backend to use for all plots. Can be configured individually for each plot.

            Options
                * ``plotly``: Use the plotly backend for plotting
                * (default) ``matplotlib``: use matplotlib for plotting
        """
        if plotting_backend in ["plotly", "matplotlib"]:
            self.plotting_backend = plotting_backend
            if self.plotting_backend == "matplotlib":
                log.warning(
                    "DeprecationWarning: matplotlib as plotting backend will be deprecated in a future version. Switch to plotly by calling `m.set_plotting_backend('plotly')`."
                )
        else:
            raise ValueError("The parameter `plotting_backend` must be either 'plotly' or 'matplotlib'.")

    def highlight_nth_step_ahead_of_each_forecast(self, step_number=None):
        """Set which forecast step to focus on for metrics evaluation and plotting.

        Parameters
        ----------
            step_number : int
                i-th step ahead forecast to use for statistics and plotting.

                Note
                ----
                Set to None to reset.
        """
        if step_number is not None:
            assert step_number <= self.n_forecasts
        self.highlight_forecast_step_n = step_number
        return self

    def plot(self, fcst, df_name=None, ax=None, xlabel="ds", ylabel="y", figsize=(10, 6), plotting_backend="default"):
        """Plot the NeuralProphet forecast, including history.

        Parameters
        ----------
            fcst : pd.DataFrame
                output of self.predict.
            df_name : str
                ID from time series that should be plotted
            ax : matplotlib axes
                optional, matplotlib axes on which to plot.
            xlabel : string
                label name on X-axis
            ylabel : string
                label name on Y-axis
            figsize : tuple
                width, height in inches. default: (10, 6)
            plotting_backend : str
                optional, overwrites the default plotting backend.

                Options
                * ``plotly``: Use plotly for plotting
                * ``matplotlib``: use matplotlib for plotting
                * (default) ``default``: use the global default for plotting
        """
        fcst, received_ID_col, received_single_time_series, _ = df_utils.prep_or_copy_df(fcst)
        if not received_single_time_series:
            if df_name not in fcst["ID"].unique():
                assert len(fcst["ID"].unique()) > 1
                raise Exception(
                    "Many time series are present in the pd.DataFrame (more than one ID). Please, especify ID to be plotted."
                )
            else:
                fcst = fcst[fcst["ID"] == df_name].copy(deep=True)
                log.info(f"Plotting data from ID {df_name}")
        if len(self.config_train.quantiles) > 1:
            if self.highlight_forecast_step_n is None and (
                self.n_forecasts > 1 or self.n_lags != 0
            ):  # rather query if n_forecasts >1 than n_lags>1
                raise ValueError(
                    "Please specify step_number using the highlight_nth_step_ahead_of_each_forecast function"
                    " for quantiles plotting when auto-regression enabled."
                )
            if self.highlight_forecast_step_n is not None and self.n_lags == 0:
                log.warning("highlight_forecast_step_n is ignored since auto-regression not enabled.")
                self.highlight_forecast_step_n = None
        if self.max_lags > 0:
            num_forecasts = sum(fcst["yhat1"].notna())
            if num_forecasts < self.n_forecasts:
                log.warning(
                    "Too few forecasts to plot a line per forecast step." "Plotting a line per forecast origin instead."
                )
                return self.plot_latest_forecast(
                    fcst,
                    ax=ax,
                    df_name=df_name,
                    xlabel=xlabel,
                    ylabel=ylabel,
                    figsize=figsize,
                    include_previous_forecasts=num_forecasts - 1,
                    plot_history_data=True,
                )

        # Check whether the default plotting backend is overwritten
        plotting_backend = (
            plotting_backend
            if plotting_backend != "default"
            else (self.plotting_backend if hasattr(self, "plotting_backend") else "matplotlib")
        )
        if plotting_backend == "plotly":
            return plot_plotly(
                fcst=fcst,
                quantiles=self.config_train.quantiles,
                xlabel=xlabel,
                ylabel=ylabel,
                figsize=tuple(x * 70 for x in figsize),
                highlight_forecast=self.highlight_forecast_step_n,
            )
        else:
            return plot(
                fcst=fcst,
                quantiles=self.config_train.quantiles,
                ax=ax,
                xlabel=xlabel,
                ylabel=ylabel,
                figsize=figsize,
                highlight_forecast=self.highlight_forecast_step_n,
            )

    def get_latest_forecast(
        self,
        fcst,
        df_name=None,
        include_history_data=False,
        include_previous_forecasts=0,
    ):
        """Get the latest NeuralProphet forecast, optional including historical data.

        Parameters
        ----------
            fcst : pd.DataFrame, dict
                output of self.predict.
            df_name : str
                ID from time series that should forecast
            include_history_data : bool
                specifies whether to include historical data
            include_previous_forecasts : int
                specifies how many forecasts before latest forecast to include
        Returns
        -------
            pd.DataFrame
                columns ``ds``, ``y``, and [``origin-<i>``]

                Note
                ----
                where origin-<i> refers to the (i+1)-th latest prediction for this row's datetime.
                e.g. origin-3 is the prediction for this datetime, predicted 4 steps before the last step.
                The very latest predcition is origin-0.
        Examples
        --------
        We may get the df of the latest forecast:
            >>> forecast = m.predict(df)
            >>> df_forecast = m.get_latest_forecast(forecast)

        Number of steps before latest forecast could be included:
            >>> df_forecast = m.get_latest_forecast(forecast, include_previous_forecast=3)

        Historical data could be included, however be aware that the df could be large:
            >>> df_forecast = m.get_latest_forecast(forecast, include_history_data=True)
        """
        if self.max_lags == 0:
            raise ValueError("Use the standard plot function for models without lags.")
        fcst, received_ID_col, received_single_time_series, _ = df_utils.prep_or_copy_df(fcst)
        if not received_single_time_series:
            if df_name not in fcst["ID"].unique():
                assert len(fcst["ID"].unique()) > 1
                raise Exception(
                    "Many time series are present in the pd.DataFrame (more than one ID). Please specify ID to be "
                    "forecasted. "
                )
            else:
                fcst = fcst[fcst["ID"] == df_name].copy(deep=True)
                log.info(f"Getting data from ID {df_name}")
        if include_history_data is None:
            fcst = fcst[-(include_previous_forecasts + self.n_forecasts + self.max_lags) :]
        elif include_history_data is False:
            fcst = fcst[-(include_previous_forecasts + self.n_forecasts) :]
        elif include_history_data is True:
            fcst = fcst
        fcst = utils.fcst_df_to_latest_forecast(
            fcst, self.config_train.quantiles, n_last=1 + include_previous_forecasts
        )
        return fcst

    def plot_latest_forecast(
        self,
        fcst,
        df_name=None,
        ax=None,
        xlabel="ds",
        ylabel="y",
        figsize=(10, 6),
        include_previous_forecasts=0,
        plot_history_data=None,
        plotting_backend="default",
    ):
        """Plot the latest NeuralProphet forecast(s), including history.

        Parameters
        ----------
            fcst : pd.DataFrame
                output of self.predict.
            df_name : str
                ID from time series that should be plotted
            ax : matplotlib axes
                Optional, matplotlib axes on which to plot.
            xlabel : str
                label name on X-axis
            ylabel : str
                abel name on Y-axis
            figsize : tuple
                 width, height in inches. default: (10, 6)
            include_previous_forecasts : int
                number of previous forecasts to include in plot
            plot_history_data : bool
                specifies plot of historical data
            plotting_backend : str
                optional, overwrites the default plotting backend.

                Options
                * ``plotly``: Use plotly for plotting
                * ``matplotlib``: use matplotlib for plotting
                * (default) ``default``: use the global default for plotting
        Returns
        -------
            matplotlib.axes.Axes
                plot of NeuralProphet forecasting
        """
        if self.max_lags == 0:
            raise ValueError("Use the standard plot function for models without lags.")
        fcst, received_ID_col, received_single_time_series, _ = df_utils.prep_or_copy_df(fcst)
        if not received_single_time_series:
            if df_name not in fcst["ID"].unique():
                assert len(fcst["ID"].unique()) > 1
                raise Exception(
                    "Many time series are present in the pd.DataFrame (more than one ID). Please, especify ID to be plotted."
                )
            else:
                fcst = fcst[fcst["ID"] == df_name].copy(deep=True)
                log.info(f"Plotting data from ID {df_name}")
        if len(self.config_train.quantiles) > 1:
            log.warning(
                "Plotting latest forecasts when uncertainty estimation enabled"
                " plots the forecasts only for the median quantile."
            )
        if plot_history_data is None:
            fcst = fcst[-(include_previous_forecasts + self.n_forecasts + self.max_lags) :]
        elif plot_history_data is False:
            fcst = fcst[-(include_previous_forecasts + self.n_forecasts) :]
        elif plot_history_data is True:
            fcst = fcst
        fcst = utils.fcst_df_to_latest_forecast(
            fcst, self.config_train.quantiles, n_last=1 + include_previous_forecasts
        )

        # Check whether the default plotting backend is overwritten
        plotting_backend = (
            plotting_backend
            if plotting_backend != "default"
            else (self.plotting_backend if hasattr(self, "plotting_backend") else "matplotlib")
        )
        if plotting_backend == "plotly":
            return plot_plotly(
                fcst=fcst,
                quantiles=self.config_train.quantiles,
                xlabel=xlabel,
                ylabel=ylabel,
                figsize=tuple(x * 70 for x in figsize),
                highlight_forecast=self.highlight_forecast_step_n,
                line_per_origin=True,
            )
        else:
            return plot(
                fcst=fcst,
                quantiles=self.config_train.quantiles,
                ax=ax,
                xlabel=xlabel,
                ylabel=ylabel,
                figsize=figsize,
                highlight_forecast=self.highlight_forecast_step_n,
                line_per_origin=True,
            )

<<<<<<< HEAD
    def plot_components(self, fcst, df_name="__df__", figsize=None, forecast_in_focus=None, plotting_backend="default"):
=======
    def plot_last_forecast(
        self,
        fcst,
        df_name=None,
        ax=None,
        xlabel="ds",
        ylabel="y",
        figsize=(10, 6),
        include_previous_forecasts=0,
        plot_history_data=None,
        plotting_backend="default",
    ):
        args = locals()
        log.warning(
            "plot_last_forecast() has been renamed to plot_latest_forecast() and is therefore deprecated. "
            "Please use plot_latst_forecast() in the future"
        )
        return NeuralProphet.plot_latest_forecast(**args)

    def plot_components(
        self, fcst, df_name="__df__", figsize=None, forecast_in_focus=None, residuals=False, plotting_backend="default"
    ):
>>>>>>> e7a7dbd7
        """Plot the NeuralProphet forecast components.

        Parameters
        ----------
            fcst : pd.DataFrame
                output of self.predict
            df_name : str
                ID from time series that should be plotted
            figsize : tuple
                width, height in inches.

                Note
                ----
                None (default):  automatic (10, 3 * npanel)
            plotting_backend : str
                optional, overwrites the default plotting backend.

                Options
                * ``plotly``: Use plotly for plotting
                * ``matplotlib``: use matplotlib for plotting
                * (default) ``default``: use the global default for plotting

        Returns
        -------
            matplotlib.axes.Axes
                plot of NeuralProphet components
        """
        fcst, received_ID_col, received_single_time_series, _ = df_utils.prep_or_copy_df(fcst)
        if not received_single_time_series:
            if df_name not in fcst["ID"].unique():
                assert len(fcst["ID"].unique()) > 1
                raise Exception(
                    "Many time series are present in the pd.DataFrame (more than one ID). Please, especify ID to be plotted."
                )
            else:
                fcst = fcst[fcst["ID"] == df_name].copy(deep=True)
                log.info(f"Plotting data from ID {df_name}")

        # If multiple steps in the future are predicted, only plot quantiles if highlight_forecast_step_n is set
        if len(self.config_train.quantiles) > 1:
            if self.highlight_forecast_step_n is None and (
                self.n_forecasts > 1 or self.n_lags != 0
            ):  # rather query if n_forecasts >1 than n_lags>1
                raise ValueError(
                    "Please specify step_number using the highlight_nth_step_ahead_of_each_forecast function"
                    " for quantiles plotting when auto-regression enabled."
                )
            if self.highlight_forecast_step_n is not None and self.n_lags == 0:
                log.warning("highlight_forecast_step_n is ignored since auto-regression not enabled.")
                self.highlight_forecast_step_n = None

        # Error if local modelling of season and df_name not provided
        if self.model.config_season is not None:
            if self.model.config_season.global_local == "local" and df_name is None:
                raise Exception(
                    "df_name parameter is required for multiple time series and local modeling of at least one component."
                )

        # Check whether the default plotting backend is overwritten
        plotting_backend = (
            plotting_backend
            if plotting_backend != "default"
            else (self.plotting_backend if hasattr(self, "plotting_backend") else "matplotlib")
        )

        if plotting_backend == "plotly":
            return plot_components_plotly(
                m=self,
                fcst=fcst,
                figsize=tuple(x * 70 for x in figsize) if figsize else (700, 210),
                forecast_in_focus=forecast_in_focus if forecast_in_focus else self.highlight_forecast_step_n,
                df_name=df_name,
            )
        else:
            return plot_components(
                m=self,
                fcst=fcst,
                quantile=self.config_train.quantiles[0],  # plot components only for median quantile
                figsize=figsize,
                forecast_in_focus=forecast_in_focus if forecast_in_focus else self.highlight_forecast_step_n,
                df_name=df_name,
            )

    def plot_parameters(
        self,
        weekly_start=0,
        yearly_start=0,
        figsize=None,
        forecast_in_focus=None,
        df_name=None,
        plotting_backend="default",
        quantile=None,
    ):
        """Plot the NeuralProphet forecast components.

        Parameters
        ----------
            weekly_start : int
                specifying the start day of the weekly seasonality plot.

                Note
                ----
                0 (default) starts the week on Sunday. 1 shifts by 1 day to Monday, and so on.
            yearly_start : int
                specifying the start day of the yearly seasonality plot.

                Note
                ----
                0 (default) starts the year on Jan 1. 1 shifts by 1 day to Jan 2, and so on.
            df_name : str
                name of dataframe to refer to data params from original keys of train dataframes (used for local normalization in global modeling)
            figsize : tuple
                width, height in inches.

                Note
                ----
                None (default):  automatic (10, 3 * npanel)
            plotting_backend : str
                optional, overwrites the default plotting backend.

                Options
                * ``plotly``: Use plotly for plotting
                * ``matplotlib``: use matplotlib for plotting
                * (default) ``default``: use the global default for plotting


                Note
                ----
                For multiple time series and local modeling of at least one component, the df_name parameter is required.

            quantile : float
                The quantile for which the model parameters are to be plotted

                Note
                ----
                None (default):  Parameters will be plotted for the median quantile.

        Returns
        -------
            matplotlib.axes.Axes
                plot of NeuralProphet forecasting
        """

        if self.model.config_trend.trend_global_local == "local" and df_name is None:
            raise Exception(
                "df_name parameter is required for multiple time series and local modeling of at least one component."
            )

        # Error if local modelling of season and df_name not provided
        if self.model.config_season is not None:
            if self.model.config_season.global_local == "local" and df_name is None:
                raise Exception(
                    "df_name parameter is required for multiple time series and local modeling of at least one component."
                )
        if quantile is not None:
            # ValueError if model was not trained or predicted with selected quantile for plotting
            if not (0 < quantile < 1):
                raise ValueError("The quantile selected needs to be a float in-between (0,1)")
            # ValueError if selected quantile is out of range
            if quantile not in self.config_train.quantiles:
                raise ValueError("Selected quantile is not specified in the model configuration.")

        # Check whether the default plotting backend is overwritten
        plotting_backend = (
            plotting_backend
            if plotting_backend != "default"
            else (self.plotting_backend if hasattr(self, "plotting_backend") else "matplotlib")
        )
        if plotting_backend == "plotly":
            return plot_parameters_plotly(
                m=self,
                quantile=quantile
                if quantile
                else self.config_train.quantiles[0],  # plot components for selected quantile
                forecast_in_focus=forecast_in_focus if forecast_in_focus else self.highlight_forecast_step_n,
                weekly_start=weekly_start,
                yearly_start=yearly_start,
                figsize=tuple(x * 70 for x in figsize) if figsize else (700, 210),
                df_name=df_name,
            )
        else:
            return plot_parameters(
                m=self,
                quantile=quantile
                if quantile
                else self.config_train.quantiles[0],  # plot components for selected quantile
                forecast_in_focus=forecast_in_focus if forecast_in_focus else self.highlight_forecast_step_n,
                weekly_start=weekly_start,
                yearly_start=yearly_start,
                figsize=figsize,
                df_name=df_name,
            )

    def _init_model(self):
        """Build Pytorch model with configured hyperparamters.

        Returns
        -------
            TimeNet model
        """
        self.model = time_net.TimeNet(
            config_train=self.config_train,
            config_trend=self.config_trend,
            config_ar=self.config_ar,
            config_season=self.config_season,
            config_lagged_regressors=self.config_lagged_regressors,
            config_regressors=self.config_regressors,
            config_events=self.config_events,
            config_holidays=self.config_country_holidays,
            config_normalization=self.config_normalization,
            n_forecasts=self.n_forecasts,
            n_lags=self.n_lags,
            max_lags=self.max_lags,
            num_hidden_layers=self.config_model.num_hidden_layers,
            d_hidden=self.config_model.d_hidden,
            metrics=self.metrics,
            id_list=self.id_list,
            nb_trends_modelled=self.nb_trends_modelled,
            nb_seasonalities_modelled=self.nb_seasonalities_modelled,
        )
        log.debug(self.model)
        return self.model

    def restore_from_checkpoint(self):
        """
        Load model from checkpoint.

        Returns
        -------
            Trained TimeNet model
        """
        self.model = time_net.TimeNet.load_from_checkpoint(self.metrics_logger.checkpoint_path)

    def _create_dataset(self, df, predict_mode):
        """Construct dataset from dataframe.

        (Configured Hyperparameters can be overridden by explicitly supplying them.
        Useful to predict a single model component.)

        Parameters
        ----------
            df : pd.DataFrame
                dataframe containing column ``ds``, ``y``, and optionally``ID`` and
                normalized columns normalized columns ``ds``, ``y``, ``t``, ``y_scaled``
            predict_mode : bool
                specifies predict mode

                Options
                    * ``False``: includes target values.
                    * ``True``: does not include targets but includes entire dataset as input

        Returns
        -------
            TimeDataset
        """
        df, _, _, _ = df_utils.prep_or_copy_df(df)
        return time_dataset.GlobalTimeDataset(
            df,
            predict_mode=predict_mode,
            n_lags=self.n_lags,
            n_forecasts=self.n_forecasts,
            predict_steps=self.predict_steps,
            config_season=self.config_season,
            config_events=self.config_events,
            config_country_holidays=self.config_country_holidays,
            config_lagged_regressors=self.config_lagged_regressors,
            config_regressors=self.config_regressors,
            config_missing=self.config_missing,
        )

    def __handle_missing_data(self, df, freq, predicting):
        """Checks and normalizes new data

        Data is also auto-imputed, unless impute_missing is set to ``False``.

        Parameters
        ----------
            df : pd.DataFrame
                dataframe containing column ``ds``, ``y`` with all data
            freq : str
                data step sizes. Frequency of data recording,

                Note
                ----
                Any valid frequency for pd.date_range, such as ``5min``, ``D``, ``MS`` or ``auto`` (default) to automatically set frequency.
            predicting : bool
                when no lags, allow NA values in ``y`` of forecast series or ``y`` to miss completely

        Returns
        -------
            pd.DataFrame
                preprocessed dataframe
        """
        # Receives df with single ID column
        assert len(df["ID"].unique()) == 1
        if self.n_lags == 0 and not predicting:
            # we can drop rows with NA in y
            sum_na = sum(df["y"].isna())
            if sum_na > 0:
                df = df[df["y"].notna()]
                log.info(f"dropped {sum_na} NAN row in 'y'")

        # add missing dates for autoregression modelling
        if self.n_lags > 0:
            df, missing_dates = df_utils.add_missing_dates_nan(df, freq=freq)
            if missing_dates > 0:
                if self.config_missing.impute_missing:
                    log.info(f"{missing_dates} missing dates added.")
                # FIX Issue#52
                # Comment error raising to allow missing data for autoregression flow.
                # else:
                #     raise ValueError(f"{missing_dates} missing dates found. Please preprocess data manually or set impute_missing to True.")
                # END FIX

        if self.config_regressors is not None:
            # if future regressors, check that they are not nan at end, else drop
            # we ignore missing events, as those will be filled in with zeros.
            reg_nan_at_end = 0
            for col, regressor in self.config_regressors.items():
                # check for completeness of the regressor values
                col_nan_at_end = 0
                while len(df) > col_nan_at_end and df[col].isnull().iloc[-(1 + col_nan_at_end)]:
                    col_nan_at_end += 1
                reg_nan_at_end = max(reg_nan_at_end, col_nan_at_end)
            if reg_nan_at_end > 0:
                # drop rows at end due to missing future regressors
                df = df[:-reg_nan_at_end]
                log.info("Dropped {reg_nan_at_end} rows at end due to missing future regressor values.")

        df_end_to_append = None
        nan_at_end = 0
        while len(df) > nan_at_end and df["y"].isnull().iloc[-(1 + nan_at_end)]:
            nan_at_end += 1
        if nan_at_end > 0:
            if predicting:
                # allow nans at end - will re-add at end
                if self.n_forecasts > 1 and self.n_forecasts < nan_at_end:
                    # check that not more than n_forecasts nans, else drop surplus
                    df = df[: -(nan_at_end - self.n_forecasts)]
                    # correct new length:
                    nan_at_end = self.n_forecasts
                    log.info(
                        "Detected y to have more NaN values than n_forecast can predict. "
                        f"Dropped {nan_at_end - self.n_forecasts} rows at end."
                    )
                df_end_to_append = df[-nan_at_end:]
                df = df[:-nan_at_end]
            else:
                # training - drop nans at end
                df = df[:-nan_at_end]
                log.info(
                    f"Dropped {nan_at_end} consecutive nans at end. "
                    "Training data can only be imputed up to last observation."
                )

        # impute missing values
        data_columns = []
        if self.n_lags > 0:
            data_columns.append("y")
        if self.config_lagged_regressors is not None:
            data_columns.extend(self.config_lagged_regressors.keys())
        if self.config_regressors is not None:
            data_columns.extend(self.config_regressors.keys())
        if self.config_events is not None:
            data_columns.extend(self.config_events.keys())
        for column in data_columns:
            sum_na = sum(df[column].isnull())
            if sum_na > 0:
                log.warning(f"{sum_na} missing values in column {column} were detected in total. ")
                if self.config_missing.impute_missing:
                    # use 0 substitution for holidays and events missing values
                    if self.config_events is not None and column in self.config_events.keys():
                        df[column].fillna(0, inplace=True)
                        remaining_na = 0
                    else:
                        df.loc[:, column], remaining_na = df_utils.fill_linear_then_rolling_avg(
                            df[column],
                            limit_linear=self.config_missing.impute_linear,
                            rolling=self.config_missing.impute_rolling,
                        )
                    log.info(f"{sum_na - remaining_na} NaN values in column {column} were auto-imputed.")
                    if remaining_na > 0:
                        log.warning(
                            f"More than {2 * self.config_missing.impute_linear + self.config_missing.impute_rolling} consecutive missing values encountered in column {column}. "
                            f"{remaining_na} NA remain after auto-imputation. "
                        )
                # FIX Issue#52
                # Comment error raising to allow missing data for autoregression flow.
                # else:  # fail because set to not impute missing
                #    raise ValueError(
                #        "Missing values found. " "Please preprocess data manually or set impute_missing to True."
                #    )
                # END FIX
        if df_end_to_append is not None:
            df = pd.concat([df, df_end_to_append])
        return df

    def _handle_missing_data(self, df, freq, predicting=False):
        """Checks and normalizes new data

        Data is also auto-imputed, unless impute_missing is set to ``False``.

        Parameters
        ----------
            df : pd.DataFrame
                dataframe containing column ``ds``, ``y``, and optionally``ID`` with all data
            freq : str
                data step sizes. Frequency of data recording,

                Note
                ----
                Any valid frequency for pd.date_range, such as ``5min``, ``D``, ``MS`` or ``auto`` (default) to automatically set frequency.
            predicting (bool): when no lags, allow NA values in ``y`` of forecast series or ``y`` to miss completely

        Returns
        -------
            pre-processed df
        """
        df, _, _, _ = df_utils.prep_or_copy_df(df)
        df_handled_missing = pd.DataFrame()
        for df_name, df_i in df.groupby("ID"):
            df_handled_missing_aux = self.__handle_missing_data(df_i, freq, predicting).copy(deep=True)
            df_handled_missing_aux["ID"] = df_name
            df_handled_missing = pd.concat((df_handled_missing, df_handled_missing_aux), ignore_index=True)
        return df_handled_missing

    def _check_dataframe(self, df, check_y=True, exogenous=True):
        """Performs basic data sanity checks and ordering

        Prepare dataframe for fitting or predicting.

        Parameters
        ----------
            df : pd.DataFrame
                dataframe containing column ``ds``, ``y``, and optionally``ID`` with all data
            check_y : bool
                if df must have series values

                Note
                ----
                set to True if training or predicting with autoregression
            exogenous : bool
                whether to check covariates, regressors and events column names

        Returns
        -------
            pd.DataFrame
                checked dataframe
        """
        df, _, _, _ = df_utils.prep_or_copy_df(df)
        df, regressors_to_remove = df_utils.check_dataframe(
            df=df,
            check_y=check_y,
            covariates=self.config_lagged_regressors if exogenous else None,
            regressors=self.config_regressors if exogenous else None,
            events=self.config_events if exogenous else None,
        )
        for reg in regressors_to_remove:
            log.warning(f"Removing regressor {reg} because it is not present in the data.")
            self.config_regressors.pop(reg)
        return df

    def _validate_column_name(self, name, events=True, seasons=True, regressors=True, covariates=True):
        """Validates the name of a seasonality, event, or regressor.

        Parameters
        ----------
            name : str
                name of seasonality, event or regressor
            events : bool
                check if name already used for event
            seasons : bool
                check if name already used for seasonality
            regressors : bool
                check if name already used for regressor
        """
        reserved_names = [
            "trend",
            "additive_terms",
            "daily",
            "weekly",
            "yearly",
            "events",
            "holidays",
            "zeros",
            "extra_regressors_additive",
            "yhat",
            "extra_regressors_multiplicative",
            "multiplicative_terms",
            "ID",
        ]
        rn_l = [n + "_lower" for n in reserved_names]
        rn_u = [n + "_upper" for n in reserved_names]
        reserved_names.extend(rn_l)
        reserved_names.extend(rn_u)
        reserved_names.extend(["ds", "y", "cap", "floor", "y_scaled", "cap_scaled"])
        if name in reserved_names:
            raise ValueError(f"Name {name!r} is reserved.")
        if events and self.config_events is not None:
            if name in self.config_events.keys():
                raise ValueError(f"Name {name!r} already used for an event.")
        if events and self.config_country_holidays is not None:
            if name in self.config_country_holidays.holiday_names:
                raise ValueError(f"Name {name!r} is a holiday name in {self.config_country_holidays.country}.")
        if seasons and self.config_season is not None:
            if name in self.config_season.periods:
                raise ValueError(f"Name {name!r} already used for a seasonality.")
        if covariates and self.config_lagged_regressors is not None:
            if name in self.config_lagged_regressors:
                raise ValueError(f"Name {name!r} already used for an added covariate.")
        if regressors and self.config_regressors is not None:
            if name in self.config_regressors.keys():
                raise ValueError(f"Name {name!r} already used for an added regressor.")

    def _normalize(self, df):
        """Apply data scales.

        Applies data scaling factors to df using data_params.

        Parameters
        ----------
            df : pd.DataFrame
                dataframe containing column ``ds``, ``y``, and optionally``ID`` with all data

        Returns
        -------
            df: pd.DataFrame, normalized
        """
        df, _, _, _ = df_utils.prep_or_copy_df(df)
        df_norm = pd.DataFrame()
        for df_name, df_i in df.groupby("ID"):
            data_params = self.config_normalization.get_data_params(df_name)
            df_i.drop("ID", axis=1, inplace=True)
            df_aux = df_utils.normalize(df_i, data_params).copy(deep=True)
            df_aux["ID"] = df_name
            df_norm = pd.concat((df_norm, df_aux), ignore_index=True)
        return df_norm

    def _init_train_loader(self, df):
        """Executes data preparation steps and initiates training procedure.

        Parameters
        ----------
            df : pd.DataFrame
                dataframe containing column ``ds``, ``y``, and optionally``ID`` with all data

        Returns
        -------
            torch DataLoader
        """
        df, _, _, _ = df_utils.prep_or_copy_df(df)
        # if not self.fitted:
        self.config_normalization.init_data_params(
            df=df,
            config_lagged_regressors=self.config_lagged_regressors,
            config_regressors=self.config_regressors,
            config_events=self.config_events,
        )

        df = self._normalize(df)
        # if not self.fitted:
        if self.config_trend.changepoints is not None:
            # scale user-specified changepoint times
            df_aux = pd.DataFrame({"ds": pd.Series(self.config_trend.changepoints)})
            self.config_trend.changepoints = self._normalize(df_aux)["t"].values

        # df_merged, _ = df_utils.join_dataframes(df)
        # df_merged = df_merged.sort_values("ds")
        # df_merged.drop_duplicates(inplace=True, keep="first", subset=["ds"])
        df_merged = df_utils.merge_dataframes(df)
        self.config_season = utils.set_auto_seasonalities(df_merged, config_season=self.config_season)
        if self.config_country_holidays is not None:
            self.config_country_holidays.init_holidays(df_merged)

        dataset = self._create_dataset(df, predict_mode=False)  # needs to be called after set_auto_seasonalities

        # Determine the max_number of epochs
        self.config_train.set_auto_batch_epoch(n_data=len(dataset))

        loader = DataLoader(dataset, batch_size=self.config_train.batch_size, shuffle=True)

        return loader

    def _init_val_loader(self, df):
        """Executes data preparation steps and initiates evaluation procedure.

        Parameters
        ----------
            df : pd.DataFrame
                dataframe containing column ``ds``, ``y``, and optionally``ID`` with all data

        Returns
        -------
            torch DataLoader
        """
        df, _, _, _ = df_utils.prep_or_copy_df(df)
        df = self._normalize(df)
        dataset = self._create_dataset(df, predict_mode=False)
        loader = DataLoader(dataset, batch_size=min(1024, len(dataset)), shuffle=False, drop_last=False)
        return loader

    def _train(self, df, df_val=None, minimal=False, continue_training=False):
        """
        Execute model training procedure for a configured number of epochs.

        Parameters
        ----------
            df : pd.DataFrame
                dataframe containing column ``ds``, ``y``, and optionally``ID`` with all data
            df_val : pd.DataFrame
                dataframe containing column ``ds``, ``y``, and optionally``ID`` with validation data
            minimal : bool
                whether to train without any printouts or metrics collection
            continue_training : bool
                whether to continue training from the last checkpoint

        Returns
        -------
            pd.DataFrame
                metrics
        """
        # Set up data the training dataloader
        df, _, _, _ = df_utils.prep_or_copy_df(df)
        train_loader = self._init_train_loader(df)

        # Set up data the validation dataloader
        if df_val is not None:
            df_val, _, _, _ = df_utils.prep_or_copy_df(df_val)
            val_loader = self._init_val_loader(df_val)

        # TODO: check how to handle this with Lightning (the rest moved to utils.configure_denormalization)
        # Set up Metrics
        # if self.highlight_forecast_step_n is not None:
        #     self.metrics.add_specific_target(target_pos=self.highlight_forecast_step_n - 1)

        # Init the model, if not continue from checkpoint
        if continue_training:
            # Increase the number of epochs if continue training
            self.config_train.epochs += self.config_train.epochs
        #     self.model = time_net.TimeNet.load_from_checkpoint(
        #         self.metrics_logger.checkpoint_path, config_train=self.config_train
        #     )
        #     pass
        else:
            self.model = self._init_model()

        # Init the Trainer
        self.trainer = utils.configure_trainer(
            config_train=self.config_train,
            config=self.trainer_config,
            metrics_logger=self.metrics_logger,
            early_stopping_target="Loss_val" if df_val is not None else "Loss",
            minimal=minimal,
            num_batches_per_epoch=len(train_loader),
        )

        # Set parameters for the learning rate finder
        self.config_train.set_lr_finder_args(dataset_size=len(train_loader.dataset), num_batches=len(train_loader))

        # Tune hyperparams and train
        if df_val is not None:
            if not continue_training and not self.config_train.learning_rate:
                # Find suitable learning rate
                lr_finder = self.trainer.tuner.lr_find(
                    self.model,
                    train_dataloaders=train_loader,
                    val_dataloaders=val_loader,
                    **self.config_train.lr_finder_args,
                )
                # Estimate the optimat learning rate from the loss curve
                _, _, lr_suggestion = utils.smooth_loss_and_suggest(lr_finder.results)
                self.model.learning_rate = lr_suggestion
            start = time.time()
            self.trainer.fit(
                self.model,
                train_loader,
                val_loader,
                ckpt_path=self.metrics_logger.checkpoint_path if continue_training else None,
            )
        else:
            if not continue_training and not self.config_train.learning_rate:
                # Find suitable learning rate
                lr_finder = self.trainer.tuner.lr_find(
                    self.model,
                    train_dataloaders=train_loader,
                    **self.config_train.lr_finder_args,
                )
                # Estimate the optimat learning rate from the loss curve
                _, _, lr_suggestion = utils.smooth_loss_and_suggest(lr_finder.results)
                self.model.learning_rate = lr_suggestion
            start = time.time()
            self.trainer.fit(
                self.model,
                train_loader,
                ckpt_path=self.metrics_logger.checkpoint_path if continue_training else None,
            )

        log.debug("Train Time: {:8.3f}".format(time.time() - start))

        if minimal:
            return None
        else:
            # Return metrics collected in logger as dataframe
            metrics_df = pd.DataFrame(self.metrics_logger.history)
            return metrics_df

    def restore_trainer(self):
        """
        Restore the trainer based on the forecaster configuration.
        """
        self.trainer = utils.configure_trainer(
            config_train=self.config_train,
            config=self.trainer_config,
            metrics_logger=self.metrics_logger,
        )
        self.metrics = metrics.get_metrics(self.collect_metrics)

    def _eval_true_ar(self):
        assert self.max_lags > 0
        if self.highlight_forecast_step_n is None:
            if self.max_lags > 1:
                raise ValueError("Please define forecast_lag for sTPE computation")
            forecast_pos = 1
        else:
            forecast_pos = self.highlight_forecast_step_n
        weights = self.model.ar_weights.detach().numpy()
        weights = weights[forecast_pos - 1, :][::-1]
        sTPE = utils.symmetric_total_percentage_error(self.true_ar_weights, weights)
        log.info("AR parameters: ", self.true_ar_weights, "\n", "Model weights: ", weights)
        return sTPE

    def _make_future_dataframe(self, df, events_df, regressors_df, periods, n_historic_predictions):
        # Receives df with single ID column
        assert len(df["ID"].unique()) == 1
        if periods == 0 and n_historic_predictions is True:
            log.warning(
                "Not extending df into future as no periods specified." "You can call predict directly instead."
            )
        df = df.copy(deep=True)
        _ = df_utils.infer_frequency(df, n_lags=self.max_lags, freq=self.data_freq)
        last_date = pd.to_datetime(df["ds"].copy(deep=True).dropna()).sort_values().max()
        if events_df is not None:
            events_df = events_df.copy(deep=True).reset_index(drop=True)
        if regressors_df is not None:
            regressors_df = regressors_df.copy(deep=True).reset_index(drop=True)
        if periods is None:
            periods = 1 if self.max_lags == 0 else self.n_forecasts
        else:
            assert periods >= 0

        if isinstance(n_historic_predictions, bool):
            if n_historic_predictions:
                n_historic_predictions = len(df) - self.max_lags
            else:
                n_historic_predictions = 0
        elif not isinstance(n_historic_predictions, int):
            log.error("non-integer value for n_historic_predictions set to zero.")
            n_historic_predictions = 0

        if periods == 0 and n_historic_predictions == 0:
            raise ValueError("Set either history or future to contain more than zero values.")

        # check for external regressors known in future
        if self.config_regressors is not None and periods > 0:
            if regressors_df is None:
                raise ValueError("Future values of all user specified regressors not provided")
            else:
                for regressor in self.config_regressors.keys():
                    if regressor not in regressors_df.columns:
                        raise ValueError(f"Future values of user specified regressor {regressor} not provided")

        if len(df) < self.max_lags:
            raise ValueError(
                "Insufficient input data for a prediction."
                "Please supply historic observations (number of rows) of at least max_lags (max of number of n_lags)."
            )
        elif len(df) < self.max_lags + n_historic_predictions:
            log.warning(
                f"Insufficient data for {n_historic_predictions} historic forecasts, reduced to {len(df) - self.max_lags}."
            )
            n_historic_predictions = len(df) - self.max_lags
        if (n_historic_predictions + self.max_lags) == 0:
            df = pd.DataFrame(columns=df.columns)
        else:
            df = df[-(self.max_lags + n_historic_predictions) :]
            nan_at_end = 0
            while len(df) > nan_at_end and df["y"].isnull().iloc[-(1 + nan_at_end)]:
                nan_at_end += 1
            if nan_at_end > 0:
                if self.max_lags > 0 and (nan_at_end + 1) >= self.max_lags:
                    raise ValueError(
                        f"{nan_at_end + 1} missing values were detected at the end of df before df was extended into the future. "
                        "Please make sure there are no NaN values at the end of df."
                    )
                df["y"].iloc[-(nan_at_end + 1) :].ffill(inplace=True)
                log.warning(
                    f"{nan_at_end + 1} missing values were forward-filled at the end of df before df was extended into the future. "
                    "Please make sure there are no NaN values at the end of df."
                )

        if len(df) > 0:
            if len(df.columns) == 1 and "ds" in df:
                assert self.max_lags == 0
                df = self._check_dataframe(df, check_y=False, exogenous=False)
            else:
                df = self._check_dataframe(df, check_y=self.max_lags > 0, exogenous=True)
        # future data
        # check for external events known in future
        if self.config_events is not None and periods > 0 and events_df is None:
            log.warning(
                "Future values not supplied for user specified events. "
                "All events being treated as not occurring in future"
            )

        if self.max_lags > 0:
            if periods > 0 and periods != self.n_forecasts:
                periods = self.n_forecasts
                log.warning(f"Number of forecast steps is defined by n_forecasts. Adjusted to {self.n_forecasts}.")

        if periods > 0:
            future_df = df_utils.make_future_df(
                df_columns=df.columns,
                last_date=last_date,
                periods=periods,
                freq=self.data_freq,
                config_events=self.config_events,
                events_df=events_df,
                config_regressors=self.config_regressors,
                regressors_df=regressors_df,
            )
            if len(df) > 0:
                df = pd.concat([df, future_df])
            else:
                df = future_df
        df = df.reset_index(drop=True)
        self.predict_steps = periods
        return df

    def _get_maybe_extend_periods(self, df):
        # Receives df with single ID column
        assert len(df["ID"].unique()) == 1
        periods_add = 0
        nan_at_end = 0
        while len(df) > nan_at_end and df["y"].isnull().iloc[-(1 + nan_at_end)]:
            nan_at_end += 1
        if self.max_lags > 0:
            if self.config_regressors is None:
                # if dataframe has already been extended into future,
                # don't extend beyond n_forecasts.
                periods_add = max(0, self.n_forecasts - nan_at_end)
            else:
                # can not extend as we lack future regressor values.
                periods_add = 0
        return periods_add

    def _maybe_extend_df(self, df):
        # Receives df with ID column
        periods_add = {}
        extended_df = pd.DataFrame()
        for df_name, df_i in df.groupby("ID"):
            _ = df_utils.infer_frequency(df_i, n_lags=self.max_lags, freq=self.data_freq)
            # to get all forecasteable values with df given, maybe extend into future:
            periods_add[df_name] = self._get_maybe_extend_periods(df_i)
            if periods_add[df_name] > 0:
                # This does not include future regressors or events.
                # periods should be 0 if those are configured.
                last_date = pd.to_datetime(df_i["ds"].copy(deep=True)).sort_values().max()
                future_df = df_utils.make_future_df(
                    df_columns=df_i.columns,
                    last_date=last_date,
                    periods=periods_add[df_name],
                    freq=self.data_freq,
                )
                future_df["ID"] = df_name
                df_i = pd.concat([df_i, future_df])
                df_i.reset_index(drop=True, inplace=True)
            extended_df = pd.concat((extended_df, df_i.copy(deep=True)), ignore_index=True)
        return extended_df, periods_add

    def _prepare_dataframe_to_predict(self, df):
        # Receives df with ID column
        df_prepared = pd.DataFrame()
        for df_name, df_i in df.groupby("ID"):
            df_i = df_i.copy(deep=True)
            _ = df_utils.infer_frequency(df_i, n_lags=self.max_lags, freq=self.data_freq)
            # check if received pre-processed df
            if "y_scaled" in df_i.columns or "t" in df_i.columns:
                raise ValueError(
                    "DataFrame has already been normalized. " "Please provide raw dataframe or future dataframe."
                )
            # Checks
            if len(df_i) == 0 or len(df_i) < self.max_lags:
                raise ValueError(
                    "Insufficient input data for a prediction."
                    "Please supply historic observations (number of rows) of at least max_lags (max of number of n_lags)."
                )
            if len(df_i.columns) == 1 and "ds" in df_i:
                if self.max_lags != 0:
                    raise ValueError("only datestamps provided but y values needed for auto-regression.")
                df_i = self._check_dataframe(df_i, check_y=False, exogenous=False)
            else:
                df_i = self._check_dataframe(df_i, check_y=self.max_lags > 0, exogenous=False)
                # fill in missing nans except for nans at end
                df_i = self._handle_missing_data(df_i, freq=self.data_freq, predicting=True)
            df_prepared = pd.concat((df_prepared, df_i.copy(deep=True).reset_index(drop=True)), ignore_index=True)
        return df_prepared

    def _predict_raw(self, df, df_name, include_components=False):
        """Runs the model to make predictions.

        Predictions are returned in raw vector format without decomposition.
        Predictions are given on a forecast origin basis, not on a target basis.

        Parameters
        ----------
            df : pd.DataFrame
                dataframe containing column ``ds``, ``y``, and optionally``ID`` with all data
            df_name : str
                name of the data params from which the current dataframe refers to (only in case of local_normalization)
            include_components : bool
                whether to return individual components of forecast

        Returns
        -------
            pd.Series
                timestamps referring to the start of the predictions.
            np.array
                array containing the forecasts
            dict[np.array]
                Dictionary of components containing an array of each components contribution to the forecast
        """
        # Receives df with single ID column
        assert len(df["ID"].unique()) == 1
        if "y_scaled" not in df.columns or "t" not in df.columns:
            raise ValueError("Received unprepared dataframe to predict. " "Please call predict_dataframe_to_predict.")
        dataset = self._create_dataset(df, predict_mode=True)
        loader = DataLoader(dataset, batch_size=min(1024, len(df)), shuffle=False, drop_last=False)
        if self.n_forecasts > 1:
            dates = df["ds"].iloc[self.max_lags : -self.n_forecasts + 1]
        else:
            dates = df["ds"].iloc[self.max_lags :]

        # Pass the include_components flag to the model
        self.model.set_compute_components(include_components)
        # Compute the predictions and components (if requested)
        result = self.trainer.predict(self.model, loader)
        # Extract the prediction and components
        predicted, component_vectors = zip(*result)
        predicted = np.concatenate(predicted)

        # Post-process and normalize the predictions
        data_params = self.config_normalization.get_data_params(df_name)
        scale_y, shift_y = data_params["y"].scale, data_params["y"].shift
        predicted = predicted * scale_y + shift_y

        if include_components:
            component_keys = component_vectors[0].keys()
            components = {key: None for key in component_keys}
            # Transform the components list into a dictionary
            for batch in component_vectors:
                for key in component_keys:
                    components[key] = (
                        np.concatenate([components[key], batch[key]]) if (components[key] is not None) else batch[key]
                    )
            for name, value in components.items():
                multiplicative = False  # Flag for multiplicative components
                if "trend" in name:
                    trend = value
                elif "event_" in name or "events_" in name:  # accounts for events and holidays
                    event_name = name.split("_")[1]
                    if self.config_events is not None and event_name in self.config_events:
                        if self.config_events[event_name].mode == "multiplicative":
                            multiplicative = True
                    elif (
                        self.config_country_holidays is not None
                        and event_name in self.config_country_holidays.holiday_names
                    ):
                        if self.config_country_holidays.mode == "multiplicative":
                            multiplicative = True
                    elif "multiplicative" in name:
                        multiplicative = True
                elif "season" in name and self.config_season.mode == "multiplicative":
                    multiplicative = True
                elif (
                    "future_regressor_" in name or "future_regressors_" in name
                ) and self.config_regressors is not None:
                    regressor_name = name.split("_")[2]
                    if self.config_regressors is not None and regressor_name in self.config_regressors:
                        if self.config_regressors[regressor_name].mode == "multiplicative":
                            multiplicative = True
                    elif "multiplicative" in regressor_name:
                        multiplicative = True

                # scale additive components
                if not multiplicative:
                    components[name] = value * scale_y
                    if "trend" in name:
                        components[name] += shift_y
                # scale multiplicative components
                elif multiplicative:
                    components[name] = value * trend * scale_y  # output absolute value of respective additive component

        else:
            components = None

        return dates, predicted, components

    def _convert_raw_predictions_to_raw_df(self, dates, predicted, components=None):
        """Turns forecast-origin-wise predictions into forecast-target-wise predictions.

        Parameters
        ----------
            dates : pd.Series
                timestamps referring to the start of the predictions.
            predicted : np.array
                Array containing the forecasts
            components : dict[np.array]
                Dictionary of components containing an array of each components' contribution to the forecast

        Returns
        -------
            pd. DataFrame
                columns ``ds``, ``y``, and [``step<i>``]

                Note
                ----
                where step<i> refers to the i-step-ahead prediction *made at* this row's datetime.
                e.g. the first forecast step0 is the prediction for this timestamp,
                the step1 is for the timestamp after, ...
                ... step3 is the prediction for 3 steps into the future,
                predicted using information up to (excluding) this datetime.
        """
        all_data = predicted
        df_raw = pd.DataFrame()
        df_raw.insert(0, "ds", dates.values)
        df_raw.insert(1, "ID", "__df__")
        for forecast_lag in range(self.n_forecasts):
            for quantile_idx in range(len(self.config_train.quantiles)):
                # 0 is the median quantile index
                if quantile_idx == 0:
                    step_name = f"step{forecast_lag}"
                else:
                    step_name = f"step{forecast_lag} {self.config_train.quantiles[quantile_idx] * 100}%"
                data = all_data[:, forecast_lag, quantile_idx]
                ser = pd.Series(data=data, name=step_name)
                df_raw = df_raw.merge(ser, left_index=True, right_index=True)
            if components is not None:
                for comp_name, comp_data in components.items():
                    comp_name_ = f"{comp_name}{forecast_lag}"
                    data = comp_data[:, forecast_lag, 0]  # for components the quantiles are ignored for now
                    ser = pd.Series(data=data, name=comp_name_)
                    df_raw = df_raw.merge(ser, left_index=True, right_index=True)
        return df_raw

    def _reshape_raw_predictions_to_forecst_df(self, df, predicted, components):
        """Turns forecast-origin-wise predictions into forecast-target-wise predictions.

        Parameters
        ----------
            df : pd.DataFrame
                input dataframe
            predicted : np.array
                Array containing the forecasts
            components : dict[np.array]
                Dictionary of components containing an array of each components' contribution to the forecast

        Returns
        -------
            pd.DataFrame
                columns ``ds``, ``y``, ``trend`` and [``yhat<i>``]

                Note
                ----
                where yhat<i> refers to the i-step-ahead prediction for this row's datetime.
                e.g. yhat3 is the prediction for this datetime, predicted 3 steps ago, "3 steps old".
        """
        # Receives df with single ID column
        assert len(df["ID"].unique()) == 1
        cols = ["ds", "y", "ID"]  # cols to keep from df
        df_forecast = pd.concat((df[cols],), axis=1)
        # create a line for each forecast_lag
        # 'yhat<i>' is the forecast for 'y' at 'ds' from i steps ago.
        for j in range(len(self.config_train.quantiles)):
            for forecast_lag in range(1, self.n_forecasts + 1):
                forecast = predicted[:, forecast_lag - 1, j]
                pad_before = self.max_lags + forecast_lag - 1
                pad_after = self.n_forecasts - forecast_lag
                yhat = np.concatenate(([None] * pad_before, forecast, [None] * pad_after))
                # 0 is the median quantile index
                if j == 0:
                    name = f"yhat{forecast_lag}"
                else:
                    name = f"yhat{forecast_lag} {round(self.config_train.quantiles[j] * 100, 1)}%"
                df_forecast[name] = yhat

        if components is None:
            return df_forecast

        # else add components
        lagged_components = [
            "ar",
        ]
        if self.config_lagged_regressors is not None:
            for name in self.config_lagged_regressors.keys():
                lagged_components.append(f"lagged_regressor_{name}")
        for comp in lagged_components:
            if comp in components:
                for j in range(len(self.config_train.quantiles)):
                    for forecast_lag in range(1, self.n_forecasts + 1):
                        forecast = components[comp][:, forecast_lag - 1, j]  # 0 is the median quantile
                        pad_before = self.max_lags + forecast_lag - 1
                        pad_after = self.n_forecasts - forecast_lag
                        yhat = np.concatenate(([None] * pad_before, forecast, [None] * pad_after))
                        if j == 0:  # temporary condition to add only the median component
                            name = f"{comp}{forecast_lag}"
                            df_forecast[name] = yhat

        # only for non-lagged components
        for comp in components:
            if comp not in lagged_components:
                for j in range(len(self.config_train.quantiles)):
                    forecast_0 = components[comp][0, :, j]
                    forecast_rest = components[comp][1:, self.n_forecasts - 1, j]
                    yhat = np.concatenate(([None] * self.max_lags, forecast_0, forecast_rest))
                    if j == 0:  # temporary condition to add only the median component
                        # add yhat into dataframe, using df_forecast indexing
                        yhat_df = pd.Series(yhat, name=comp).set_axis(df_forecast.index)
                        df_forecast = pd.concat([df_forecast, yhat_df], axis=1, ignore_index=False)
        return df_forecast<|MERGE_RESOLUTION|>--- conflicted
+++ resolved
@@ -1704,9 +1704,6 @@
                 line_per_origin=True,
             )
 
-<<<<<<< HEAD
-    def plot_components(self, fcst, df_name="__df__", figsize=None, forecast_in_focus=None, plotting_backend="default"):
-=======
     def plot_last_forecast(
         self,
         fcst,
@@ -1726,10 +1723,7 @@
         )
         return NeuralProphet.plot_latest_forecast(**args)
 
-    def plot_components(
-        self, fcst, df_name="__df__", figsize=None, forecast_in_focus=None, residuals=False, plotting_backend="default"
-    ):
->>>>>>> e7a7dbd7
+    def plot_components(self, fcst, df_name="__df__", figsize=None, forecast_in_focus=None, plotting_backend="default"):
         """Plot the NeuralProphet forecast components.
 
         Parameters
