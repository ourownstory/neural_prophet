import logging
import os
import time
from collections import OrderedDict
from typing import Callable, List, Optional, Union

import matplotlib
import numpy as np
import pandas as pd
import torch
from torch.utils.data import DataLoader

from neuralprophet import configure, df_utils, metrics, np_types, time_dataset, time_net, utils
from neuralprophet.logger import MetricsLogger
from neuralprophet.plot_forecast_matplotlib import plot, plot_components
from neuralprophet.plot_forecast_plotly import get_valid_configuration
from neuralprophet.plot_forecast_plotly import plot as plot_plotly
from neuralprophet.plot_forecast_plotly import plot_components as plot_components_plotly
from neuralprophet.plot_model_parameters_matplotlib import plot_parameters
from neuralprophet.plot_model_parameters_plotly import plot_parameters as plot_parameters_plotly

log = logging.getLogger("NP.forecaster")


class NeuralProphet:
    """NeuralProphet forecaster.

    A simple yet powerful forecaster that models:
    Trend, seasonality, events, holidays, auto-regression, lagged covariates, and future-known regressors.
    Can be regularized and configured to model nonlinear relationships.

    Parameters
    ----------
        COMMENT
        Trend Config
        COMMENT
        growth : {'off' or 'linear'}, default 'linear'
            Set use of trend growth type.

            Options:
                * ``off``: no trend.
                * (default) ``linear``: fits a piece-wise linear trend with ``n_changepoints + 1`` segments
                * ``discontinuous``: For advanced users only - not a conventional trend,
                allows arbitrary jumps at each trend changepoint

        changepoints : {list of str, list of np.datetimes or np.array of np.datetimes}, optional
            Manually set dates at which to include potential changepoints.

            Note
            ----
            Does not accept ``np.array`` of ``np.str``. If not specified, potential changepoints are selected automatically.

        n_changepoints : int
            Number of potential trend changepoints to include.

            Note
            ----
            Changepoints are selected uniformly from the first ``changepoint_range`` proportion of the history.
            Ignored if manual ``changepoints`` list is supplied.
        changepoints_range : float
            Proportion of history in which trend changepoints will be estimated.

            e.g. set to 0.8 to allow changepoints only in the first 80% of training data.
            Ignored if  manual ``changepoints`` list is supplied.
        trend_reg : float, optional
            Parameter modulating the flexibility of the automatic changepoint selection.

            Note
            ----
            Large values (~1-100) will limit the variability of changepoints.
            Small values (~0.001-1.0) will allow changepoints to change faster.
            default: 0 will fully fit a trend to each segment.

        trend_reg_threshold : bool, optional
            Allowance for trend to change without regularization.

            Options
                * ``True``: Automatically set to a value that leads to a smooth trend.
                * (default) ``False``: All changes in changepoints are regularized

        trend_global_local : str, default 'global'
            Modelling strategy of the trend when multiple time series are present.

            Options:
                * ``global``: All the elements are modelled with the same trend.
                * ``local``: Each element is modelled with a different trend.

            Note
            ----
            When only one time series is input, this parameter should not be provided.
            Internally it will be set to ``global``, meaning that all the elements(only one in this case)
            are modelled with the same trend.

        COMMENT
        Seasonality Config
        COMMENT
        yearly_seasonality : bool, int
            Fit yearly seasonality.

            Options
                * ``True`` or ``False``
                * ``auto``: set automatically
                * ``value``: number of Fourier/linear terms to generate
        weekly_seasonality : bool, int
            Fit monthly seasonality.

            Options
                * ``True`` or ``False``
                * ``auto``: set automatically
                * ``value``: number of Fourier/linear terms to generate
        daily_seasonality : bool, int
            Fit daily seasonality.

            Options
                * ``True`` or ``False``
                * ``auto``: set automatically
                * ``value``: number of Fourier/linear terms to generate
        seasonality_mode : str
            Specifies mode of seasonality

            Options
                * (default) ``additive``
                * ``multiplicative``
        seasonality_reg : float, optional
            Parameter modulating the strength of the seasonality model.

            Note
            ----
            Smaller values (~0.1-1) allow the model to fit larger seasonal fluctuations,
            larger values (~1-100) dampen the seasonality.
            default: None, no regularization
        season_global_local : str, default 'global'
            Modelling strategy of the seasonality when multiple time series are present.
            Options:
                * ``global``: All the elements are modelled with the same seasonality.
                * ``local``: Each element is modelled with a different seasonality.
            Note
            ----
            When only one time series is input, this parameter should not be provided.
            Internally it will be set to ``global``, meaning that all the elements(only one in this case)
            are modelled with the same seasonality.

        COMMENT
        AR Config
        COMMENT
        n_lags : int
            Previous time series steps to include in auto-regression. Aka AR-order
        ar_reg : float, optional
            how much sparsity to induce in the AR-coefficients

            Note
            ----
            Large values (~1-100) will limit the number of nonzero coefficients dramatically.
            Small values (~0.001-1.0) will allow more non-zero coefficients.
            default: 0 no regularization of coefficients.

        COMMENT
        Model Config
        COMMENT
        n_forecasts : int
            Number of steps ahead of prediction time step to forecast.
        num_hidden_layers : int, optional
            number of hidden layer to include in AR-Net (defaults to 0)
        d_hidden : int, optional
            dimension of hidden layers of the AR-Net. Ignored if ``num_hidden_layers`` == 0.

        COMMENT
        Train Config
        COMMENT
        learning_rate : float
            Maximum learning rate setting for 1cycle policy scheduler.

            Note
            ----
            Default ``None``: Automatically sets the ``learning_rate`` based on a learning rate range test.
            For manual user input, (try values ~0.001-10).
        epochs : int
            Number of epochs (complete iterations over dataset) to train model.

            Note
            ----
            Default ``None``: Automatically sets the number of epochs based on dataset size.
            For best results also leave batch_size to None. For manual values, try ~5-500.
        early_stopping : bool
            Flag whether to use early stopping to stop training when training / validation loss is no longer improving.
        batch_size : int
            Number of samples per mini-batch.

            If not provided, ``batch_size`` is approximated based on dataset size.
            For manual values, try ~8-1024.
            For best results also leave ``epochs`` to ``None``.
        newer_samples_weight: float, default 2.0
            Sets factor by which the model fit is skewed towards more recent observations.

            Controls the factor by which final samples are weighted more compared to initial samples.
            Applies a positional weighting to each sample's loss value.

            e.g. ``newer_samples_weight = 2``: final samples are weighted twice as much as initial samples.
        newer_samples_start: float, default 0.0
            Sets beginning of 'newer' samples as fraction of training data.

            Throughout the range of 'newer' samples, the weight is increased
            from ``1.0/newer_samples_weight`` initially to 1.0 at the end,
            in a monotonously increasing function (cosine from pi to 2*pi).
        loss_func : str, torch.nn.functional.loss
            Type of loss to use:

            Options
                * (default) ``Huber``: Huber loss function
                * ``MSE``: Mean Squared Error loss function
                * ``MAE``: Mean Absolute Error loss function
                * ``torch.nn.functional.loss.``: loss or callable for custom loss, eg. L1-Loss

            Examples
            --------
            >>> from neuralprophet import NeuralProphet
            >>> import torch
            >>> import torch.nn as nn
            >>> m = NeuralProphet(loss_func=torch.nn.L1Loss)

        collect_metrics : list of str, dict, bool
            Set metrics to compute.

            Options
                * (default) ``True``: [``mae``, ``rmse``]
                * ``False``: No metrics
                * ``list``:  Valid options: [``mae``, ``rmse``, ``mse``]
                * ``dict``:  Collection of torchmetrics.Metric objects

            Examples
            --------
            >>> from neuralprophet import NeuralProphet
            >>> m = NeuralProphet(collect_metrics=["MSE", "MAE", "RMSE"])

        COMMENT
        Uncertainty Estimation
        COMMENT
        quantiles : list, default None
            A list of float values between (0, 1) which indicate the set of quantiles to be estimated.

        COMMENT
        Missing Data
        COMMENT
        impute_missing : bool
            whether to automatically impute missing dates/values

            Note
            ----
            imputation follows a linear method up to 20 missing values, more are filled with trend.
        impute_linear : int
            maximal number of missing dates/values to be imputed linearly (default: ``10``)
        impute_rolling : int
            maximal number of missing dates/values to be imputed
            using rolling average (default: ``10``)
        drop_missing : bool
            whether to automatically drop missing samples from the data

            Options
                * (default) ``False``: Samples containing NaN values are not dropped.
                * ``True``: Any sample containing at least one NaN value will be dropped.

        COMMENT
        Data Normalization
        COMMENT
        normalize : str
            Type of normalization to apply to the time series.

            Options
                * ``off`` bypasses data normalization
                * (default, binary timeseries) ``minmax`` scales the minimum value to 0.0 and the maximum value to 1.0
                * ``standardize`` zero-centers and divides by the standard deviation
                * (default) ``soft`` scales the minimum value to 0.0 and the 95th quantile to 1.0
                * ``soft1`` scales the minimum value to 0.1 and the 90th quantile to 0.9
        global_normalization : bool
            Activation of global normalization

            Options
                * ``True``: dict of dataframes is used as global_time_normalization
                * (default) ``False``: local normalization
        global_time_normalization : bool
            Specifies global time normalization

            Options
                * (default) ``True``: only valid in case of global modeling local normalization
                * ``False``: set time data_params locally
        unknown_data_normalization : bool
            Specifies unknown data normalization

            Options
                * ``True``: test data is normalized with global data params even if trained with local data params (global modeling with local normalization)
                * (default) ``False``: no global modeling with local normalization
        accelerator: str
            Name of accelerator from pytorch_lightning.accelerators to use for training. Use "auto" to automatically select an available accelerator.
            Provide `None` to deactivate the use of accelerators.
        trainer_config: dict
            Dictionary of additional trainer configuration parameters.
    """

    def __init__(
        self,
        growth: np_types.GrowthMode = "linear",
        changepoints: Optional[list] = None,
        n_changepoints: int = 10,
        changepoints_range: float = 0.8,
        trend_reg: float = 0,
        trend_reg_threshold: Optional[Union[bool, float]] = False,
        trend_global_local: str = "global",
        yearly_seasonality: np_types.SeasonalityArgument = "auto",
        weekly_seasonality: np_types.SeasonalityArgument = "auto",
        daily_seasonality: np_types.SeasonalityArgument = "auto",
        seasonality_mode: np_types.SeasonalityMode = "additive",
        seasonality_reg: float = 0,
        season_global_local: np_types.SeasonGlobalLocalMode = "global",
        n_forecasts: int = 1,
        n_lags: int = 0,
        num_hidden_layers: int = 0,
        d_hidden: Optional[int] = None,
        ar_reg: Optional[float] = None,
        learning_rate: Optional[float] = None,
        epochs: Optional[int] = None,
        early_stopping: bool = False,
        batch_size: Optional[int] = None,
        loss_func: Union[str, torch.nn.modules.loss._Loss, Callable] = "Huber",
        optimizer: Union[str, torch.optim.Optimizer] = "AdamW",
        newer_samples_weight: float = 2,
        newer_samples_start: float = 0.0,
        quantiles: List[float] = [],
        impute_missing: bool = True,
        impute_linear: int = 10,
        impute_rolling: int = 10,
        drop_missing: bool = False,
        collect_metrics: np_types.CollectMetricsMode = True,
        normalize: np_types.NormalizeMode = "auto",
        global_normalization: bool = False,
        global_time_normalization: bool = True,
        unknown_data_normalization: bool = False,
        accelerator: Optional[str] = None,
        trainer_config: dict = {},
    ):
        # General
        self.name = "NeuralProphet"
        self.n_forecasts = n_forecasts

        # Data Normalization settings
        self.config_normalization = configure.Normalization(
            normalize=normalize,
            global_normalization=global_normalization,
            global_time_normalization=global_time_normalization,
            unknown_data_normalization=unknown_data_normalization,
        )

        # Missing Data Preprocessing
        self.config_missing = configure.MissingDataHandling(
            impute_missing=impute_missing,
            impute_linear=impute_linear,
            impute_rolling=impute_rolling,
            drop_missing=drop_missing,
        )

        # Training
        self.config_train = configure.Train(
            quantiles=quantiles,
            learning_rate=learning_rate,
            epochs=epochs,
            batch_size=batch_size,
            loss_func=loss_func,
            optimizer=optimizer,
            newer_samples_weight=newer_samples_weight,
            newer_samples_start=newer_samples_start,
            trend_reg_threshold=trend_reg_threshold,
            early_stopping=early_stopping,
        )
        self.collect_metrics = collect_metrics
        self.metrics = metrics.get_metrics(collect_metrics)

        # AR
        self.config_ar = configure.AR(
            n_lags=n_lags,
            ar_reg=ar_reg,
        )
        self.n_lags = self.config_ar.n_lags
        self.max_lags = self.n_lags

        # Model
        self.config_model = configure.Model(
            num_hidden_layers=num_hidden_layers,
            d_hidden=d_hidden,
        )

        # Trend
        self.config_trend = configure.Trend(
            growth=growth,
            changepoints=changepoints,
            n_changepoints=n_changepoints,
            changepoints_range=changepoints_range,
            trend_reg=trend_reg,
            trend_reg_threshold=trend_reg_threshold,
            trend_global_local=trend_global_local,
        )

        # Seasonality
        self.config_season = configure.AllSeason(
            mode=seasonality_mode,
            reg_lambda=seasonality_reg,
            yearly_arg=yearly_seasonality,
            weekly_arg=weekly_seasonality,
            daily_arg=daily_seasonality,
            global_local=season_global_local,
        )
        self.config_train.reg_lambda_season = self.config_season.reg_lambda

        # Events
        self.config_events: Optional[configure.ConfigEvents] = None
        self.config_country_holidays: Optional[configure.ConfigCountryHolidays] = None

        # Extra Regressors
        self.config_lagged_regressors: Optional[configure.ConfigLaggedRegressors] = None
        self.config_regressors: Optional[configure.ConfigFutureRegressors] = None

        # set during fit()
        self.data_freq = None

        # Set during _train()
        self.model = None
        self.fitted = False
        self.data_params = None

        # Pytorch Lightning Trainer
        self.metrics_logger = MetricsLogger(save_dir=os.getcwd())
        self.accelerator = accelerator
        self.trainer_config = trainer_config
        self.trainer = None

        # set during prediction
        self.future_periods = None
        self.predict_steps = self.n_forecasts
        # later set by user (optional)
        self.highlight_forecast_step_n = None
        self.true_ar_weights = None

    def add_lagged_regressor(
        self,
        names,
        n_lags: Union[int, np_types.Literal["auto", "scalar"]] = "auto",
        regularization: Optional[float] = None,
        normalize="auto",
    ):
        """Add a covariate or list of covariate time series as additional lagged regressors to be used for fitting and predicting.
        The dataframe passed to ``fit`` and ``predict`` will have the column with the specified name to be used as
        lagged regressor. When normalize=True, the covariate will be normalized unless it is binary.

        Parameters
        ----------
            names : string or list
                name of the regressor/list of regressors.
            n_lags : int
                previous regressors time steps to use as input in the predictor (covar order)
                if ``auto``, time steps will be equivalent to the AR order (default)
                if ``scalar``, all the regressors will only use last known value as input
            regularization : float
                optional  scale for regularization strength
            normalize : bool
                optional, specify whether this regressor will benormalized prior to fitting.
                if ``auto``, binary regressors will not be normalized.
        """
        if n_lags == 0 or n_lags is None:
            n_lags = 0
            log.warning(
                "Please, set n_lags to a value greater than 0 or to the options 'scalar' or 'auto'. No lags will be added to regressors when n_lags = 0 or n_lags is None"
            )
        if n_lags == "auto":
            if self.n_lags is not None and self.n_lags > 0:
                n_lags = self.n_lags
                log.info(
                    f"n_lags = 'auto', number of lags for regressor is set to Autoregression number of lags ({self.n_lags})"
                )
            else:
                n_lags = 1
                log.info(
                    "n_lags = 'auto', but there is no lags for Autoregression. Number of lags for regressor is automatically set to 1"
                )
        if n_lags == "scalar":
            n_lags = 1
            log.info("n_lags = 'scalar', number of lags for regressor is set to 1")
        only_last_value = False if n_lags > 1 else True
        if self.fitted:
            raise Exception("Regressors must be added prior to model fitting.")
        if not isinstance(names, list):
            names = [names]
        for name in names:
            self._validate_column_name(name)
            if self.config_lagged_regressors is None:
                self.config_lagged_regressors = OrderedDict()
            self.config_lagged_regressors[name] = configure.LaggedRegressor(
                reg_lambda=regularization,
                normalize=normalize,
                as_scalar=only_last_value,
                n_lags=n_lags,
            )
        return self

    def add_future_regressor(self, name, regularization=None, normalize="auto", mode="additive"):
        """Add a regressor as lagged covariate with order 1 (scalar) or as known in advance (also scalar).

        The dataframe passed to :meth:`fit`  and :meth:`predict` will have a column with the specified name to be used as
        a regressor. When normalize=True, the regressor will be normalized unless it is binary.

        Note
        ----
        Future Regressors have to be known for the entire forecast horizon, e.g. ``n_forecasts`` into the future.

        Parameters
        ----------
            name : string
                name of the regressor.
            regularization : float
                optional  scale for regularization strength
            normalize : bool
                optional, specify whether this regressor will be normalized prior to fitting.

                Note
                ----
                if ``auto``, binary regressors will not be normalized.
            mode : str
                ``additive`` (default) or ``multiplicative``.
        """
        if self.fitted:
            raise Exception("Regressors must be added prior to model fitting.")
        if regularization is not None:
            if regularization < 0:
                raise ValueError("regularization must be >= 0")
            if regularization == 0:
                regularization = None
        self._validate_column_name(name)

        if self.config_regressors is None:
            self.config_regressors = OrderedDict()
        self.config_regressors[name] = configure.Regressor(reg_lambda=regularization, normalize=normalize, mode=mode)
        return self

    def add_events(self, events, lower_window=0, upper_window=0, regularization=None, mode="additive"):
        """
        Add user specified events and their corresponding lower, upper windows and the
        regularization parameters into the NeuralProphet object

        Parameters
        ----------
            events : str, list
                name or list of names of user specified events
            lower_window : int
                the lower window for the events in the list of events
            upper_window : int
                the upper window for the events in the list of events
            regularization : float
                optional  scale for regularization strength
            mode : str
                ``additive`` (default) or ``multiplicative``.

        """
        if self.fitted:
            raise Exception("Events must be added prior to model fitting.")

        if self.config_events is None:
            self.config_events = OrderedDict({})

        if regularization is not None:
            if regularization < 0:
                raise ValueError("regularization must be >= 0")
            if regularization == 0:
                regularization = None

        if not isinstance(events, list):
            events = [events]

        for event_name in events:
            self._validate_column_name(event_name)
            self.config_events[event_name] = configure.Event(
                lower_window=lower_window, upper_window=upper_window, reg_lambda=regularization, mode=mode
            )
        return self

    def add_country_holidays(self, country_name, lower_window=0, upper_window=0, regularization=None, mode="additive"):
        """
        Add a country into the NeuralProphet object to include country specific holidays
        and create the corresponding configs such as lower, upper windows and the regularization
        parameters

        Holidays can only be added for a single country. Calling the function
        multiple times will override already added country holidays.

        Parameters
        ----------
            country_name : string
                name of the country
            lower_window : int
                the lower window for all the country holidays
            upper_window : int
                the upper window for all the country holidays
            regularization : float
                optional  scale for regularization strength
            mode : str
                ``additive`` (default) or ``multiplicative``.
        """
        if self.fitted:
            raise Exception("Country must be specified prior to model fitting.")
        if self.config_country_holidays:
            log.warning(
                "Country holidays can only be added for a single country. Previous country holidays were overridden."
            )

        if regularization is not None:
            if regularization < 0:
                raise ValueError("regularization must be >= 0")
            if regularization == 0:
                regularization = None
        self.config_country_holidays = configure.Holidays(
            country=country_name,
            lower_window=lower_window,
            upper_window=upper_window,
            reg_lambda=regularization,
            mode=mode,
        )
        self.config_country_holidays.init_holidays()
        return self

    def add_seasonality(self, name, period, fourier_order):
        """Add a seasonal component with specified period, number of Fourier components, and regularization.

        Increasing the number of Fourier components allows the seasonality to change more quickly
        (at risk of overfitting).
        Note: regularization and mode (additive/multiplicative) are set in the main init.

        Parameters
        ----------
            name : string
                name of the seasonality component.
            period : float
                number of days in one period.
            fourier_order : int
                number of Fourier components to use.

        """
        if self.fitted:
            raise Exception("Seasonality must be added prior to model fitting.")
        if name in ["daily", "weekly", "yearly"]:
            log.error("Please use inbuilt daily, weekly, or yearly seasonality or set another name.")
        # Do not Allow overwriting built-in seasonalities
        self._validate_column_name(name, seasons=True)
        if fourier_order <= 0:
            raise ValueError("Fourier Order must be > 0")
        self.config_season.append(name=name, period=period, resolution=fourier_order, arg="custom")
        return self

    def fit(self, df, freq="auto", validation_df=None, progress="bar", minimal=False, continue_training=False):
        """Train, and potentially evaluate model.

        Training/validation metrics may be distorted in case of auto-regression,
        if a large number of NaN values are present in df and/or validation_df.

        Parameters
        ----------
            df : pd.DataFrame
                containing column ``ds``, ``y``, and optionally``ID`` with all data
            freq : str
                Data step sizes. Frequency of data recording,

                Note
                ----
                Any valid frequency for pd.date_range, such as ``5min``, ``D``, ``MS`` or ``auto`` (default) to automatically set frequency.
            validation_df : pd.DataFrame, dict
                if provided, model with performance  will be evaluated after each training epoch over this data.
            minimal : bool
                whether to train without any printouts or metrics collection
            continue_training : bool
                whether to continue training from the last checkpoint

        Returns
        -------
            pd.DataFrame
                metrics with training and potentially evaluation metrics
        """
        # Warnings
        if self.config_train.early_stopping:
            reg_enabled = utils.check_for_regularization(
                [
                    self.config_season,
                    self.config_regressors,
                    self.config_ar,
                    self.config_events,
                    self.config_country_holidays,
                    self.config_trend,
                ]
            )
            if reg_enabled:
                log.warning(
                    "Early stopping is enabled, but regularization only starts after half the number of configured epochs. \
                    If you see no impact of the regularization, turn off the early_stopping or reduce the number of epochs to train for."
                )

        # Setup
        # List of different time series IDs, for global-local modelling (if enabled)
        df, _, _, self.id_list = df_utils.prep_or_copy_df(df)

        # When only one time series is input, self.id_list = ['__df__']
        self.nb_trends_modelled = len(self.id_list) if self.config_trend.trend_global_local == "local" else 1
        self.nb_seasonalities_modelled = len(self.id_list) if self.config_season.global_local == "local" else 1

        if self.fitted is True and not continue_training:
            log.error("Model has already been fitted. Re-fitting may break or produce different results.")
        self.max_lags = df_utils.get_max_num_lags(self.config_lagged_regressors, self.n_lags)
        if self.max_lags == 0 and self.n_forecasts > 1:
            self.n_forecasts = 1
            self.predict_steps = 1
            log.warning(
                "Changing n_forecasts to 1. Without lags, the forecast can be "
                "computed for any future time, independent of lagged values"
            )

        # Pre-processing
        df, _, _, _ = df_utils.prep_or_copy_df(df)
        df = self._check_dataframe(df, check_y=True, exogenous=True)
        self.data_freq = df_utils.infer_frequency(df, n_lags=self.max_lags, freq=freq)
        df = self._handle_missing_data(df, freq=self.data_freq)
        if validation_df is not None and (self.metrics is None or minimal):
            log.warning("Ignoring validation_df because no metrics set or minimal training set.")
            validation_df = None

        # Training
        if validation_df is None:
            metrics_df = self._train(df, minimal=minimal, continue_training=continue_training)
        else:
            df_val, _, _, _ = df_utils.prep_or_copy_df(validation_df)
            df_val = self._check_dataframe(df_val, check_y=False, exogenous=False)
            df_val = self._handle_missing_data(df_val, freq=self.data_freq)
            metrics_df = self._train(df, df_val=df_val, minimal=minimal, continue_training=continue_training)

        # Show training plot
        if progress == "plot":
            if validation_df is None:
                fig = matplotlib.pyplot.plot(metrics_df[["Loss"]])
            else:
                fig = matplotlib.pyplot.plot(metrics_df[["Loss", "Loss_val"]])
            # Only display the plot if the session is interactive, eg. do not show in github actions since it
            # causes an error in the Windows and MacOS environment
            if matplotlib.is_interactive():
                fig.show()

        self.fitted = True
        return metrics_df

    def predict(self, df, decompose=True, raw=False):
        """Runs the model to make predictions.

        Expects all data needed to be present in dataframe.
        If you are predicting into the unknown future and need to add future regressors or events,
        please prepare data with make_future_dataframe.

        Parameters
        ----------
            df : pd.DataFrame
                dataframe containing column ``ds``, ``y``, and optionally``ID`` with data
            decompose : bool
                whether to add individual components of forecast to the dataframe
            raw : bool
                specifies raw data

                Options
                    * (default) ``False``: returns forecasts sorted by target (highlighting forecast age)
                    * ``True``: return the raw forecasts sorted by forecast start date

        Returns
        -------
            pd.DataFrame
                dependent on ``raw``

                Note
                ----

                ``raw == True``: columns ``ds``, ``y``, and [``step<i>``] where step<i> refers to the i-step-ahead
                prediction *made at* this row's datetime, e.g. step3 is the prediction for 3 steps into the future,
                predicted using information up to (excluding) this datetime.

                ``raw == False``: columns ``ds``, ``y``, ``trend`` and [``yhat<i>``] where yhat<i> refers to
                the i-step-ahead prediction for this row's datetime,
                e.g. yhat3 is the prediction for this datetime, predicted 3 steps ago, "3 steps old".
        """
        if raw:
            log.warning("Raw forecasts are incompatible with plotting utilities")
        if self.fitted is False:
            raise ValueError("Model has not been fitted. Predictions will be random.")
        df, received_ID_col, received_single_time_series, _ = df_utils.prep_or_copy_df(df)
        # to get all forecasteable values with df given, maybe extend into future:
        df, periods_added = self._maybe_extend_df(df)
        df = self._prepare_dataframe_to_predict(df)
        # normalize
        df = self._normalize(df)
        forecast = pd.DataFrame()
        for df_name, df_i in df.groupby("ID"):
            dates, predicted, components = self._predict_raw(df_i, df_name, include_components=decompose)
            df_i = df_utils.drop_missing_from_df(
                df_i, self.config_missing.drop_missing, self.predict_steps, self.n_lags
            )
            if raw:
                fcst = self._convert_raw_predictions_to_raw_df(dates, predicted, components)
                if periods_added[df_name] > 0:
                    fcst = fcst[:-1]
            else:
                fcst = self._reshape_raw_predictions_to_forecst_df(df_i, predicted, components)
                if periods_added[df_name] > 0:
                    fcst = fcst[: -periods_added[df_name]]
            forecast = pd.concat((forecast, fcst), ignore_index=True)
        df = df_utils.return_df_in_original_format(forecast, received_ID_col, received_single_time_series)
        self.predict_steps = self.n_forecasts
        return df

    def test(self, df):
        """Evaluate model on holdout data.

        Parameters
        ----------
            df : pd.DataFrame
                dataframe containing column ``ds``, ``y``, and optionally``ID`` with with holdout data
        Returns
        -------
            pd.DataFrame
                evaluation metrics
        """
        df, _, _, _ = df_utils.prep_or_copy_df(df)
        if self.fitted is False:
            log.warning("Model has not been fitted. Test results will be random.")
        df = self._check_dataframe(df, check_y=True, exogenous=True)
        _ = df_utils.infer_frequency(df, n_lags=self.max_lags, freq=self.data_freq)
        df = self._handle_missing_data(df, freq=self.data_freq)
        loader = self._init_val_loader(df)
        # Use Lightning to calculate metrics
        val_metrics = self.trainer.test(self.model, dataloaders=loader)
        val_metrics_df = pd.DataFrame(val_metrics)
        # TODO Check whether supported by Lightning
        if not self.config_normalization.global_normalization:
            log.warning("Note that the metrics are displayed in normalized scale because of local normalization.")
        return val_metrics_df

    def split_df(self, df, freq="auto", valid_p=0.2, local_split=False):
        """Splits timeseries df into train and validation sets.
        Prevents leakage of targets. Sharing/Overbleed of inputs can be configured.
        Also performs basic data checks and fills in missing data, unless impute_missing is set to ``False``.

        Parameters
        ----------
            df : pd.DataFrame
                dataframe containing column ``ds``, ``y``, and optionally``ID`` with all data
            freq : str
                data step sizes. Frequency of data recording,

                Note
                ----
                Any valid frequency for pd.date_range, such as ``5min``, ``D``, ``MS`` or ``auto`` (default) to automatically set frequency.
            valid_p : float
                fraction of data to use for holdout validation set, targets will still never be shared.
            local_split : bool
                Each dataframe will be split according to valid_p locally (in case of dict of dataframes

        Returns
        -------
            tuple of two pd.DataFrames

                training data

                validation data

        See Also
        --------
            crossvalidation_split_df : Splits timeseries data in k folds for crossvalidation.
            double_crossvalidation_split_df : Splits timeseries data in two sets of k folds for crossvalidation on training and testing data.

        Examples
        --------
            >>> df1 = pd.DataFrame({'ds': pd.date_range(start = '2022-12-01', periods = 5,
            ...                     freq='D'), 'y': [9.59, 8.52, 8.18, 8.07, 7.89]})
            >>> df2 = pd.DataFrame({'ds': pd.date_range(start = '2022-12-09', periods = 5,
            ...                     freq='D'), 'y': [8.71, 8.09, 7.84, 7.65, 8.02]})
            >>> df3 = pd.DataFrame({'ds': pd.date_range(start = '2022-12-09', periods = 5,
            ...                     freq='D'), 'y': [7.67, 7.64, 7.55, 8.25, 8.3]})
            >>> df3
                ds	        y
            0	2022-12-09	7.67
            1	2022-12-10	7.64
            2	2022-12-11	7.55
            3	2022-12-12	8.25
            4	2022-12-13	8.30

        You can split a single dataframe, which also may contain NaN values.
        Please be aware this may affect training/validation performance.
            >>> (df_train, df_val) = m.split_df(df3, valid_p = 0.2)
            >>> df_train
                ds	        y
            0	2022-12-09	7.67
            1	2022-12-10	7.64
            2	2022-12-11	7.55
            3	2022-12-12	8.25
            >>> df_val
                ds	        y
            0	2022-12-13	8.3

        One can define a single df with many time series identified by an 'ID' column.
            >>> df1['ID'] = 'data1'
            >>> df2['ID'] = 'data2'
            >>> df3['ID'] = 'data3'
            >>> df = pd.concat((df1, df2, df3))

        You can use a df with many IDs (especially useful for global modeling), which will account for the time range of the whole group of time series as default.
            >>> (df_train, df_val) = m.split_df(df, valid_p = 0.2)
            >>> df_train
                ds	y	ID
            0	2022-12-01	9.59	data1
            1	2022-12-02	8.52	data1
            2	2022-12-03	8.18	data1
            3	2022-12-04	8.07	data1
            4	2022-12-05	7.89	data1
            5	2022-12-09	8.71	data2
            6	2022-12-10	8.09	data2
            7	2022-12-11	7.84	data2
            8	2022-12-09	7.67	data3
            9	2022-12-10	7.64	data3
            10	2022-12-11	7.55	data3
            >>> df_val
                ds	y	ID
            0	2022-12-12	7.65	data2
            1	2022-12-13	8.02	data2
            2	2022-12-12	8.25	data3
            3	2022-12-13	8.30	data3

        In some applications, splitting locally each time series may be helpful. In this case, one should set `local_split` to True.
            >>> (df_train, df_val) = m.split_df(df, valid_p = 0.2, local_split = True)
            >>> df_train
                ds	y	ID
            0	2022-12-01	9.59	data1
            1	2022-12-02	8.52	data1
            2	2022-12-03	8.18	data1
            3	2022-12-04	8.07	data1
            4	2022-12-09	8.71	data2
            5	2022-12-10	8.09	data2
            6	2022-12-11	7.84	data2
            7	2022-12-12	7.65	data2
            8	2022-12-09	7.67	data3
            9	2022-12-10	7.64	data3
            10	2022-12-11	7.55	data3
            11	2022-12-12	8.25	data3
            >>> df_val
                ds	y	ID
            0	2022-12-05	7.89	data1
            1	2022-12-13	8.02	data2
            2	2022-12-13	8.30	data3
        """
        df, received_ID_col, received_single_time_series, _ = df_utils.prep_or_copy_df(df)
        df = self._check_dataframe(df, check_y=False, exogenous=False)
        freq = df_utils.infer_frequency(df, n_lags=self.max_lags, freq=freq)
        df = self._handle_missing_data(df, freq=freq, predicting=False)
        df_train, df_val = df_utils.split_df(
            df,
            n_lags=self.max_lags,
            n_forecasts=self.n_forecasts,
            valid_p=valid_p,
            inputs_overbleed=True,
            local_split=local_split,
        )
        df_train = df_utils.return_df_in_original_format(df_train, received_ID_col, received_single_time_series)
        df_val = df_utils.return_df_in_original_format(df_val, received_ID_col, received_single_time_series)
        return df_train, df_val

    def crossvalidation_split_df(
        self, df, freq="auto", k=5, fold_pct=0.1, fold_overlap_pct=0.5, global_model_cv_type="global-time"
    ):
        """Splits timeseries data in k folds for crossvalidation.

        Parameters
        ----------
            df : pd.DataFrame
                dataframe containing column ``ds``, ``y``, and optionally``ID`` with all data
            freq : str
                data step sizes. Frequency of data recording,

                Note
                ----
                Any valid frequency for pd.date_range, such as ``5min``, ``D``, ``MS`` or ``auto`` (default) to automatically set frequency.
            k : int
                number of CV folds
            fold_pct : float
                percentage of overall samples to be in each fold
            fold_overlap_pct : float
                percentage of overlap between the validation folds.
            global_model_cv_type : str
                Type of crossvalidation to apply to the dict of time series.

                    options:

                        ``global-time`` (default) crossvalidation is performed according to a timestamp threshold.

                        ``local`` each episode will be crossvalidated locally (may cause time leakage among different episodes)

                        ``intersect`` only the time intersection of all the episodes will be considered. A considerable amount of data may not be used. However, this approach guarantees an equal number of train/test samples for each episode.

        Returns
        -------
            list of k tuples [(df_train, df_val), ...]

                training data

                validation data
        See Also
        --------
            split_df : Splits timeseries df into train and validation sets.
            double_crossvalidation_split_df : Splits timeseries data in two sets of k folds for crossvalidation on training and testing data.

        Examples
        --------
            >>> df1 = pd.DataFrame({'ds': pd.date_range(start = '2022-12-01', periods = 10, freq = 'D'),
            ...                     'y': [9.59, 8.52, 8.18, 8.07, 7.89, 8.09, 7.84, 7.65, 8.71, 8.09]})
            >>> df2 = pd.DataFrame({'ds': pd.date_range(start = '2022-12-02', periods = 10, freq = 'D'),
            ...                     'y': [8.71, 8.09, 7.84, 7.65, 8.02, 8.52, 8.18, 8.07, 8.25, 8.30]})
            >>> df3 = pd.DataFrame({'ds': pd.date_range(start = '2022-12-03', periods = 10, freq = 'D'),
            ...                     'y': [7.67, 7.64, 7.55, 8.25, 8.32, 9.59, 8.52, 7.55, 8.25, 8.09]})
            >>> df3
                ds	        y
            0	2022-12-03	7.67
            1	2022-12-04	7.64
            2	2022-12-05	7.55
            3	2022-12-06	8.25
            4	2022-12-07	8.32
            5	2022-12-08	9.59
            6	2022-12-09	8.52
            7	2022-12-10	7.55
            8	2022-12-11	8.25
            9	2022-12-12	8.09

        You can create folds for a single dataframe.
            >>> folds = m.crossvalidation_split_df(df3, k = 2, fold_pct = 0.2)
            >>> folds
            [(  ds            y
                0 2022-12-03  7.67
                1 2022-12-04  7.64
                2 2022-12-05  7.55
                3 2022-12-06  8.25
                4 2022-12-07  8.32
                5 2022-12-08  9.59
                6 2022-12-09  8.52,
                ds            y
                0 2022-12-10  7.55
                1 2022-12-11  8.25),
            (   ds            y
                0 2022-12-03  7.67
                1 2022-12-04  7.64
                2 2022-12-05  7.55
                3 2022-12-06  8.25
                4 2022-12-07  8.32
                5 2022-12-08  9.59
                6 2022-12-09  8.52
                7 2022-12-10  7.55,
                ds            y
                0 2022-12-11  8.25
                1 2022-12-12  8.09)]

        We can also create a df with many IDs.
            >>> df1['ID'] = 'data1'
            >>> df2['ID'] = 'data2'
            >>> df3['ID'] = 'data3'
            >>> df = pd.concat((df1, df2, df3))

        When using the df with many IDs, there are three types of possible crossvalidation. The default crossvalidation is performed according to a timestamp threshold. In this case, we can have a different number of samples for each time series per fold. This approach prevents time leakage.
            >>> folds = m.crossvalidation_split_df(df, k = 2, fold_pct = 0.2)
        One can notice how each of the folds has a different number of samples for the validation set. Nonetheless, time leakage does not occur.
            >>> folds[0][1]
                ds	y	ID
            0	2022-12-10	8.09	data1
            1	2022-12-10	8.25	data2
            2	2022-12-11	8.30	data2
            3	2022-12-10	7.55	data3
            4	2022-12-11	8.25	data3
            >>> folds[1][1]
                ds	y	ID
            0	2022-12-11	8.30	data2
            1	2022-12-11	8.25	data3
            2	2022-12-12	8.09	data3
        In some applications, crossvalidating each of the time series locally may be more adequate.
            >>> folds = m.crossvalidation_split_df(df, k = 2, fold_pct = 0.2, global_model_cv_type = 'local')
        In this way, we prevent a different number of validation samples in each fold.
            >>> folds[0][1]
                ds	y	ID
            0	2022-12-08	7.65	data1
            1	2022-12-09	8.71	data1
            2	2022-12-09	8.07	data2
            3	2022-12-10	8.25	data2
            4	2022-12-10	7.55	data3
            5	2022-12-11	8.25	data3
            >>> folds[1][1]
                ds	y	ID
            0	2022-12-09	8.71	data1
            1	2022-12-10	8.09	data1
            2	2022-12-10	8.25	data2
            3	2022-12-11	8.30	data2
            4	2022-12-11	8.25	data3
            5	2022-12-12	8.09	data3
        The last type of global model crossvalidation gets the time intersection among all the time series used. There is no time leakage in this case, and we preserve the same number of samples per fold. The only drawback of this approach is that some of the samples may not be used (those not in the time intersection).
            >>> folds = m.crossvalidation_split_df(df, k = 2, fold_pct = 0.2, global_model_cv_type = 'intersect')
            >>> folds[0][1]
                ds	y	ID
            0	2022-12-09	8.71	data1
            1	2022-12-09	8.07	data2
            2	2022-12-09	8.52	data3
            0 2022-12-09  8.52}
            >>> folds[1][1]
                ds	y	ID
            0	2022-12-10	8.09	data1
            1	2022-12-10	8.25	data2
            2	2022-12-10	7.55	data3
        """
        df, received_ID_col, received_single_time_series, _ = df_utils.prep_or_copy_df(df)
        df = self._check_dataframe(df, check_y=False, exogenous=False)
        freq = df_utils.infer_frequency(df, n_lags=self.max_lags, freq=freq)
        df = self._handle_missing_data(df, freq=freq, predicting=False)
        folds = df_utils.crossvalidation_split_df(
            df,
            n_lags=self.max_lags,
            n_forecasts=self.n_forecasts,
            k=k,
            fold_pct=fold_pct,
            fold_overlap_pct=fold_overlap_pct,
            global_model_cv_type=global_model_cv_type,
        )
        if not received_ID_col and received_single_time_series:
            # Delete ID column (__df__) of df_train and df_val of all folds in case ID was not previously provided
            for i in range(len(folds)):
                del folds[i][0]["ID"]
                del folds[i][1]["ID"]
        return folds

    def double_crossvalidation_split_df(self, df, freq="auto", k=5, valid_pct=0.10, test_pct=0.10):
        """Splits timeseries data in two sets of k folds for crossvalidation on training and testing data.

        Parameters
        ----------
            df : pd.DataFrame
                dataframe containing column ``ds``, ``y``, and optionally``ID`` with all data
            freq : str
                data step sizes. Frequency of data recording,

                Note
                ----
                Any valid frequency for pd.date_range, such as ``5min``, ``D``, ``MS`` or ``auto`` (default) to automatically set frequency.
            k : int
                number of CV folds
            valid_pct : float
                percentage of overall samples to be in validation
            test_pct : float
                percentage of overall samples to be in test

        Returns
        -------
            tuple of k tuples [(folds_val, folds_test), …]
                elements same as :meth:`crossvalidation_split_df` returns
        """
        df, _, _, _ = df_utils.prep_or_copy_df(df)
        df = self._check_dataframe(df, check_y=False, exogenous=False)
        freq = df_utils.infer_frequency(df, n_lags=self.max_lags, freq=freq)
        df = self._handle_missing_data(df, freq=freq, predicting=False)
        folds_val, folds_test = df_utils.double_crossvalidation_split_df(
            df,
            n_lags=self.max_lags,
            n_forecasts=self.n_forecasts,
            k=k,
            valid_pct=valid_pct,
            test_pct=test_pct,
        )
        return folds_val, folds_test

    def create_df_with_events(self, df, events_df):
        """
        Create a concatenated dataframe with the time series data along with the events data expanded.

        Parameters
        ----------
            df : pd.DataFrame
                dataframe containing column ``ds``, ``y``, and optionally``ID`` with all data
            events_df : dict, pd.DataFrame
                containing column ``ds`` and ``event``

        Returns
        -------
            dict, pd.DataFrame
                columns ``y``, ``ds`` and other user specified events
        """
        if self.config_events is None:
            raise Exception(
                "The events configs should be added to the NeuralProphet object (add_events fn)"
                "before creating the data with events features"
            )
        df, received_ID_col, received_single_time_series, _ = df_utils.prep_or_copy_df(df)
        df = self._check_dataframe(df, check_y=True, exogenous=False)
        df_dict_events = df_utils.create_dict_for_events_or_regressors(df, events_df, "events")
        df_created = pd.DataFrame()
        for df_name, df_i in df.groupby("ID"):
            for name in df_dict_events[df_name]["event"].unique():
                assert name in self.config_events
            df_aux = df_utils.convert_events_to_features(
                df_i,
                config_events=self.config_events,
                events_df=df_dict_events[df_name],
            )
            df_aux["ID"] = df_name
            df_created = pd.concat((df_created, df_aux), ignore_index=True)
        df = df_utils.return_df_in_original_format(df_created, received_ID_col, received_single_time_series)
        return df

    def make_future_dataframe(self, df, events_df=None, regressors_df=None, periods=None, n_historic_predictions=False):
        """
        Extends dataframe a number of periods (time steps) into the future.

        Only use if you predict into the *unknown* future.
        New timestamps are added to the historic dataframe, with the 'y' column being NaN, as it remains to be predicted.
        Further, the given future events and regressors are added to the periods new timestamps.
        The returned dataframe will include historic data needed to additionally produce `n_historic_predictions`,
        for which there are historic observances of the series 'y'.

        Parameters
        ----------
            df: pd.DataFrame
                History to date. DataFrame containing all columns up to present
            events_df : pd.DataFrame
                Future event occurrences corresponding to `periods` steps into future.
                Contains columns ``ds`` and ``event``. The event column contains the name of the event.
            regressor_df : pd.DataFrame
                Future regressor values corresponding to `periods` steps into future.
                Contains column ``ds`` and one column for each of the external regressors.
            periods : int
                number of steps to extend the DataFrame into the future
            n_historic_predictions : bool, int
                Includes historic data needed to predict `n_historic_predictions` timesteps,
                for which there are historic observances of the series 'y'.
                False: drop historic data except for needed inputs to predict future.
                True: include entire history.

        Returns
        -------
            pd.DataFrame
                input df with ``ds`` extended into future, ``y`` set to None,
                with future events and regressors added.

        Examples
        --------
            >>> from neuralprophet import NeuralProphet
            >>> m = NeuralProphet()
            >>> # set the model to expect these events
            >>> m = m.add_events(["playoff", "superbowl"])
            >>> # create the data df with events
            >>> history_df = m.create_df_with_events(df, events_df)
            >>> metrics = m.fit(history_df, freq="D")
            >>> # forecast with events known ahead
            >>> future = m.make_future_dataframe(
            >>>     history_df, events_df, periods=365, n_historic_predictions=180
            >>> )
            >>> # get 180 past and 365 future predictions.
            >>> forecast = m.predict(df=future)

        """
        df, received_ID_col, received_single_time_series, _ = df_utils.prep_or_copy_df(df)
        events_dict = df_utils.create_dict_for_events_or_regressors(df, events_df, "events")
        regressors_dict = df_utils.create_dict_for_events_or_regressors(df, regressors_df, "regressors")

        df_future_dataframe = pd.DataFrame()
        for df_name, df_i in df.groupby("ID"):
            df_aux = self._make_future_dataframe(
                df=df_i,
                events_df=events_dict[df_name],
                regressors_df=regressors_dict[df_name],
                periods=periods,
                n_historic_predictions=n_historic_predictions,
            )
            df_aux["ID"] = df_name
            df_future_dataframe = pd.concat((df_future_dataframe, df_aux), ignore_index=True)

        df_future = df_utils.return_df_in_original_format(
            df_future_dataframe, received_ID_col, received_single_time_series
        )
        return df_future

    def handle_negative_values(self, df, handle="remove", columns=None):
        """
        Handle negative values in the given columns.
        If no column or handling are provided, negative values in all numeric columns are removed.

        Parameters
        ----------
            df : pd.DataFrame
                dataframe containing column ``ds``, ``y`` with all data
            handling : {str, int, float}, optional
                specified handling of negative values in the regressor column. Can be one of the following options:

                Options
                        * (default) ``remove``: Remove all negative values in the specified columns.
                        * ``error``: Raise an error in case of a negative value.
                        * ``float`` or ``int``: Replace negative values with the provided value.
            columns : list of str, optional
                names of the columns to process

        Returns
        -------
            pd.DataFrame
                input df with negative values handled
        """
        # Identify the columns to process
        # Either process the provided columns or default to all columns
        if columns:
            cols = columns
        else:
            cols = list(df.select_dtypes(include=np.number).columns)
        # Handle the negative values
        for col in cols:
            df = df_utils.handle_negative_values(df, col=col, handle_negatives=handle)

        return df

    def predict_trend(self, df, quantile=0.5):
        """Predict only trend component of the model.

        Parameters
        ----------
            df : pd.DataFrame
                dataframe containing column ``ds``, ``y``, and optionally``ID`` with all data
            quantile : float
                the quantile in (0, 1) that needs to be predicted

        Returns
        -------
            pd.DataFrame, dict
                trend on prediction dates.
        """
        if quantile is not None and not (0 < quantile < 1):
            raise ValueError("The quantile specified need to be a float in-between (0,1)")

        df, received_ID_col, received_single_time_series, _ = df_utils.prep_or_copy_df(df)
        df = self._check_dataframe(df, check_y=False, exogenous=False)
        df = self._normalize(df)
        df_trend = pd.DataFrame()
        for df_name, df_i in df.groupby("ID"):
            t = torch.from_numpy(np.expand_dims(df_i["t"].values, 1))

            # Creating and passing meta, in this case the meta['df_name'] is the ID of the dataframe
            # Note: meta is only used on the trend method if trend_global_local is not "global"
            meta = OrderedDict()
            meta["df_name"] = [df_name for _ in range(t.shape[0])]
            if self.model.config_trend.trend_global_local == "local":
                meta_name_tensor = torch.tensor([self.model.id_dict[i] for i in meta["df_name"]])
            else:
                meta_name_tensor = None

            quantile_index = self.config_train.quantiles.index(quantile)
            trend = self.model.trend(t, meta_name_tensor).detach().numpy()[:, :, quantile_index].squeeze()

            data_params = self.config_normalization.get_data_params(df_name)
            trend = trend * data_params["y"].scale + data_params["y"].shift
            df_aux = pd.DataFrame({"ds": df_i["ds"], "trend": trend, "ID": df_name})
            df_trend = pd.concat((df_trend, df_aux), ignore_index=True)
        df = df_utils.return_df_in_original_format(df_trend, received_ID_col, received_single_time_series)
        return df

    def predict_seasonal_components(self, df, quantile=0.5):
        """Predict seasonality components

        Parameters
        ----------
            df : pd.DataFrame
                dataframe containing columns ``ds``, ``y``, and optionally``ID`` with all data
            quantile : float
                the quantile in (0, 1) that needs to be predicted

        Returns
        -------
            pd.DataFrame, dict
                seasonal components with columns of name <seasonality component name>
        """
        if quantile is not None and not (0 < quantile < 1):
            raise ValueError("The quantile specified need to be a float in-between (0,1)")

        df, received_ID_col, received_single_time_series, _ = df_utils.prep_or_copy_df(df)
        df = self._check_dataframe(df, check_y=False, exogenous=False)
        df = self._normalize(df)
        df_seasonal = pd.DataFrame()
        for df_name, df_i in df.groupby("ID"):
            dataset = time_dataset.TimeDataset(
                df_i,
                name=df_name,
                config_season=self.config_season,
                # n_lags=0,
                # n_forecasts=1,
                predict_steps=self.predict_steps,
                predict_mode=True,
                config_missing=self.config_missing,
            )
            loader = DataLoader(dataset, batch_size=min(4096, len(df)), shuffle=False, drop_last=False)
            predicted = {}
            for name in self.config_season.periods:
                predicted[name] = list()
            for inputs, _, meta in loader:
                # Meta as a tensor for prediction
                if self.model.config_season is None:
                    meta_name_tensor = None
                elif self.model.config_season.global_local == "local":
                    meta = OrderedDict()
                    meta["df_name"] = [df_name for _ in range(inputs["time"].shape[0])]
                    meta_name_tensor = torch.tensor([self.model.id_dict[i] for i in meta["df_name"]])
                else:
                    meta_name_tensor = None

                for name in self.config_season.periods:
                    features = inputs["seasonalities"][name]
                    quantile_index = self.config_train.quantiles.index(quantile)
                    y_season = torch.squeeze(
                        self.model.seasonality(features=features, name=name, meta=meta_name_tensor)[
                            :, :, quantile_index
                        ]
                    )
                    predicted[name].append(y_season.data.numpy())

            for name in self.config_season.periods:
                predicted[name] = np.concatenate(predicted[name])
                if self.config_season.mode == "additive":
                    data_params = self.config_normalization.get_data_params(df_name)
                    predicted[name] = predicted[name] * data_params["y"].scale
            df_aux = pd.DataFrame({"ds": df_i["ds"], "ID": df_i["ID"], **predicted})
            df_seasonal = pd.concat((df_seasonal, df_aux), ignore_index=True)
        df = df_utils.return_df_in_original_format(df_seasonal, received_ID_col, received_single_time_series)
        return df

    def set_true_ar_for_eval(self, true_ar_weights):
        """Configures model to evaluate closeness of AR weights to true weights.

        Parameters
        ----------
            true_ar_weights : np.array
                true AR-parameters, if known.
        """
        self.true_ar_weights = true_ar_weights

    def set_plotting_backend(self, plotting_backend):
        """Set plotting backend.

        Parameters
        ----------
            plotting_backend : str
            Specifies plotting backend to use for all plots. Can be configured individually for each plot.

            Options
                * ``plotly``: Use the plotly backend for plotting
                * (default) ``matplotlib``: use matplotlib for plotting
        """
        if plotting_backend in ["plotly", "matplotlib"]:
            self.plotting_backend = plotting_backend
            if self.plotting_backend == "matplotlib":
                log.warning(
                    "DeprecationWarning: default plotting_backend will be changed to plotly in a future version. Switch to plotly by calling `m.set_plotting_backend('plotly')`."
                )
        else:
            raise ValueError("The parameter `plotting_backend` must be either 'plotly' or 'matplotlib'.")

    def highlight_nth_step_ahead_of_each_forecast(self, step_number=None):
        """Set which forecast step to focus on for metrics evaluation and plotting.

        Parameters
        ----------
            step_number : int
                i-th step ahead forecast to use for statistics and plotting.

                Note
                ----
                Set to None to reset.
        """
        if step_number is not None:
            assert step_number <= self.n_forecasts
        self.highlight_forecast_step_n = step_number
        return self

    def plot(
        self,
        fcst,
        df_name=None,
        ax=None,
        xlabel="ds",
        ylabel="y",
        figsize=(10, 6),
        plotting_backend="default",
        forecast_in_focus=None,
    ):
        """Plot the NeuralProphet forecast, including history.

        Parameters
        ----------
            fcst : pd.DataFrame
                output of self.predict.
            df_name : str
                ID from time series that should be plotted
            ax : matplotlib axes
                optional, matplotlib axes on which to plot.
            xlabel : string
                label name on X-axis
            ylabel : string
                label name on Y-axis
            figsize : tuple
                width, height in inches. default: (10, 6)
            plotting_backend : str
                optional, overwrites the default plotting backend.

                Options
                * ``plotly``: Use plotly for plotting
                * ``matplotlib``: use matplotlib for plotting
                * (default) ``default``: use the global default for plotting
            forecast_in_focus: int
                optinal, i-th step ahead forecast to plot

                Note
                ----
                None (default): plot self.highlight_forecast_step_n by default
        """
        fcst, received_ID_col, received_single_time_series, _ = df_utils.prep_or_copy_df(fcst)
        if not received_single_time_series:
            if df_name not in fcst["ID"].unique():
                assert len(fcst["ID"].unique()) > 1
                raise Exception(
                    "Many time series are present in the pd.DataFrame (more than one ID). Please, especify ID to be plotted."
                )
            else:
                fcst = fcst[fcst["ID"] == df_name].copy(deep=True)
                log.info(f"Plotting data from ID {df_name}")
        if forecast_in_focus is None:
            forecast_in_focus = self.highlight_forecast_step_n
        if len(self.config_train.quantiles) > 1:
            if (self.highlight_forecast_step_n) is None and (
                self.n_forecasts > 1 or self.n_lags > 0
            ):  # rather query if n_forecasts >1 than n_lags>1
                raise ValueError(
                    "Please specify step_number using the highlight_nth_step_ahead_of_each_forecast function"
                    " for quantiles plotting when auto-regression enabled."
                )
            if (self.highlight_forecast_step_n or forecast_in_focus) is not None and self.n_lags == 0:
                log.warning("highlight_forecast_step_n is ignored since auto-regression not enabled.")
                self.highlight_forecast_step_n = None
        if forecast_in_focus is not None and forecast_in_focus > self.n_forecasts:
            raise ValueError(
                "Forecast_in_focus is out of range. Specify a number smaller or equal to the steps ahead of "
                "prediction time step to forecast "
            )

        if self.max_lags > 0:
            num_forecasts = sum(fcst["yhat1"].notna())
            if num_forecasts < self.n_forecasts:
                log.warning(
                    "Too few forecasts to plot a line per forecast step." "Plotting a line per forecast origin instead."
                )
                return self.plot_latest_forecast(
                    fcst,
                    ax=ax,
                    df_name=df_name,
                    xlabel=xlabel,
                    ylabel=ylabel,
                    figsize=figsize,
                    include_previous_forecasts=num_forecasts - 1,
                    plot_history_data=True,
                )

        # Check whether the default plotting backend is overwritten
        plotting_backend = (
            plotting_backend
            if plotting_backend != "default"
            else (self.plotting_backend if hasattr(self, "plotting_backend") else "matplotlib")
        )
        if plotting_backend == "plotly":
            return plot_plotly(
                fcst=fcst,
                quantiles=self.config_train.quantiles,
                xlabel=xlabel,
                ylabel=ylabel,
                figsize=tuple(x * 70 for x in figsize),
                highlight_forecast=forecast_in_focus,
            )
        else:
            return plot(
                fcst=fcst,
                quantiles=self.config_train.quantiles,
                ax=ax,
                xlabel=xlabel,
                ylabel=ylabel,
                figsize=figsize,
                highlight_forecast=forecast_in_focus,
            )

    def get_latest_forecast(
        self,
        fcst,
        df_name=None,
        include_history_data=False,
        include_previous_forecasts=0,
    ):
        """Get the latest NeuralProphet forecast, optional including historical data.

        Parameters
        ----------
            fcst : pd.DataFrame, dict
                output of self.predict.
            df_name : str
                ID from time series that should forecast
            include_history_data : bool
                specifies whether to include historical data
            include_previous_forecasts : int
                specifies how many forecasts before latest forecast to include
        Returns
        -------
            pd.DataFrame
                columns ``ds``, ``y``, and [``origin-<i>``]

                Note
                ----
                where origin-<i> refers to the (i+1)-th latest prediction for this row's datetime.
                e.g. origin-3 is the prediction for this datetime, predicted 4 steps before the last step.
                The very latest predcition is origin-0.
        Examples
        --------
        We may get the df of the latest forecast:
            >>> forecast = m.predict(df)
            >>> df_forecast = m.get_latest_forecast(forecast)

        Number of steps before latest forecast could be included:
            >>> df_forecast = m.get_latest_forecast(forecast, include_previous_forecast=3)

        Historical data could be included, however be aware that the df could be large:
            >>> df_forecast = m.get_latest_forecast(forecast, include_history_data=True)
        """
        if self.max_lags == 0:
            raise ValueError("Use the standard plot function for models without lags.")
        fcst, received_ID_col, received_single_time_series, _ = df_utils.prep_or_copy_df(fcst)
        if not received_single_time_series:
            if df_name not in fcst["ID"].unique():
                assert len(fcst["ID"].unique()) > 1
                raise Exception(
                    "Many time series are present in the pd.DataFrame (more than one ID). Please specify ID to be "
                    "forecasted. "
                )
            else:
                fcst = fcst[fcst["ID"] == df_name].copy(deep=True)
                log.info(f"Getting data from ID {df_name}")
        if include_history_data is None:
            fcst = fcst[-(include_previous_forecasts + self.n_forecasts + self.max_lags) :]
        elif include_history_data is False:
            fcst = fcst[-(include_previous_forecasts + self.n_forecasts) :]
        elif include_history_data is True:
            fcst = fcst
        fcst = utils.fcst_df_to_latest_forecast(
            fcst, self.config_train.quantiles, n_last=1 + include_previous_forecasts
        )
        return fcst

    def plot_latest_forecast(
        self,
        fcst,
        df_name=None,
        ax=None,
        xlabel="ds",
        ylabel="y",
        figsize=(10, 6),
        include_previous_forecasts=0,
        plot_history_data=None,
        plotting_backend="default",
    ):
        """Plot the latest NeuralProphet forecast(s), including history.

        Parameters
        ----------
            fcst : pd.DataFrame
                output of self.predict.
            df_name : str
                ID from time series that should be plotted
            ax : matplotlib axes
                Optional, matplotlib axes on which to plot.
            xlabel : str
                label name on X-axis
            ylabel : str
                abel name on Y-axis
            figsize : tuple
                 width, height in inches. default: (10, 6)
            include_previous_forecasts : int
                number of previous forecasts to include in plot
            plot_history_data : bool
                specifies plot of historical data
            plotting_backend : str
                optional, overwrites the default plotting backend.

                Options
                * ``plotly``: Use plotly for plotting
                * ``matplotlib``: use matplotlib for plotting
                * (default) ``default``: use the global default for plotting
        Returns
        -------
            matplotlib.axes.Axes
                plot of NeuralProphet forecasting
        """
        if self.max_lags == 0:
            raise ValueError("Use the standard plot function for models without lags.")
        fcst, received_ID_col, received_single_time_series, _ = df_utils.prep_or_copy_df(fcst)
        if not received_single_time_series:
            if df_name not in fcst["ID"].unique():
                assert len(fcst["ID"].unique()) > 1
                raise Exception(
                    "Many time series are present in the pd.DataFrame (more than one ID). Please, especify ID to be plotted."
                )
            else:
                fcst = fcst[fcst["ID"] == df_name].copy(deep=True)
                log.info(f"Plotting data from ID {df_name}")
        if len(self.config_train.quantiles) > 1:
            log.warning(
                "Plotting latest forecasts when uncertainty estimation enabled"
                " plots the forecasts only for the median quantile."
            )
        if plot_history_data is None:
            fcst = fcst[-(include_previous_forecasts + self.n_forecasts + self.max_lags) :]
        elif plot_history_data is False:
            fcst = fcst[-(include_previous_forecasts + self.n_forecasts) :]
        elif plot_history_data is True:
            fcst = fcst
        fcst = utils.fcst_df_to_latest_forecast(
            fcst, self.config_train.quantiles, n_last=1 + include_previous_forecasts
        )

        # Check whether the default plotting backend is overwritten
        plotting_backend = (
            plotting_backend
            if plotting_backend != "default"
            else (self.plotting_backend if hasattr(self, "plotting_backend") else "matplotlib")
        )
        if plotting_backend == "plotly":
            return plot_plotly(
                fcst=fcst,
                quantiles=self.config_train.quantiles,
                xlabel=xlabel,
                ylabel=ylabel,
                figsize=tuple(x * 70 for x in figsize),
                highlight_forecast=self.highlight_forecast_step_n,
                line_per_origin=True,
            )
        else:
            return plot(
                fcst=fcst,
                quantiles=self.config_train.quantiles,
                ax=ax,
                xlabel=xlabel,
                ylabel=ylabel,
                figsize=figsize,
                highlight_forecast=self.highlight_forecast_step_n,
                line_per_origin=True,
            )

    def plot_last_forecast(
        self,
        fcst,
        df_name=None,
        ax=None,
        xlabel="ds",
        ylabel="y",
        figsize=(10, 6),
        include_previous_forecasts=0,
        plot_history_data=None,
        plotting_backend="default",
    ):
        args = locals()
        log.warning(
            "plot_last_forecast() has been renamed to plot_latest_forecast() and is therefore deprecated. "
            "Please use plot_latst_forecast() in the future"
        )
        return NeuralProphet.plot_latest_forecast(**args)

    def plot_components(
        self,
        fcst,
        df_name="__df__",
        figsize=None,
        forecast_in_focus=None,
        plotting_backend="default",
        components=None,
        one_period_per_season=False,
    ):
        """Plot the NeuralProphet forecast components.

        Parameters
        ----------
            fcst : pd.DataFrame
                output of self.predict
            df_name : str
                ID from time series that should be plotted
            figsize : tuple
                width, height in inches.

                Note
                ----
                None (default):  automatic (10, 3 * npanel)
            forecast_in_focus: int
                optinal, i-th step ahead forecast to plot

                Note
                ----
                None (default): plot self.highlight_forecast_step_n by default
            plotting_backend : str
                optional, overwrites the default plotting backend.

                Options
                * ``plotly``: Use plotly for plotting
                * ``matplotlib``: use matplotlib for plotting
                * (default) ``default``: use the global default for plotting

            components: str or list, optional
                name or list of names of components to plot

                Options
                ----
                * (default)``None``:  All components the user set in the model configuration are plotted.
                * ``trend``
                * ``seasonality``: select all seasonalities
                * ``autoregression``
                * ``lagged_regressors``: select all lagged regressors
                * ``future_regressors``: select all future regressors
                * ``events``: select all events and country holidays
                * ``uncertainty``
            one_period_per_season : bool
                Plot one period per season, instead of the true seasonal components of the forecast.

        Returns
        -------
            matplotlib.axes.Axes
                plot of NeuralProphet components
        """
        fcst, received_ID_col, received_single_time_series, _ = df_utils.prep_or_copy_df(fcst)
        if not received_single_time_series:
            if df_name not in fcst["ID"].unique():
                assert len(fcst["ID"].unique()) > 1
                raise Exception(
                    "Many time series are present in the pd.DataFrame (more than one ID). Please, especify ID to be plotted."
                )
            else:
                fcst = fcst[fcst["ID"] == df_name].copy(deep=True)
                log.info(f"Plotting data from ID {df_name}")
        else:
            if df_name is None:
                df_name = "__df__"

        # Check if highlighted forecast step is overwritten
        if forecast_in_focus is None:
            forecast_in_focus = self.highlight_forecast_step_n
        if (self.highlight_forecast_step_n or forecast_in_focus) is not None and self.config_ar.n_lags == 0:
            log.warning("highlight_forecast_step_n is ignored since autoregression not enabled.")
            # self.highlight_forecast_step_n = None
            forecast_in_focus = None
        if forecast_in_focus is not None and forecast_in_focus > self.n_forecasts:
            raise ValueError(
                "Forecast_in_focus is out of range. Specify a number smaller or equal to the steps ahead of "
                "prediction time step to forecast "
            )

        # Error if local modelling of season and df_name not provided
        if self.model.config_season is not None:
            if self.model.config_season.global_local == "local" and df_name is None:
                raise Exception(
                    "df_name parameter is required for multiple time series and local modeling of at least one component."
                )

        # Validate components to be plotted
        valid_components_set = [
            "trend",
            "seasonality",
            "autoregression",
            "lagged_regressors",
            "events",
            "future_regressors",
            "uncertainty",
        ]
        valid_plot_configuration = get_valid_configuration(
            m=self,
            components=components,
            df_name=df_name,
            valid_set=valid_components_set,
            validator="plot_components",
            forecast_in_focus=forecast_in_focus,
        )

        # Check whether the default plotting backend is overwritten
        plotting_backend = (
            plotting_backend
            if plotting_backend != "default"
            else (self.plotting_backend if hasattr(self, "plotting_backend") else "matplotlib")
        )

        if plotting_backend == "plotly":
            return plot_components_plotly(
                m=self,
                fcst=fcst,
                plot_configuration=valid_plot_configuration,
                figsize=tuple(x * 70 for x in figsize) if figsize else (700, 210),
                df_name=df_name,
                one_period_per_season=one_period_per_season,
            )
        else:
            return plot_components(
                m=self,
                fcst=fcst,
                plot_configuration=valid_plot_configuration,
                quantile=self.config_train.quantiles[0],  # plot components only for median quantile
                figsize=figsize,
                df_name=df_name,
                one_period_per_season=one_period_per_season,
            )

    def plot_parameters(
        self,
        weekly_start=0,
        yearly_start=0,
        figsize=None,
        forecast_in_focus=None,
        df_name=None,
        plotting_backend="default",
        quantile=None,
        components=None,
    ):
        """Plot the NeuralProphet forecast components.

        Parameters
        ----------
            weekly_start : int
                specifying the start day of the weekly seasonality plot.

                Note
                ----
                0 (default) starts the week on Sunday. 1 shifts by 1 day to Monday, and so on.
            yearly_start : int
                specifying the start day of the yearly seasonality plot.

                Note
                ----
                0 (default) starts the year on Jan 1. 1 shifts by 1 day to Jan 2, and so on.
            df_name : str
                name of dataframe to refer to data params from original keys of train dataframes (used for local normalization in global modeling)
            figsize : tuple
                width, height in inches.

                Note
                ----
                None (default):  automatic (10, 3 * npanel)
            forecast_in_focus: int
                optinal, i-th step ahead forecast to plot

                Note
                ----
                None (default): plot self.highlight_forecast_step_n by default
            plotting_backend : str
                optional, overwrites the default plotting backend.

                Options
                * ``plotly``: Use plotly for plotting
                * ``matplotlib``: use matplotlib for plotting
                * (default) ``default``: use the global default for plotting


                Note
                ----
                For multiple time series and local modeling of at least one component, the df_name parameter is required.

            quantile : float
                The quantile for which the model parameters are to be plotted

                Note
                ----
                None (default):  Parameters will be plotted for the median quantile.

            components: str or list, optional
                name or list of names of parameters to plot

               Options
                ----
                * (default) ``None``:  All parameter the user set in the model configuration are plotted.
                * ``trend``
                * ``trend_rate_change``
                * ``seasonality``: : select all seasonalities
                * ``autoregression``
                * ``lagged_regressors``: select all lagged regressors
                * ``events``: select all events and country holidays
                * ``future_regressors``: select all future regressors

        Returns
        -------
            matplotlib.axes.Axes
                plot of NeuralProphet forecasting
        """
<<<<<<< HEAD
        # overwriting_unknown_data_normalization = False
        if self.config_normalization.global_normalization:
            if df_name is None and self.id_list.__len__() == 1:
                df_name = "__df__"
            elif df_name is None and self.id_list.__len__() > 1:
                df_name = self.id_list[0]
            else:
                log.debug("Global normalization set - ignoring given df_name for normalization")
        else:
            if df_name is None and self.id_list.__len__() > 1:
                if (
                    self.model.config_season.global_local == "local"
                    or self.model.config_trend.trend_global_local == "local"
                ):
                    df_name = self.id_list
                    log.warning(
                        "Glocal model set with > 1 time series in the pd.DataFrame. Plotting components of mean time series and quants. "
                    )
                else:
                    df_name = self.id_list[0]  # I DONT KNOW
            elif df_name not in self.config_normalization.local_data_params:
                log.warning(
                    f"Local normalization set, but df_name '{df_name}' not found. Using global data params instead."
=======
        if self.model.config_trend.trend_global_local == "local" and df_name is None:
            raise Exception(
                "df_name parameter is required for multiple time series and local modeling of at least one component."
            )

        # Check if highlighted forecast step is overwritten
        if forecast_in_focus is None:
            forecast_in_focus = self.highlight_forecast_step_n
        if (self.highlight_forecast_step_n or forecast_in_focus) is not None and self.config_ar.n_lags == 0:
            log.warning("highlight_forecast_step_n is ignored since autoregression not enabled.")
            forecast_in_focus = None
        if forecast_in_focus is not None and forecast_in_focus > self.n_forecasts:
            raise ValueError(
                "Forecast_in_focus is out of range. Specify a number smaller or equal to the steps ahead of "
                "prediction time step to forecast "
            )

        # Error if local modelling of season and df_name not provided
        if self.model.config_season is not None:
            if self.model.config_season.global_local == "local" and df_name is None:
                raise Exception(
                    "df_name parameter is required for multiple time series and local modeling of at least one component."
>>>>>>> 18e206be
                )
                df_name = "__df__"
                if not self.config_normalization.unknown_data_normalization:
                    self.config_normalization.unknown_data_normalization = True
                    # overwriting_unknown_data_normalization = True
            else:
                log.debug(f"Local normalization set. Data params for {df_name} will be used to denormalize.")

        if quantile is not None:
            # ValueError if model was not trained or predicted with selected quantile for plotting
            if not (0 < quantile < 1):
                raise ValueError("The quantile selected needs to be a float in-between (0,1)")
            # ValueError if selected quantile is out of range
            if quantile not in self.config_train.quantiles:
                raise ValueError("Selected quantile is not specified in the model configuration.")
        else:
            # plot parameters for median quantile if not specified
            quantile = self.config_train.quantiles[0]

        # Validate components to be plotted
        valid_parameters_set = [
            "trend",
            "trend_rate_change",
            "seasonality",
            "autoregression",
            "lagged_regressors",
            "events",
            "future_regressors",
        ]
        valid_plot_configuration = get_valid_configuration(
            m=self,
            components=components,
            df_name=df_name,
            forecast_in_focus=forecast_in_focus,
            valid_set=valid_parameters_set,
            validator="plot_parameters",
            quantile=quantile,
        )

        # Check whether the default plotting backend is overwritten
        plotting_backend = (
            plotting_backend
            if plotting_backend != "default"
            else (self.plotting_backend if hasattr(self, "plotting_backend") else "matplotlib")
        )
        if plotting_backend == "plotly":
            return plot_parameters_plotly(
                m=self,
                quantile=quantile,
                weekly_start=weekly_start,
                yearly_start=yearly_start,
                figsize=tuple(x * 70 for x in figsize) if figsize else (700, 210),
                df_name=valid_plot_configuration["df_name"],
                plot_configuration=valid_plot_configuration,
                forecast_in_focus=forecast_in_focus,
            )
        else:
            return plot_parameters(
                m=self,
                quantile=quantile,
                weekly_start=weekly_start,
                yearly_start=yearly_start,
                figsize=figsize,
                df_name=valid_plot_configuration["df_name"],
                plot_configuration=valid_plot_configuration,
                forecast_in_focus=forecast_in_focus,
            )

    def _init_model(self):
        """Build Pytorch model with configured hyperparamters.

        Returns
        -------
            TimeNet model
        """
        self.model = time_net.TimeNet(
            config_train=self.config_train,
            config_trend=self.config_trend,
            config_ar=self.config_ar,
            config_season=self.config_season,
            config_lagged_regressors=self.config_lagged_regressors,
            config_regressors=self.config_regressors,
            config_events=self.config_events,
            config_holidays=self.config_country_holidays,
            config_normalization=self.config_normalization,
            n_forecasts=self.n_forecasts,
            n_lags=self.n_lags,
            max_lags=self.max_lags,
            num_hidden_layers=self.config_model.num_hidden_layers,
            d_hidden=self.config_model.d_hidden,
            metrics=self.metrics,
            id_list=self.id_list,
            nb_trends_modelled=self.nb_trends_modelled,
            nb_seasonalities_modelled=self.nb_seasonalities_modelled,
        )
        log.debug(self.model)
        return self.model

    def restore_from_checkpoint(self):
        """
        Load model from checkpoint.

        Returns
        -------
            Trained TimeNet model
        """
        self.model = time_net.TimeNet.load_from_checkpoint(self.metrics_logger.checkpoint_path)

    def _create_dataset(self, df, predict_mode):
        """Construct dataset from dataframe.

        (Configured Hyperparameters can be overridden by explicitly supplying them.
        Useful to predict a single model component.)

        Parameters
        ----------
            df : pd.DataFrame
                dataframe containing column ``ds``, ``y``, and optionally``ID`` and
                normalized columns normalized columns ``ds``, ``y``, ``t``, ``y_scaled``
            predict_mode : bool
                specifies predict mode

                Options
                    * ``False``: includes target values.
                    * ``True``: does not include targets but includes entire dataset as input

        Returns
        -------
            TimeDataset
        """
        df, _, _, _ = df_utils.prep_or_copy_df(df)
        return time_dataset.GlobalTimeDataset(
            df,
            predict_mode=predict_mode,
            n_lags=self.n_lags,
            n_forecasts=self.n_forecasts,
            predict_steps=self.predict_steps,
            config_season=self.config_season,
            config_events=self.config_events,
            config_country_holidays=self.config_country_holidays,
            config_lagged_regressors=self.config_lagged_regressors,
            config_regressors=self.config_regressors,
            config_missing=self.config_missing,
        )

    def __handle_missing_data(self, df, freq, predicting):
        """Checks and normalizes new data

        Data is also auto-imputed, unless impute_missing is set to ``False``.

        Parameters
        ----------
            df : pd.DataFrame
                dataframe containing column ``ds``, ``y`` with all data
            freq : str
                data step sizes. Frequency of data recording,

                Note
                ----
                Any valid frequency for pd.date_range, such as ``5min``, ``D``, ``MS`` or ``auto`` (default) to automatically set frequency.
            predicting : bool
                when no lags, allow NA values in ``y`` of forecast series or ``y`` to miss completely

        Returns
        -------
            pd.DataFrame
                preprocessed dataframe
        """
        # Receives df with single ID column
        assert len(df["ID"].unique()) == 1
        if self.n_lags == 0 and not predicting:
            # we can drop rows with NA in y
            sum_na = sum(df["y"].isna())
            if sum_na > 0:
                df = df[df["y"].notna()]
                log.info(f"dropped {sum_na} NAN row in 'y'")

        # add missing dates for autoregression modelling
        if self.n_lags > 0:
            df, missing_dates = df_utils.add_missing_dates_nan(df, freq=freq)
            if missing_dates > 0:
                if self.config_missing.impute_missing:
                    log.info(f"{missing_dates} missing dates added.")
                # FIX Issue#52
                # Comment error raising to allow missing data for autoregression flow.
                # else:
                #     raise ValueError(f"{missing_dates} missing dates found. Please preprocess data manually or set impute_missing to True.")
                # END FIX

        if self.config_regressors is not None:
            # if future regressors, check that they are not nan at end, else drop
            # we ignore missing events, as those will be filled in with zeros.
            reg_nan_at_end = 0
            for col, regressor in self.config_regressors.items():
                # check for completeness of the regressor values
                col_nan_at_end = 0
                while len(df) > col_nan_at_end and df[col].isnull().iloc[-(1 + col_nan_at_end)]:
                    col_nan_at_end += 1
                reg_nan_at_end = max(reg_nan_at_end, col_nan_at_end)
            if reg_nan_at_end > 0:
                # drop rows at end due to missing future regressors
                df = df[:-reg_nan_at_end]
                log.info("Dropped {reg_nan_at_end} rows at end due to missing future regressor values.")

        df_end_to_append = None
        nan_at_end = 0
        while len(df) > nan_at_end and df["y"].isnull().iloc[-(1 + nan_at_end)]:
            nan_at_end += 1
        if nan_at_end > 0:
            if predicting:
                # allow nans at end - will re-add at end
                if self.n_forecasts > 1 and self.n_forecasts < nan_at_end:
                    # check that not more than n_forecasts nans, else drop surplus
                    df = df[: -(nan_at_end - self.n_forecasts)]
                    # correct new length:
                    nan_at_end = self.n_forecasts
                    log.info(
                        "Detected y to have more NaN values than n_forecast can predict. "
                        f"Dropped {nan_at_end - self.n_forecasts} rows at end."
                    )
                df_end_to_append = df[-nan_at_end:]
                df = df[:-nan_at_end]
            else:
                # training - drop nans at end
                df = df[:-nan_at_end]
                log.info(
                    f"Dropped {nan_at_end} consecutive nans at end. "
                    "Training data can only be imputed up to last observation."
                )

        # impute missing values
        data_columns = []
        if self.n_lags > 0:
            data_columns.append("y")
        if self.config_lagged_regressors is not None:
            data_columns.extend(self.config_lagged_regressors.keys())
        if self.config_regressors is not None:
            data_columns.extend(self.config_regressors.keys())
        if self.config_events is not None:
            data_columns.extend(self.config_events.keys())
        for column in data_columns:
            sum_na = sum(df[column].isnull())
            if sum_na > 0:
                log.warning(f"{sum_na} missing values in column {column} were detected in total. ")
                if self.config_missing.impute_missing:
                    # use 0 substitution for holidays and events missing values
                    if self.config_events is not None and column in self.config_events.keys():
                        df[column].fillna(0, inplace=True)
                        remaining_na = 0
                    else:
                        df.loc[:, column], remaining_na = df_utils.fill_linear_then_rolling_avg(
                            df[column],
                            limit_linear=self.config_missing.impute_linear,
                            rolling=self.config_missing.impute_rolling,
                        )
                    log.info(f"{sum_na - remaining_na} NaN values in column {column} were auto-imputed.")
                    if remaining_na > 0:
                        log.warning(
                            f"More than {2 * self.config_missing.impute_linear + self.config_missing.impute_rolling} consecutive missing values encountered in column {column}. "
                            f"{remaining_na} NA remain after auto-imputation. "
                        )
                # FIX Issue#52
                # Comment error raising to allow missing data for autoregression flow.
                # else:  # fail because set to not impute missing
                #    raise ValueError(
                #        "Missing values found. " "Please preprocess data manually or set impute_missing to True."
                #    )
                # END FIX
        if df_end_to_append is not None:
            df = pd.concat([df, df_end_to_append])
        return df

    def _handle_missing_data(self, df, freq, predicting=False):
        """Checks and normalizes new data

        Data is also auto-imputed, unless impute_missing is set to ``False``.

        Parameters
        ----------
            df : pd.DataFrame
                dataframe containing column ``ds``, ``y``, and optionally``ID`` with all data
            freq : str
                data step sizes. Frequency of data recording,

                Note
                ----
                Any valid frequency for pd.date_range, such as ``5min``, ``D``, ``MS`` or ``auto`` (default) to automatically set frequency.
            predicting (bool): when no lags, allow NA values in ``y`` of forecast series or ``y`` to miss completely

        Returns
        -------
            pre-processed df
        """
        df, _, _, _ = df_utils.prep_or_copy_df(df)
        df_handled_missing = pd.DataFrame()
        for df_name, df_i in df.groupby("ID"):
            df_handled_missing_aux = self.__handle_missing_data(df_i, freq, predicting).copy(deep=True)
            df_handled_missing_aux["ID"] = df_name
            df_handled_missing = pd.concat((df_handled_missing, df_handled_missing_aux), ignore_index=True)
        return df_handled_missing

    def _check_dataframe(self, df, check_y=True, exogenous=True):
        """Performs basic data sanity checks and ordering

        Prepare dataframe for fitting or predicting.

        Parameters
        ----------
            df : pd.DataFrame
                dataframe containing column ``ds``, ``y``, and optionally``ID`` with all data
            check_y : bool
                if df must have series values

                Note
                ----
                set to True if training or predicting with autoregression
            exogenous : bool
                whether to check covariates, regressors and events column names

        Returns
        -------
            pd.DataFrame
                checked dataframe
        """
        df, _, _, _ = df_utils.prep_or_copy_df(df)
        df, regressors_to_remove = df_utils.check_dataframe(
            df=df,
            check_y=check_y,
            covariates=self.config_lagged_regressors if exogenous else None,
            regressors=self.config_regressors if exogenous else None,
            events=self.config_events if exogenous else None,
        )
        for reg in regressors_to_remove:
            log.warning(f"Removing regressor {reg} because it is not present in the data.")
            self.config_regressors.pop(reg)
        return df

    def _validate_column_name(self, name, events=True, seasons=True, regressors=True, covariates=True):
        """Validates the name of a seasonality, event, or regressor.

        Parameters
        ----------
            name : str
                name of seasonality, event or regressor
            events : bool
                check if name already used for event
            seasons : bool
                check if name already used for seasonality
            regressors : bool
                check if name already used for regressor
        """
        reserved_names = [
            "trend",
            "additive_terms",
            "daily",
            "weekly",
            "yearly",
            "events",
            "holidays",
            "zeros",
            "extra_regressors_additive",
            "yhat",
            "extra_regressors_multiplicative",
            "multiplicative_terms",
            "ID",
        ]
        rn_l = [n + "_lower" for n in reserved_names]
        rn_u = [n + "_upper" for n in reserved_names]
        reserved_names.extend(rn_l)
        reserved_names.extend(rn_u)
        reserved_names.extend(["ds", "y", "cap", "floor", "y_scaled", "cap_scaled"])
        if name in reserved_names:
            raise ValueError(f"Name {name!r} is reserved.")
        if events and self.config_events is not None:
            if name in self.config_events.keys():
                raise ValueError(f"Name {name!r} already used for an event.")
        if events and self.config_country_holidays is not None:
            if name in self.config_country_holidays.holiday_names:
                raise ValueError(f"Name {name!r} is a holiday name in {self.config_country_holidays.country}.")
        if seasons and self.config_season is not None:
            if name in self.config_season.periods:
                raise ValueError(f"Name {name!r} already used for a seasonality.")
        if covariates and self.config_lagged_regressors is not None:
            if name in self.config_lagged_regressors:
                raise ValueError(f"Name {name!r} already used for an added covariate.")
        if regressors and self.config_regressors is not None:
            if name in self.config_regressors.keys():
                raise ValueError(f"Name {name!r} already used for an added regressor.")

    def _normalize(self, df):
        """Apply data scales.

        Applies data scaling factors to df using data_params.

        Parameters
        ----------
            df : pd.DataFrame
                dataframe containing column ``ds``, ``y``, and optionally``ID`` with all data

        Returns
        -------
            df: pd.DataFrame, normalized
        """
        df, _, _, _ = df_utils.prep_or_copy_df(df)
        df_norm = pd.DataFrame()
        for df_name, df_i in df.groupby("ID"):
            data_params = self.config_normalization.get_data_params(df_name)
            df_i.drop("ID", axis=1, inplace=True)
            df_aux = df_utils.normalize(df_i, data_params).copy(deep=True)
            df_aux["ID"] = df_name
            df_norm = pd.concat((df_norm, df_aux), ignore_index=True)
        return df_norm

    def _init_train_loader(self, df):
        """Executes data preparation steps and initiates training procedure.

        Parameters
        ----------
            df : pd.DataFrame
                dataframe containing column ``ds``, ``y``, and optionally``ID`` with all data

        Returns
        -------
            torch DataLoader
        """
        df, _, _, _ = df_utils.prep_or_copy_df(df)
        # if not self.fitted:
        self.config_normalization.init_data_params(
            df=df,
            config_lagged_regressors=self.config_lagged_regressors,
            config_regressors=self.config_regressors,
            config_events=self.config_events,
        )

        df = self._normalize(df)
        # if not self.fitted:
        if self.config_trend.changepoints is not None:
            # scale user-specified changepoint times
            df_aux = pd.DataFrame({"ds": pd.Series(self.config_trend.changepoints)})
            self.config_trend.changepoints = self._normalize(df_aux)["t"].values

        # df_merged, _ = df_utils.join_dataframes(df)
        # df_merged = df_merged.sort_values("ds")
        # df_merged.drop_duplicates(inplace=True, keep="first", subset=["ds"])
        df_merged = df_utils.merge_dataframes(df)
        self.config_season = utils.set_auto_seasonalities(df_merged, config_season=self.config_season)
        if self.config_country_holidays is not None:
            self.config_country_holidays.init_holidays(df_merged)

        dataset = self._create_dataset(df, predict_mode=False)  # needs to be called after set_auto_seasonalities

        # Determine the max_number of epochs
        self.config_train.set_auto_batch_epoch(n_data=len(dataset))

        loader = DataLoader(dataset, batch_size=self.config_train.batch_size, shuffle=True)

        return loader

    def _init_val_loader(self, df):
        """Executes data preparation steps and initiates evaluation procedure.

        Parameters
        ----------
            df : pd.DataFrame
                dataframe containing column ``ds``, ``y``, and optionally``ID`` with all data

        Returns
        -------
            torch DataLoader
        """
        df, _, _, _ = df_utils.prep_or_copy_df(df)
        df = self._normalize(df)
        dataset = self._create_dataset(df, predict_mode=False)
        loader = DataLoader(dataset, batch_size=min(1024, len(dataset)), shuffle=False, drop_last=False)
        return loader

    def _train(self, df, df_val=None, minimal=False, continue_training=False):
        """
        Execute model training procedure for a configured number of epochs.

        Parameters
        ----------
            df : pd.DataFrame
                dataframe containing column ``ds``, ``y``, and optionally``ID`` with all data
            df_val : pd.DataFrame
                dataframe containing column ``ds``, ``y``, and optionally``ID`` with validation data
            minimal : bool
                whether to train without any printouts or metrics collection
            continue_training : bool
                whether to continue training from the last checkpoint

        Returns
        -------
            pd.DataFrame
                metrics
        """
        # Set up data the training dataloader
        df, _, _, _ = df_utils.prep_or_copy_df(df)
        train_loader = self._init_train_loader(df)

        # Set up data the validation dataloader
        if df_val is not None:
            df_val, _, _, _ = df_utils.prep_or_copy_df(df_val)
            val_loader = self._init_val_loader(df_val)

        # TODO: check how to handle this with Lightning (the rest moved to utils.configure_denormalization)
        # Set up Metrics
        # if self.highlight_forecast_step_n is not None:
        #     self.metrics.add_specific_target(target_pos=self.highlight_forecast_step_n - 1)

        # Init the model, if not continue from checkpoint
        if continue_training:
            # Increase the number of epochs if continue training
            self.config_train.epochs += self.config_train.epochs
        #     self.model = time_net.TimeNet.load_from_checkpoint(
        #         self.metrics_logger.checkpoint_path, config_train=self.config_train
        #     )
        #     pass
        else:
            self.model = self._init_model()

        # Init the Trainer
        self.trainer = utils.configure_trainer(
            config_train=self.config_train,
            config=self.trainer_config,
            metrics_logger=self.metrics_logger,
            early_stopping_target="Loss_val" if df_val is not None else "Loss",
            accelerator=self.accelerator,
            minimal=minimal,
            num_batches_per_epoch=len(train_loader),
        )

        # Set parameters for the learning rate finder
        self.config_train.set_lr_finder_args(dataset_size=len(train_loader.dataset), num_batches=len(train_loader))

        # Tune hyperparams and train
        if df_val is not None:
            if not continue_training and not self.config_train.learning_rate:
                # Find suitable learning rate
                lr_finder = self.trainer.tuner.lr_find(
                    self.model,
                    train_dataloaders=train_loader,
                    val_dataloaders=val_loader,
                    **self.config_train.lr_finder_args,
                )
                # Estimate the optimat learning rate from the loss curve
                _, _, lr_suggestion = utils.smooth_loss_and_suggest(lr_finder.results)
                self.model.learning_rate = lr_suggestion
            start = time.time()
            self.trainer.fit(
                self.model,
                train_loader,
                val_loader,
                ckpt_path=self.metrics_logger.checkpoint_path if continue_training else None,
            )
        else:
            if not continue_training and not self.config_train.learning_rate:
                # Find suitable learning rate
                lr_finder = self.trainer.tuner.lr_find(
                    self.model,
                    train_dataloaders=train_loader,
                    **self.config_train.lr_finder_args,
                )
                # Estimate the optimat learning rate from the loss curve
                _, _, lr_suggestion = utils.smooth_loss_and_suggest(lr_finder.results)
                self.model.learning_rate = lr_suggestion
            start = time.time()
            self.trainer.fit(
                self.model,
                train_loader,
                ckpt_path=self.metrics_logger.checkpoint_path if continue_training else None,
            )

        log.debug("Train Time: {:8.3f}".format(time.time() - start))

        if minimal:
            return None
        else:
            # Return metrics collected in logger as dataframe
            metrics_df = pd.DataFrame(self.metrics_logger.history)
            return metrics_df

    def restore_trainer(self):
        """
        Restore the trainer based on the forecaster configuration.
        """
        self.trainer = utils.configure_trainer(
            config_train=self.config_train,
            config=self.trainer_config,
            metrics_logger=self.metrics_logger,
            accelerator=self.accelerator,
        )
        self.metrics = metrics.get_metrics(self.collect_metrics)

    def _eval_true_ar(self):
        assert self.max_lags > 0
        if self.highlight_forecast_step_n is None:
            if self.max_lags > 1:
                raise ValueError("Please define forecast_lag for sTPE computation")
            forecast_pos = 1
        else:
            forecast_pos = self.highlight_forecast_step_n
        weights = self.model.ar_weights.detach().numpy()
        weights = weights[forecast_pos - 1, :][::-1]
        sTPE = utils.symmetric_total_percentage_error(self.true_ar_weights, weights)
        log.info("AR parameters: ", self.true_ar_weights, "\n", "Model weights: ", weights)
        return sTPE

    def _make_future_dataframe(self, df, events_df, regressors_df, periods, n_historic_predictions):
        # Receives df with single ID column
        assert len(df["ID"].unique()) == 1
        if periods == 0 and n_historic_predictions is True:
            log.warning(
                "Not extending df into future as no periods specified." "You can call predict directly instead."
            )
        df = df.copy(deep=True)
        _ = df_utils.infer_frequency(df, n_lags=self.max_lags, freq=self.data_freq)
        last_date = pd.to_datetime(df["ds"].copy(deep=True).dropna()).sort_values().max()
        if events_df is not None:
            events_df = events_df.copy(deep=True).reset_index(drop=True)
        if regressors_df is not None:
            regressors_df = regressors_df.copy(deep=True).reset_index(drop=True)
        if periods is None:
            periods = 1 if self.max_lags == 0 else self.n_forecasts
        else:
            assert periods >= 0

        if isinstance(n_historic_predictions, bool):
            if n_historic_predictions:
                n_historic_predictions = len(df) - self.max_lags
            else:
                n_historic_predictions = 0
        elif not isinstance(n_historic_predictions, int):
            log.error("non-integer value for n_historic_predictions set to zero.")
            n_historic_predictions = 0

        if periods == 0 and n_historic_predictions == 0:
            raise ValueError("Set either history or future to contain more than zero values.")

        # check for external regressors known in future
        if self.config_regressors is not None and periods > 0:
            if regressors_df is None:
                raise ValueError("Future values of all user specified regressors not provided")
            else:
                for regressor in self.config_regressors.keys():
                    if regressor not in regressors_df.columns:
                        raise ValueError(f"Future values of user specified regressor {regressor} not provided")

        if len(df) < self.max_lags:
            raise ValueError(
                "Insufficient input data for a prediction."
                "Please supply historic observations (number of rows) of at least max_lags (max of number of n_lags)."
            )
        elif len(df) < self.max_lags + n_historic_predictions:
            log.warning(
                f"Insufficient data for {n_historic_predictions} historic forecasts, reduced to {len(df) - self.max_lags}."
            )
            n_historic_predictions = len(df) - self.max_lags
        if (n_historic_predictions + self.max_lags) == 0:
            df = pd.DataFrame(columns=df.columns)
        else:
            df = df[-(self.max_lags + n_historic_predictions) :]
            nan_at_end = 0
            while len(df) > nan_at_end and df["y"].isnull().iloc[-(1 + nan_at_end)]:
                nan_at_end += 1
            if nan_at_end > 0:
                if self.max_lags > 0 and (nan_at_end + 1) >= self.max_lags:
                    raise ValueError(
                        f"{nan_at_end + 1} missing values were detected at the end of df before df was extended into the future. "
                        "Please make sure there are no NaN values at the end of df."
                    )
                df["y"].iloc[-(nan_at_end + 1) :].ffill(inplace=True)
                log.warning(
                    f"{nan_at_end + 1} missing values were forward-filled at the end of df before df was extended into the future. "
                    "Please make sure there are no NaN values at the end of df."
                )

        if len(df) > 0:
            if len(df.columns) == 1 and "ds" in df:
                assert self.max_lags == 0
                df = self._check_dataframe(df, check_y=False, exogenous=False)
            else:
                df = self._check_dataframe(df, check_y=self.max_lags > 0, exogenous=True)
        # future data
        # check for external events known in future
        if self.config_events is not None and periods > 0 and events_df is None:
            log.warning(
                "Future values not supplied for user specified events. "
                "All events being treated as not occurring in future"
            )

        if self.max_lags > 0:
            if periods > 0 and periods != self.n_forecasts:
                periods = self.n_forecasts
                log.warning(f"Number of forecast steps is defined by n_forecasts. Adjusted to {self.n_forecasts}.")

        if periods > 0:
            future_df = df_utils.make_future_df(
                df_columns=df.columns,
                last_date=last_date,
                periods=periods,
                freq=self.data_freq,
                config_events=self.config_events,
                events_df=events_df,
                config_regressors=self.config_regressors,
                regressors_df=regressors_df,
            )
            if len(df) > 0:
                df = pd.concat([df, future_df])
            else:
                df = future_df
        df = df.reset_index(drop=True)
        self.predict_steps = periods
        return df

    def _get_maybe_extend_periods(self, df):
        # Receives df with single ID column
        assert len(df["ID"].unique()) == 1
        periods_add = 0
        nan_at_end = 0
        while len(df) > nan_at_end and df["y"].isnull().iloc[-(1 + nan_at_end)]:
            nan_at_end += 1
        if self.max_lags > 0:
            if self.config_regressors is None:
                # if dataframe has already been extended into future,
                # don't extend beyond n_forecasts.
                periods_add = max(0, self.n_forecasts - nan_at_end)
            else:
                # can not extend as we lack future regressor values.
                periods_add = 0
        return periods_add

    def _maybe_extend_df(self, df):
        # Receives df with ID column
        periods_add = {}
        extended_df = pd.DataFrame()
        for df_name, df_i in df.groupby("ID"):
            _ = df_utils.infer_frequency(df_i, n_lags=self.max_lags, freq=self.data_freq)
            # to get all forecasteable values with df given, maybe extend into future:
            periods_add[df_name] = self._get_maybe_extend_periods(df_i)
            if periods_add[df_name] > 0:
                # This does not include future regressors or events.
                # periods should be 0 if those are configured.
                last_date = pd.to_datetime(df_i["ds"].copy(deep=True)).sort_values().max()
                future_df = df_utils.make_future_df(
                    df_columns=df_i.columns,
                    last_date=last_date,
                    periods=periods_add[df_name],
                    freq=self.data_freq,
                )
                future_df["ID"] = df_name
                df_i = pd.concat([df_i, future_df])
                df_i.reset_index(drop=True, inplace=True)
            extended_df = pd.concat((extended_df, df_i.copy(deep=True)), ignore_index=True)
        return extended_df, periods_add

    def _prepare_dataframe_to_predict(self, df):
        # Receives df with ID column
        df_prepared = pd.DataFrame()
        for df_name, df_i in df.groupby("ID"):
            df_i = df_i.copy(deep=True)
            _ = df_utils.infer_frequency(df_i, n_lags=self.max_lags, freq=self.data_freq)
            # check if received pre-processed df
            if "y_scaled" in df_i.columns or "t" in df_i.columns:
                raise ValueError(
                    "DataFrame has already been normalized. " "Please provide raw dataframe or future dataframe."
                )
            # Checks
            if len(df_i) == 0 or len(df_i) < self.max_lags:
                raise ValueError(
                    "Insufficient input data for a prediction."
                    "Please supply historic observations (number of rows) of at least max_lags (max of number of n_lags)."
                )
            if len(df_i.columns) == 1 and "ds" in df_i:
                if self.max_lags != 0:
                    raise ValueError("only datestamps provided but y values needed for auto-regression.")
                df_i = self._check_dataframe(df_i, check_y=False, exogenous=False)
            else:
                df_i = self._check_dataframe(df_i, check_y=self.max_lags > 0, exogenous=False)
                # fill in missing nans except for nans at end
                df_i = self._handle_missing_data(df_i, freq=self.data_freq, predicting=True)
            df_prepared = pd.concat((df_prepared, df_i.copy(deep=True).reset_index(drop=True)), ignore_index=True)
        return df_prepared

    def _predict_raw(self, df, df_name, include_components=False):
        """Runs the model to make predictions.

        Predictions are returned in raw vector format without decomposition.
        Predictions are given on a forecast origin basis, not on a target basis.

        Parameters
        ----------
            df : pd.DataFrame
                dataframe containing column ``ds``, ``y``, and optionally``ID`` with all data
            df_name : str
                name of the data params from which the current dataframe refers to (only in case of local_normalization)
            include_components : bool
                whether to return individual components of forecast

        Returns
        -------
            pd.Series
                timestamps referring to the start of the predictions.
            np.array
                array containing the forecasts
            dict[np.array]
                Dictionary of components containing an array of each components contribution to the forecast
        """
        # Receives df with single ID column
        assert len(df["ID"].unique()) == 1
        if "y_scaled" not in df.columns or "t" not in df.columns:
            raise ValueError("Received unprepared dataframe to predict. " "Please call predict_dataframe_to_predict.")
        dataset = self._create_dataset(df, predict_mode=True)
        loader = DataLoader(dataset, batch_size=min(1024, len(df)), shuffle=False, drop_last=False)
        if self.n_forecasts > 1:
            dates = df["ds"].iloc[self.max_lags : -self.n_forecasts + 1]
        else:
            dates = df["ds"].iloc[self.max_lags :]

        # Pass the include_components flag to the model
        self.model.set_compute_components(include_components)
        # Compute the predictions and components (if requested)
        result = self.trainer.predict(self.model, loader)
        # Extract the prediction and components
        predicted, component_vectors = zip(*result)
        predicted = np.concatenate(predicted)

        # Post-process and normalize the predictions
        data_params = self.config_normalization.get_data_params(df_name)
        scale_y, shift_y = data_params["y"].scale, data_params["y"].shift
        predicted = predicted * scale_y + shift_y

        if include_components:
            component_keys = component_vectors[0].keys()
            components = {key: None for key in component_keys}
            # Transform the components list into a dictionary
            for batch in component_vectors:
                for key in component_keys:
                    components[key] = (
                        np.concatenate([components[key], batch[key]]) if (components[key] is not None) else batch[key]
                    )
            for name, value in components.items():
                multiplicative = False  # Flag for multiplicative components
                if "trend" in name:
                    trend = value
                elif "event_" in name or "events_" in name:  # accounts for events and holidays
                    event_name = name.split("_")[1]
                    if self.config_events is not None and event_name in self.config_events:
                        if self.config_events[event_name].mode == "multiplicative":
                            multiplicative = True
                    elif (
                        self.config_country_holidays is not None
                        and event_name in self.config_country_holidays.holiday_names
                    ):
                        if self.config_country_holidays.mode == "multiplicative":
                            multiplicative = True
                    elif "multiplicative" in name:
                        multiplicative = True
                elif "season" in name and self.config_season.mode == "multiplicative":
                    multiplicative = True
                elif (
                    "future_regressor_" in name or "future_regressors_" in name
                ) and self.config_regressors is not None:
                    regressor_name = name.split("_")[2]
                    if self.config_regressors is not None and regressor_name in self.config_regressors:
                        if self.config_regressors[regressor_name].mode == "multiplicative":
                            multiplicative = True
                    elif "multiplicative" in regressor_name:
                        multiplicative = True

                # scale additive components
                if not multiplicative:
                    components[name] = value * scale_y
                    if "trend" in name:
                        components[name] += shift_y
                # scale multiplicative components
                elif multiplicative:
                    components[name] = value * trend * scale_y  # output absolute value of respective additive component

        else:
            components = None

        return dates, predicted, components

    def _convert_raw_predictions_to_raw_df(self, dates, predicted, components=None):
        """Turns forecast-origin-wise predictions into forecast-target-wise predictions.

        Parameters
        ----------
            dates : pd.Series
                timestamps referring to the start of the predictions.
            predicted : np.array
                Array containing the forecasts
            components : dict[np.array]
                Dictionary of components containing an array of each components' contribution to the forecast

        Returns
        -------
            pd. DataFrame
                columns ``ds``, ``y``, and [``step<i>``]

                Note
                ----
                where step<i> refers to the i-step-ahead prediction *made at* this row's datetime.
                e.g. the first forecast step0 is the prediction for this timestamp,
                the step1 is for the timestamp after, ...
                ... step3 is the prediction for 3 steps into the future,
                predicted using information up to (excluding) this datetime.
        """
        all_data = predicted
        df_raw = pd.DataFrame()
        df_raw.insert(0, "ds", dates.values)
        df_raw.insert(1, "ID", "__df__")
        for forecast_lag in range(self.n_forecasts):
            for quantile_idx in range(len(self.config_train.quantiles)):
                # 0 is the median quantile index
                if quantile_idx == 0:
                    step_name = f"step{forecast_lag}"
                else:
                    step_name = f"step{forecast_lag} {self.config_train.quantiles[quantile_idx] * 100}%"
                data = all_data[:, forecast_lag, quantile_idx]
                ser = pd.Series(data=data, name=step_name)
                df_raw = df_raw.merge(ser, left_index=True, right_index=True)
            if components is not None:
                for comp_name, comp_data in components.items():
                    comp_name_ = f"{comp_name}{forecast_lag}"
                    data = comp_data[:, forecast_lag, 0]  # for components the quantiles are ignored for now
                    ser = pd.Series(data=data, name=comp_name_)
                    df_raw = df_raw.merge(ser, left_index=True, right_index=True)
        return df_raw

    def _reshape_raw_predictions_to_forecst_df(self, df, predicted, components):
        """Turns forecast-origin-wise predictions into forecast-target-wise predictions.

        Parameters
        ----------
            df : pd.DataFrame
                input dataframe
            predicted : np.array
                Array containing the forecasts
            components : dict[np.array]
                Dictionary of components containing an array of each components' contribution to the forecast

        Returns
        -------
            pd.DataFrame
                columns ``ds``, ``y``, ``trend`` and [``yhat<i>``]

                Note
                ----
                where yhat<i> refers to the i-step-ahead prediction for this row's datetime.
                e.g. yhat3 is the prediction for this datetime, predicted 3 steps ago, "3 steps old".
        """
        # Receives df with single ID column
        assert len(df["ID"].unique()) == 1
        cols = ["ds", "y", "ID"]  # cols to keep from df
        df_forecast = pd.concat((df[cols],), axis=1)
        # create a line for each forecast_lag
        # 'yhat<i>' is the forecast for 'y' at 'ds' from i steps ago.
        for j in range(len(self.config_train.quantiles)):
            for forecast_lag in range(1, self.n_forecasts + 1):
                forecast = predicted[:, forecast_lag - 1, j]
                pad_before = self.max_lags + forecast_lag - 1
                pad_after = self.n_forecasts - forecast_lag
                yhat = np.concatenate(([np.NaN] * pad_before, forecast, [np.NaN] * pad_after))
                # 0 is the median quantile index
                if j == 0:
                    name = f"yhat{forecast_lag}"
                else:
                    name = f"yhat{forecast_lag} {round(self.config_train.quantiles[j] * 100, 1)}%"
                df_forecast[name] = yhat

        if components is None:
            return df_forecast

        # else add components
        lagged_components = [
            "ar",
        ]
        if self.config_lagged_regressors is not None:
            for name in self.config_lagged_regressors.keys():
                lagged_components.append(f"lagged_regressor_{name}")
        for comp in lagged_components:
            if comp in components:
                for j in range(len(self.config_train.quantiles)):
                    for forecast_lag in range(1, self.n_forecasts + 1):
                        forecast = components[comp][:, forecast_lag - 1, j]  # 0 is the median quantile
                        pad_before = self.max_lags + forecast_lag - 1
                        pad_after = self.n_forecasts - forecast_lag
                        yhat = np.concatenate(([np.NaN] * pad_before, forecast, [np.NaN] * pad_after))
                        if j == 0:  # temporary condition to add only the median component
                            name = f"{comp}{forecast_lag}"
                            df_forecast[name] = yhat

        # only for non-lagged components
        for comp in components:
            if comp not in lagged_components:
                for j in range(len(self.config_train.quantiles)):
                    forecast_0 = components[comp][0, :, j]
                    forecast_rest = components[comp][1:, self.n_forecasts - 1, j]
                    yhat = np.concatenate(([np.NaN] * self.max_lags, forecast_0, forecast_rest))
                    if j == 0:  # temporary condition to add only the median component
                        # add yhat into dataframe, using df_forecast indexing
                        yhat_df = pd.Series(yhat, name=comp).set_axis(df_forecast.index)
                        df_forecast = pd.concat([df_forecast, yhat_df], axis=1, ignore_index=False)
        return df_forecast<|MERGE_RESOLUTION|>--- conflicted
+++ resolved
@@ -1994,7 +1994,6 @@
             matplotlib.axes.Axes
                 plot of NeuralProphet forecasting
         """
-<<<<<<< HEAD
         # overwriting_unknown_data_normalization = False
         if self.config_normalization.global_normalization:
             if df_name is None and self.id_list.__len__() == 1:
@@ -2018,11 +2017,13 @@
             elif df_name not in self.config_normalization.local_data_params:
                 log.warning(
                     f"Local normalization set, but df_name '{df_name}' not found. Using global data params instead."
-=======
-        if self.model.config_trend.trend_global_local == "local" and df_name is None:
-            raise Exception(
-                "df_name parameter is required for multiple time series and local modeling of at least one component."
-            )
+                )
+                df_name = "__df__"
+                if not self.config_normalization.unknown_data_normalization:
+                    self.config_normalization.unknown_data_normalization = True
+                    # overwriting_unknown_data_normalization = True
+            else:
+                log.debug(f"Local normalization set. Data params for {df_name} will be used to denormalize.")
 
         # Check if highlighted forecast step is overwritten
         if forecast_in_focus is None:
@@ -2035,21 +2036,6 @@
                 "Forecast_in_focus is out of range. Specify a number smaller or equal to the steps ahead of "
                 "prediction time step to forecast "
             )
-
-        # Error if local modelling of season and df_name not provided
-        if self.model.config_season is not None:
-            if self.model.config_season.global_local == "local" and df_name is None:
-                raise Exception(
-                    "df_name parameter is required for multiple time series and local modeling of at least one component."
->>>>>>> 18e206be
-                )
-                df_name = "__df__"
-                if not self.config_normalization.unknown_data_normalization:
-                    self.config_normalization.unknown_data_normalization = True
-                    # overwriting_unknown_data_normalization = True
-            else:
-                log.debug(f"Local normalization set. Data params for {df_name} will be used to denormalize.")
-
         if quantile is not None:
             # ValueError if model was not trained or predicted with selected quantile for plotting
             if not (0 < quantile < 1):
