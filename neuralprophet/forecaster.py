--- conflicted
+++ resolved
@@ -1118,11 +1118,7 @@
                 events_config=self.events_config,
                 events_df=df_dict_events[df_name],
             )
-<<<<<<< HEAD
-            df_aux.loc[:, "ID"] = df_name
-=======
             df_aux["ID"] = df_name
->>>>>>> ec0cd88f
             df_created = pd.concat((df_created, df_aux), ignore_index=True)
         df = df_utils.return_df_in_original_format(
             df_created, received_ID_col, received_single_time_series, received_dict
@@ -1193,11 +1189,7 @@
                 periods=periods,
                 n_historic_predictions=n_historic_predictions,
             )
-<<<<<<< HEAD
-            df_aux.loc[:, "ID"] = df_name
-=======
             df_aux["ID"] = df_name
->>>>>>> ec0cd88f
             df_future_dataframe = pd.concat((df_future_dataframe, df_aux), ignore_index=True)
 
         df_future = df_utils.return_df_in_original_format(
@@ -1832,11 +1824,7 @@
             data_params = self.config_normalization.get_data_params(df_name)
             df_i.drop("ID", axis=1, inplace=True)
             df_aux = df_utils.normalize(df_i, data_params).copy(deep=True)
-<<<<<<< HEAD
-            df_aux.loc[:, "ID"] = df_name
-=======
             df_aux["ID"] = df_name
->>>>>>> ec0cd88f
             df_norm = pd.concat((df_norm, df_aux), ignore_index=True)
         return df_norm
 
@@ -2394,13 +2382,8 @@
                     periods=periods_add[df_name],
                     freq=self.data_freq,
                 )
-<<<<<<< HEAD
-                future_df.loc[:, "ID"] = df_name
-                df_i = pd.concat([df_i, future_df])
-=======
                 future_df["ID"] = df_name
                 df_i = df_i.append(future_df)
->>>>>>> ec0cd88f
                 df_i.reset_index(drop=True, inplace=True)
             extended_df = pd.concat((extended_df, df_i.copy(deep=True)), ignore_index=True)
         return extended_df, periods_add
