--- conflicted
+++ resolved
@@ -1067,17 +1067,13 @@
 
         if self.fitted is True and not continue_training:
             log.error("Model has already been fitted. Re-fitting may break or produce different results.")
-<<<<<<< HEAD
 
         if continue_training and self.metrics_logger.checkpoint_path is None:
             log.error("Continued training requires checkpointing in model.")
 
-        self.max_lags = df_utils.get_max_num_lags(self.config_lagged_regressors, self.n_lags)
-=======
         self.max_lags = df_utils.get_max_num_lags(
             n_lags=self.n_lags, config_lagged_regressors=self.config_lagged_regressors
         )
->>>>>>> 1bfa633c
         if self.max_lags == 0 and self.n_forecasts > 1:
             self.n_forecasts = 1
             self.predict_steps = 1
@@ -2673,8 +2669,7 @@
         -------
             torch DataLoader
         """
-<<<<<<< HEAD
-        df, _, _, _ = df_utils.prep_or_copy_df(df)
+        df, _, _, _ = df_utils.prep_or_copy_df(df)  # TODO: Can this call be avoided?
         if not self.fitted:
             self.config_normalization.init_data_params(
                 df=df,
@@ -2683,17 +2678,6 @@
                 config_events=self.config_events,
                 config_seasonality=self.config_seasonality,
             )
-=======
-        df, _, _, _ = df_utils.prep_or_copy_df(df)  # TODO: Can this call be avoided?
-        # if not self.fitted:
-        self.config_normalization.init_data_params(
-            df=df,
-            config_lagged_regressors=self.config_lagged_regressors,
-            config_regressors=self.config_regressors,
-            config_events=self.config_events,
-            config_seasonality=self.config_seasonality,
-        )
->>>>>>> 1bfa633c
 
         print("Changepoints:", self.config_trend.changepoints)
         df = _normalize(df=df, config_normalization=self.config_normalization)
@@ -2783,14 +2767,13 @@
             pd.DataFrame
                 metrics
         """
-
-        # Internal flag to check if validation is enabled
-        validation_enabled = df_val is not None
-
         # Set up data the training dataloader
         df, _, _, _ = df_utils.prep_or_copy_df(df)  # TODO: Can this call be removed?
         train_loader = self._init_train_loader(df, num_workers)
         dataset_size = len(df)  # train_loader.dataset
+
+        # Internal flag to check if validation is enabled
+        validation_enabled = df_val is not None
 
         # Load model and optimizer state from checkpoint if continue_training is True
         if continue_training:
@@ -2824,7 +2807,8 @@
 
         else:
             self.model = self._init_model()
-            self.model.train_loader = train_loader
+
+        self.model.train_loader = train_loader
 
         # Init the Trainer
         self.trainer, checkpoint_callback = utils.configure_trainer(
@@ -2837,17 +2821,9 @@
             progress_bar_enabled=progress_bar_enabled,
             metrics_enabled=metrics_enabled,
             checkpointing_enabled=checkpointing_enabled,
-<<<<<<< HEAD
-            num_batches_per_epoch=len(self.model.train_loader),
-=======
             num_batches_per_epoch=len(train_loader),
             deterministic=deterministic,
->>>>>>> 1bfa633c
         )
-
-        if continue_training:
-            print("setting up optimizers again")
-            # self.trainer.strategy.setup_optimizers(self.trainer)
 
         # Tune hyperparams and train
         if validation_enabled:
@@ -2873,7 +2849,7 @@
             start = time.time()
             self.trainer.fit(
                 self.model,
-                self.model.train_loader,
+                train_loader,
                 val_loader,
                 ckpt_path=self.metrics_logger.checkpoint_path if continue_training else None,
             )
@@ -2895,7 +2871,7 @@
             start = time.time()
             self.trainer.fit(
                 self.model,
-                self.model.train_loader,
+                train_loader,
                 ckpt_path=self.metrics_logger.checkpoint_path if continue_training else None,
             )
 
