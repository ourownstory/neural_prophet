--- conflicted
+++ resolved
@@ -2086,11 +2086,7 @@
                 forecast_in_focus=forecast_in_focus,
             )
 
-<<<<<<< HEAD
     def _init_model(self, collect_metrics=False):
-=======
-    def _init_model(self, minimal=False):
->>>>>>> d6e4da3f
         """Build Pytorch model with configured hyperparamters.
 
         Returns
@@ -2113,11 +2109,7 @@
             num_hidden_layers=self.config_model.num_hidden_layers,
             d_hidden=self.config_model.d_hidden,
             metrics=self.metrics,
-<<<<<<< HEAD
             collect_metrics=collect_metrics,
-=======
-            minimal=minimal,
->>>>>>> d6e4da3f
             id_list=self.id_list,
             num_trends_modelled=self.num_trends_modelled,
             num_seasonalities_modelled=self.num_seasonalities_modelled,
@@ -2544,11 +2536,7 @@
         #     )
         #     pass
         else:
-<<<<<<< HEAD
             self.model = self._init_model(collect_metrics=metrics)
-=======
-            self.model = self._init_model(minimal)
->>>>>>> d6e4da3f
 
         # Init the Trainer
         self.trainer, checkpoint_callback = utils.configure_trainer(
