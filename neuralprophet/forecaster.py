import time
from collections import OrderedDict
import numpy as np
import pandas as pd

import torch
from torch.utils.data import DataLoader
import logging
from tqdm import tqdm

from neuralprophet import configure
from neuralprophet import time_net
from neuralprophet import time_dataset
from neuralprophet import df_utils
from neuralprophet import utils
from neuralprophet.plot_forecast import plot, plot_components
from neuralprophet.plot_model_parameters import plot_parameters
from neuralprophet import metrics

log = logging.getLogger("NP.forecaster")


METRICS = {
    "mae": metrics.MAE,
    "mse": metrics.MSE,
    "rmse": metrics.RMSE,
}


class NeuralProphet:
    """NeuralProphet forecaster.

    A simple yet powerful forecaster that models:
    Trend, seasonality, events, holidays, auto-regression, lagged covariates, and future-known regressors.
    Can be regualrized and configured to model nonlinear relationships.
    """

    def __init__(
        self,
        growth="linear",
        changepoints=None,
        n_changepoints=10,
        changepoints_range=0.9,
        trend_reg=0,
        trend_reg_threshold=False,
        yearly_seasonality="auto",
        weekly_seasonality="auto",
        daily_seasonality="auto",
        seasonality_mode="additive",
        seasonality_reg=0,
        n_forecasts=1,
        n_lags=0,
        num_hidden_layers=0,
        d_hidden=None,
        ar_sparsity=None,
        learning_rate=None,
        epochs=None,
        batch_size=None,
        loss_func="Huber",
        optimizer="AdamW",
        newer_samples_weight=2,
        newer_samples_start=0.0,
        impute_missing=True,
        collect_metrics=True,
        normalize="auto",
        global_normalization=False,
        global_time_normalization=True,
        unknown_data_normalization=False,
    ):
        """
        Args:
            ## Trend Config
            growth (str): ['off', 'linear'] to specify
                no trend or a linear trend.
                Note: 'discontinuous' setting is actually not a trend per se. only use if you know what you do.
            changepoints list: Dates at which to include potential changepoints.
                If not specified, potential changepoints are selected automatically.
                data format: list of str, list of np.datetimes, np.array of np.datetimes (not np.array of np.str)
            n_changepoints (int): Number of potential changepoints to include.
                Changepoints are selected uniformly from the first `changepoint_range` proportion of the history.
                Not used if input `changepoints` is supplied. If `changepoints` is not supplied.
            changepoints_range (float): Proportion of history in which trend changepoints will
                be estimated. Defaults to 0.8 for the first 80%. Not used if `changepoints` is specified.
            trend_reg (float): Parameter modulating the flexibility of the automatic changepoint selection.
                Large values (~1-100) will limit the variability of changepoints.
                Small values (~0.001-1.0) will allow changepoints to change faster.
                default: 0 will fully fit a trend to each segment.
            trend_reg_threshold (bool, float): Allowance for trend to change without regularization.
                True: Automatically set to a value that leads to a smooth trend.
                False: All changes in changepoints are regularized

            ## Seasonality Config
            yearly_seasonality (bool, int): Fit yearly seasonality.
                Can be 'auto', True, False, or a number of Fourier/linear terms to generate.
            weekly_seasonality (bool, int): Fit monthly seasonality.
                Can be 'auto', True, False, or a number of Fourier/linear terms to generate.
            daily_seasonality (bool, int): Fit daily seasonality.
                Can be 'auto', True, False, or a number of Fourier/linear terms to generate.
            seasonality_mode (str): 'additive' (default) or 'multiplicative'.
            seasonality_reg (float): Parameter modulating the strength of the seasonality model.
                Smaller values (~0.1-1) allow the model to fit larger seasonal fluctuations,
                larger values (~1-100) dampen the seasonality.
                default: None, no regularization

            ## AR Config
            n_lags (int): Previous time series steps to include in auto-regression. Aka AR-order
            ar_sparsity (float): [0-1], how much sparsity to enduce in the AR-coefficients.
                Should be around (# nonzero components) / (AR order), eg. 3/100 = 0.03

            ## Model Config
            n_forecasts (int): Number of steps ahead of prediction time step to forecast.
            num_hidden_layers (int): number of hidden layer to include in AR-Net. defaults to 0.
            d_hidden (int): dimension of hidden layers of the AR-Net. Ignored if num_hidden_layers == 0.

            ## Train Config
            learning_rate (float): Maximum learning rate setting for 1cycle policy scheduler.
                default: None: Automatically sets the learning_rate based on a learning rate range test.
                For manual values, try values ~0.001-10.
            epochs (int): Number of epochs (complete iterations over dataset) to train model.
                default: None: Automatically sets the number of epochs based on dataset size.
                    For best results also leave batch_size to None.
                For manual values, try ~5-500.
            batch_size (int): Number of samples per mini-batch.
                default: None: Automatically sets the batch_size based on dataset size.
                    For best results also leave epochs to None.
                For manual values, try ~1-512.
            loss_func (str, torch.nn.modules.loss._Loss, 'typing.Callable'):
                Type of loss to use: str ['Huber', 'MSE', 'MAE'],
                or torch loss or callable for custom loss, eg. asymmetric Huber loss
            collect_metrics (list, bool): the names of metrics to compute. Valid: ['mae', 'rmse', 'mse']
                True (default): ['mae', 'rmse']
                False: No metrics

            ## Missing Data
            impute_missing (bool): whether to automatically impute missing dates/values
                imputation follows a linear method up to 10 missing values, more are filled with trend.

            ## Data Normalization
            normalize (str): Type of normalization to apply to the time series.
                options: [ 'off', 'minmax, 'standardize', 'soft', 'soft1']
                default: 'soft', unless the time series is binary, in which case 'minmax' is applied.
                    'off' bypasses data normalization
                    'minmax' scales the minimum value to 0.0 and the maximum value to 1.0
                    'standardize' zero-centers and divides by the standard deviation
                    'soft' scales the minimum value to 0.0 and the 95th quantile to 1.0
                    'soft1' scales the minimum value to 0.1 and the 90th quantile to 0.9
            global_normalization (bool): when set to true and dict of dataframes are used as global_time_normalization,
                input global data params are considered - default is local normalization.
            global_time_normalization (bool): set time data_params locally when set to false,
                only valid in case of global modeling local normalization (default)
            unknown_data_normalization (bool): when unknown_data_normalization is set to True, test data is normalized with global data params even if trained with local data params (global modeling with local normalization)


        """
        kwargs = locals()

        # General
        self.name = "NeuralProphet"
        self.n_forecasts = n_forecasts

        # Data Normalization settings
        self.config_normalization = configure.Normalization(
            normalize=normalize,
            global_normalization=global_normalization,
            global_time_normalization=global_time_normalization,
            unknown_data_normalization=unknown_data_normalization,
        )

        # Missing Data Preprocessing
        self.impute_missing = impute_missing
        self.impute_limit_linear = 5
        self.impute_rolling = 20

        # Training
        self.config_train = configure.from_kwargs(configure.Train, kwargs)

        if collect_metrics is None:
            collect_metrics = []
        elif collect_metrics is True:
            collect_metrics = ["mae", "rmse"]
        elif isinstance(collect_metrics, str):
            if not collect_metrics.lower() in METRICS.keys():
                raise ValueError("Received unsupported argument for collect_metrics.")
            collect_metrics = [collect_metrics]
        elif isinstance(collect_metrics, list):
            if not all([m.lower() in METRICS.keys() for m in collect_metrics]):
                raise ValueError("Received unsupported argument for collect_metrics.")
        elif collect_metrics is not False:
            raise ValueError("Received unsupported argument for collect_metrics.")

        self.metrics = None
        if isinstance(collect_metrics, list):
            self.metrics = metrics.MetricsCollection(
                metrics=[metrics.LossMetric(self.config_train.loss_func)]
                + [METRICS[m.lower()]() for m in collect_metrics],
                value_metrics=[metrics.ValueMetric("RegLoss")],
            )

        # AR
        self.config_ar = configure.from_kwargs(configure.AR, kwargs)
        self.n_lags = self.config_ar.n_lags
        if n_lags == 0 and n_forecasts > 1:
            self.n_forecasts = 1
            log.warning(
                "Changing n_forecasts to 1. Without lags, the forecast can be "
                "computed for any future time, independent of lagged values"
            )

        # Model
        self.config_model = configure.from_kwargs(configure.Model, kwargs)

        # Trend
        self.config_trend = configure.from_kwargs(configure.Trend, kwargs)

        # Seasonality
        self.season_config = configure.AllSeason(
            mode=seasonality_mode,
            reg_lambda=seasonality_reg,
            yearly_arg=yearly_seasonality,
            weekly_arg=weekly_seasonality,
            daily_arg=daily_seasonality,
        )
        self.config_train.reg_lambda_season = self.season_config.reg_lambda

        # Events
        self.events_config = None
        self.country_holidays_config = None

        # Extra Regressors
        self.config_covar = None
        self.regressors_config = None

        # set during fit()
        self.data_freq = None

        # Set during _train()
        self.fitted = False
        self.data_params = None
        self.optimizer = None
        self.scheduler = None
        self.model = None

        # set during prediction
        self.future_periods = None
        # later set by user (optional)
        self.highlight_forecast_step_n = None
        self.true_ar_weights = None

    def add_lagged_regressor(self, names, regularization=None, normalize="auto", only_last_value=False):
        """Add a covariate or list of covariate time series as additional lagged regressors to be used for fitting and predicting.
        The dataframe passed to `fit` and `predict` will have the column with the specified name to be used as
        lagged regressor. When normalize=True, the covariate will be normalized unless it is binary.

        Args:
            names (string or list):  name of the regressor/list of regressors.
            regularization (float): optional  scale for regularization strength
            normalize (bool): optional, specify whether this regressor will be
                normalized prior to fitting.
                if 'auto', binary regressors will not be normalized.
            only_last_value (bool):
                False (default) use same number of lags as auto-regression
                True: only use last known value as input

        Returns:
            NeuralProphet object
        """
        if self.fitted:
            raise Exception("Covariates must be added prior to model fitting.")
        if self.n_lags == 0:
            raise Exception("Covariates must be set jointly with Auto-Regression.")
        if not isinstance(names, list):
            names = [names]
        for name in names:
            self._validate_column_name(name)
            if self.config_covar is None:
                self.config_covar = OrderedDict({})
            self.config_covar[name] = configure.Covar(
                reg_lambda=regularization,
                normalize=normalize,
                as_scalar=only_last_value,
            )
        return self

    def add_future_regressor(self, name, regularization=None, normalize="auto", mode="additive"):
        """Add a regressor as lagged covariate with order 1 (scalar) or as known in advance (also scalar).

        The dataframe passed to `fit` and `predict` will have a column with the specified name to be used as
        a regressor. When normalize=True, the regressor will be normalized unless it is binary.

        Args:
            name (string):  name of the regressor.
            regularization (float): optional  scale for regularization strength
            normalize (bool): optional, specify whether this regressor will be
                normalized prior to fitting.
                if 'auto', binary regressors will not be normalized.
            mode (str): 'additive' (default) or 'multiplicative'.

        Returns:
            NeuralProphet object
        """
        if self.fitted:
            raise Exception("Regressors must be added prior to model fitting.")
        if regularization is not None:
            if regularization < 0:
                raise ValueError("regularization must be >= 0")
            if regularization == 0:
                regularization = None
        self._validate_column_name(name)

        if self.regressors_config is None:
            self.regressors_config = {}
        self.regressors_config[name] = configure.Regressor(reg_lambda=regularization, normalize=normalize, mode=mode)
        return self

    def add_events(self, events, lower_window=0, upper_window=0, regularization=None, mode="additive"):
        """
        Add user specified events and their corresponding lower, upper windows and the
        regularization parameters into the NeuralProphet object

        Args:
            events (str, list): name or list of names of user specified events
            lower_window (int): the lower window for the events in the list of events
            upper_window (int): the upper window for the events in the list of events
            regularization (float): optional  scale for regularization strength
            mode (str): 'additive' (default) or 'multiplicative'.

        Returns:
            NeuralProphet object
        """
        if self.fitted:
            raise Exception("Events must be added prior to model fitting.")

        if self.events_config is None:
            self.events_config = OrderedDict({})

        if regularization is not None:
            if regularization < 0:
                raise ValueError("regularization must be >= 0")
            if regularization == 0:
                regularization = None

        if not isinstance(events, list):
            events = [events]

        for event_name in events:
            self._validate_column_name(event_name)
            self.events_config[event_name] = configure.Event(
                lower_window=lower_window, upper_window=upper_window, reg_lambda=regularization, mode=mode
            )
        return self

    def add_country_holidays(self, country_name, lower_window=0, upper_window=0, regularization=None, mode="additive"):
        """
        Add a country into the NeuralProphet object to include country specific holidays
        and create the corresponding configs such as lower, upper windows and the regularization
        parameters

        Args:
            country_name (string): name of the country
            lower_window (int): the lower window for all the country holidays
            upper_window (int): the upper window for all the country holidays
            regularization (float): optional  scale for regularization strength
            mode (str): 'additive' (default) or 'multiplicative'.

        Returns:
            NeuralProphet object
        """
        if self.fitted:
            raise Exception("Country must be specified prior to model fitting.")

        if regularization is not None:
            if regularization < 0:
                raise ValueError("regularization must be >= 0")
            if regularization == 0:
                regularization = None
        self.country_holidays_config = configure.Holidays(
            country=country_name,
            lower_window=lower_window,
            upper_window=upper_window,
            reg_lambda=regularization,
            mode=mode,
        )
        self.country_holidays_config.init_holidays()
        return self

    def add_seasonality(self, name, period, fourier_order):
        """Add a seasonal component with specified period, number of Fourier components, and regularization.

        Increasing the number of Fourier components allows the seasonality to change more quickly
        (at risk of overfitting).
        Note: regularization and mode (additive/multiplicative) are set in the main init.

        Args:
            name (string): name of the seasonality component.
            period (float): number of days in one period.
            fourier_order (int): number of Fourier components to use.

        Returns:
            The NeuralProphet object.
        """
        if self.fitted:
            raise Exception("Seasonality must be added prior to model fitting.")
        if name in ["daily", "weekly", "yearly"]:
            log.error("Please use inbuilt daily, weekly, or yearly seasonality or set another name.")
        # Do not Allow overwriting built-in seasonalities
        self._validate_column_name(name, seasons=True)
        if fourier_order <= 0:
            raise ValueError("Fourier Order must be > 0")
        self.season_config.append(name=name, period=period, resolution=fourier_order, arg="custom")
        return self

    def fit(
        self,
        df,
        freq="auto",
        validation_df=None,
        epochs=None,
        progress_bar=True,
        plot_live_loss=False,
        plot_live_all_metrics=False,
        progress_print=True,
        minimal=False,
    ):
        """Train, and potentially evaluate model.

        Args:
            df (pd.DataFrame, dict): dataframe, list of dataframes or dict of dataframes containing column 'ds', 'y' with all data
            freq (str):Data step sizes. Frequency of data recording,
                Any valid frequency for pd.date_range, such as '5min', 'D', 'MS' or 'auto' (default) to automatically set frequency.
            epochs (int): number of epochs to train.
                default: if not specified, uses self.epochs
            validation_df (pd.DataFrame, dict): if provided, model with performance  will be evaluated
                after each training epoch over this data.
            progress_bar (bool): display updating progress bar (tqdm)
            plot_live_loss (bool): plot live training loss,
                requires [live] install or livelossplot package installed.
            plot_live_all_metrics (bool): whether to plot all metrics if plot_live_loss is True
            progress_print (bool): if no progress_bar, whether to print out progress
            minimal (bool): whether to train without any printouts or metrics collection

        Returns:
            metrics with training and potentially evaluation metrics
        """
        df_dict, _ = df_utils.prep_copy_df_dict(df)
        if epochs is not None:
            default_epochs = self.config_train.epochs
            self.config_train.epochs = epochs
        if self.fitted is True:
            log.warning("Model has already been fitted. Re-fitting will produce different results.")
        df_dict = self._check_dataframe(df_dict, check_y=True, exogenous=True)
        self.data_freq = df_utils.infer_frequency(df_dict, freq, n_lags=self.n_lags)
        df_dict = self._handle_missing_data(df_dict, freq=self.data_freq)
        if validation_df is not None and (self.metrics is None or minimal):
            log.warning("Ignoring validation_df because no metrics set or minimal training set.")
            validation_df = None
        if validation_df is None:
            if minimal:
                _ = self._train_minimal(df_dict, progress_bar)
                metrics_df = None
            else:
                metrics_df = self._train(
                    df_dict,
                    progress_bar=progress_bar,
                    plot_live_loss=plot_live_loss,
                    plot_live_all_metrics=plot_live_all_metrics,
                    progress_print=progress_print,
                )
        else:
            validation_df, _ = df_utils.prep_copy_df_dict(validation_df)
            validation_df = self._check_dataframe(validation_df, check_y=False, exogenous=False)
            validation_df = self._handle_missing_data(validation_df, freq=self.data_freq)
            metrics_df = self._train(
                df_dict,
                validation_df,
                progress_bar=progress_bar,
                plot_live_loss=plot_live_loss,
                plot_live_all_metrics=plot_live_all_metrics,
                progress_print=progress_print,
            )
        if epochs is not None:
            self.config_train.epochs = default_epochs
        self.fitted = True
        return metrics_df

    def predict(self, df, decompose=True, raw=False):
        """Runs the model to make predictions.

        Expects all data needed to be present in dataframe.
        If you are predicting into the unknown future and need to add future regressors or events,
        please prepare data with make_future_dataframe.

        Args:
            df (pd.DataFrame, dict): dataframe or dict of dataframes containing column 'ds', 'y' with data and
                other external variables
            decompose (bool): Whether to add individual components of forecast to the dataframe
            raw (bool): Whether return the raw forecasts sorted by forecast start date
                False (default): returns forecasts sorted by target (highlighting forecast age)

        Returns:
            if raw:
                df_raw (pandas DataFrame): columns 'ds', 'y', and ['step<i>']
                    where step<i> refers to the i-step-ahead prediction *made at* this row's datetime.
                    e.g. step3 is the prediction for 3 steps into the future,
                    predicted using information up to (excluding) this datetime.
            else:
                df_forecast (pandas DataFrame or list of Dataframes): columns 'ds', 'y', 'trend' and ['yhat<i>']
                    where yhat<i> refers to the i-step-ahead prediction for this row's datetime.
                    e.g. yhat3 is the prediction for this datetime, predicted 3 steps ago, "3 steps old".
        """
        if raw:
            log.warning("Raw forecasts are incompatible with plotting utilities")
        if self.fitted is False:
            raise ValueError("Model has not been fitted. Predictions will be random.")
        df_dict, received_unnamed_df = df_utils.prep_copy_df_dict(df)
        # to get all forecasteable values with df given, maybe extend into future:
        df_dict, periods_added = self._maybe_extend_df(df_dict)
        df_dict = self._prepare_dataframe_to_predict(df_dict)
        # normalize
        df_dict = self._normalize(df_dict)
        for key, df_i in df_dict.items():
            dates, predicted, components = self._predict_raw(df_i, key, include_components=decompose)
            if raw:
                fcst = self._convert_raw_predictions_to_raw_df(dates, predicted, components)
                if periods_added[key] > 0:
                    fcst = fcst[:-1]
            else:
                fcst = self._reshape_raw_predictions_to_forecst_df(df_i, predicted, components)
                if periods_added[key] > 0:
                    fcst = fcst[: -periods_added[key]]
            df_dict[key] = fcst
        df = df_utils.maybe_get_single_df_from_df_dict(df_dict, received_unnamed_df)
        return df

    def test(self, df):
        """Evaluate model on holdout data.

        Args:
            df (pd.DataFrame,list,dict): dataframe, list of dataframes or dict of dataframes containing column 'ds', 'y' with with holdout data

        Returns:
            df with evaluation metrics
        """
        df_dict, received_unnamed_df = df_utils.prep_copy_df_dict(df)
        if self.fitted is False:
            log.warning("Model has not been fitted. Test results will be random.")
        df_dict = self._check_dataframe(df_dict, check_y=True, exogenous=True)
        _ = df_utils.infer_frequency(df_dict, self.data_freq, n_lags=self.n_lags)
        df_dict = self._handle_missing_data(df_dict, freq=self.data_freq)
        loader = self._init_val_loader(df_dict)
        val_metrics_df = self._evaluate(loader)
        if not self.config_normalization.global_normalization:
            log.warning("Note that the metrics are displayed in normalized scale because of local normalization.")
        return val_metrics_df

    def split_df(self, df, freq="auto", valid_p=0.2, local_split=False):
        """Splits timeseries df into train and validation sets.

        Prevents leakage of targets. Sharing/Overbleed of inputs can be configured.
        Also performs basic data checks and fills in missing data.

        Args:
            df (pd.DataFrame, dict): dataframe or dict of dataframes containing column 'ds', 'y' with all data
            freq (str):Data step sizes. Frequency of data recording,
                Any valid frequency for pd.date_range, such as '5min', 'D', 'MS' or 'auto' (default) to automatically set frequency.
            valid_p (float): fraction of data to use for holdout validation set
                Targets will still never be shared.
            local_split (bool): Each dataframe will be split according to valid_p locally in case of global normalization (list or dict input) - especially useful in case of local normalization

        Returns:
            df_train (pd.DataFrame):  training data
            df_val (pd.DataFrame): validation data
        """
        df, received_unnamed_df = df_utils.prep_copy_df_dict(df)
        df = self._check_dataframe(df, check_y=False, exogenous=False)
        freq = df_utils.infer_frequency(df, freq, n_lags=self.n_lags)
        df = self._handle_missing_data(df, freq=freq, predicting=False)
        df_train, df_val = df_utils.split_df(
            df,
            n_lags=self.n_lags,
            n_forecasts=self.n_forecasts,
            valid_p=valid_p,
            inputs_overbleed=True,
            local_split=local_split,
        )
        df_train = df_utils.maybe_get_single_df_from_df_dict(df_train, received_unnamed_df)
        df_val = df_utils.maybe_get_single_df_from_df_dict(df_val, received_unnamed_df)
        return df_train, df_val

    def crossvalidation_split_df(self, df, freq="auto", k=5, fold_pct=0.1, fold_overlap_pct=0.5):
        """Splits timeseries data in k folds for crossvalidation.

        Args:
            df (pd.DataFrame): data
            freq (str):Data step sizes. Frequency of data recording,
                Any valid frequency for pd.date_range, such as '5min', 'D', 'MS' or 'auto' (default) to automatically set frequency.
            k: number of CV folds
            fold_pct: percentage of overall samples to be in each fold
            fold_overlap_pct: percentage of overlap between the validation folds.

        Returns:
            list of k tuples [(df_train, df_val), ...] where:
                df_train (pd.DataFrame):  training data
                df_val (pd.DataFrame): validation data
        """
        if isinstance(df, dict):
            raise NotImplementedError("Crossvalidation not implemented for multiple dataframes")
        df = df.copy(deep=True)
        df = self._check_dataframe(df, check_y=False, exogenous=False)
        freq = df_utils.infer_frequency(df, freq, n_lags=self.n_lags)
        df = self._handle_missing_data(df, freq=freq, predicting=False)
        folds = df_utils.crossvalidation_split_df(
            df,
            n_lags=self.n_lags,
            n_forecasts=self.n_forecasts,
            k=k,
            fold_pct=fold_pct,
            fold_overlap_pct=fold_overlap_pct,
        )
        return folds

    def double_crossvalidation_split_df(self, df, freq="auto", k=5, valid_pct=0.10, test_pct=0.10):
        """Splits timeseries data in two sets of k folds for crossvalidation on training and testing data.

        Args:
            df (pd.DataFrame): data
            freq (str):Data step sizes. Frequency of data recording,
                Any valid frequency for pd.date_range, such as '5min', 'D', 'MS' or 'auto' (default) to automatically set frequency.
            k (int): number of CV folds
            valid_pct (float): percentage of overall samples to be in validation
            test_pct (float): percentage of overall samples to be in test

        Returns:
            tuple of folds_val, folds_test, where each are same as crossvalidation_split_df returns
        """
        if isinstance(df, dict):
            raise NotImplementedError("Double crossvalidation not implemented for multiple dataframes")
        df = df.copy(deep=True)
        df = self._check_dataframe(df, check_y=False, exogenous=False)
        freq = df_utils.infer_frequency(df, freq, n_lags=self.n_lags)
        df = self._handle_missing_data(df, freq=freq, predicting=False)
        folds_val, folds_test = df_utils.double_crossvalidation_split_df(
            df,
            n_lags=self.n_lags,
            n_forecasts=self.n_forecasts,
            k=k,
            valid_pct=valid_pct,
            test_pct=test_pct,
        )

        return folds_val, folds_test

    def create_df_with_events(self, df, events_df):
        """
        Create a concatenated dataframe with the time series data along with the events data expanded.

        Args:
            df (dict, pd.DataFrame): containing column 'ds' and 'y'
            events_df (dict, pd.DataFrame): containing column 'ds' and 'event'

        Returns:
            df (dict, pd.DataFrame): with columns 'y', 'ds' and other user specified events
        """
        if self.events_config is None:
            raise Exception(
                "The events configs should be added to the NeuralProphet object (add_events fn)"
                "before creating the data with events features"
            )
        df_dict, received_unnamed_df = df_utils.prep_copy_df_dict(df)
        df_dict = self._check_dataframe(df_dict, check_y=True, exogenous=False)
        if isinstance(events_df, pd.DataFrame):
            events_df_i = events_df.copy(deep=True)
        for df_name, df_i in df_dict.items():
            if isinstance(events_df, dict):
                events_df_i = events_df[df_name].copy(deep=True)
            for name in events_df_i["event"].unique():
                assert name in self.events_config
            df_out = df_utils.convert_events_to_features(
                df_i,
                events_config=self.events_config,
                events_df=events_df_i,
            )
            df_dict[df_name] = df_out.reset_index(drop=True)
        df = df_utils.maybe_get_single_df_from_df_dict(df_dict, received_unnamed_df)
        return df

    def make_future_dataframe(self, df, events_df=None, regressors_df=None, periods=None, n_historic_predictions=False):
        df_dict, received_unnamed_df = df_utils.prep_copy_df_dict(df)
        df_dict_events, received_unnamed_events_df = df_utils.prep_copy_df_dict(events_df)
        df_dict_regressors, received_unnamed_regressors_df = df_utils.prep_copy_df_dict(regressors_df)
        if received_unnamed_events_df:
            df_dict_events = {key: df_dict_events["__df__"] for key in df_dict.keys()}
        elif df_dict_events is None:
            df_dict_events = {key: None for key in df_dict.keys()}
        else:
            df_utils.compare_dict_keys(df_dict, df_dict_events, "dataframes", "events")
        if received_unnamed_regressors_df:
            df_dict_regressors = {key: df_dict_regressors["__df__"] for key in df_dict.keys()}
        elif df_dict_regressors is None:
            df_dict_regressors = {key: None for key in df_dict.keys()}
        else:
            df_utils.compare_dict_keys(df_dict, df_dict_regressors, "dataframes", "regressors")

        df_future_dataframe = {}
        for key in df_dict.keys():
            df_future_dataframe[key] = self._make_future_dataframe(
                df=df_dict[key],
                events_df=df_dict_events[key],
                regressors_df=df_dict_regressors[key],
                periods=periods,
                n_historic_predictions=n_historic_predictions,
            )
        df_future = df_utils.maybe_get_single_df_from_df_dict(df_future_dataframe, received_unnamed_df)
        return df_future

    def predict_trend(self, df):
        """Predict only trend component of the model.

        Args:
            df (pd.DataFrame, dict): dataframe or dict of dataframes  containing column 'ds', prediction dates

        Returns:
            pd.Dataframe, list or dict of pd.Dataframe with trend on prediction dates.
        """
        df_dict, received_unnamed_df = df_utils.prep_copy_df_dict(df)
        df_dict = self._check_dataframe(df_dict, check_y=False, exogenous=False)
        df_dict = self._normalize(df_dict)
        for df_name, df in df_dict.items():
            t = torch.from_numpy(np.expand_dims(df["t"].values, 1))
            trend = self.model.trend(t).squeeze().detach().numpy()
            data_params = self.config_normalization.get_data_params(df_name)
            trend = trend * data_params["y"].scale + data_params["y"].shift
            df_dict[df_name] = pd.DataFrame({"ds": df["ds"], "trend": trend})
        df = df_utils.maybe_get_single_df_from_df_dict(df_dict, received_unnamed_df)
        return df

    def predict_seasonal_components(self, df):
        """Predict seasonality components

        Args:
            df (pd.DataFrame, dict): dataframe or dict of dataframes containing column 'ds', prediction dates

        Returns:
            pd.Dataframe or list of pd.Dataframe with seasonal components. with columns of name <seasonality component name>
        """
        df_dict, received_unnamed_df = df_utils.prep_copy_df_dict(df)
        df_dict = self._check_dataframe(df_dict, check_y=False, exogenous=False)
        df_dict = self._normalize(df_dict)
        for df_name, df in df_dict.items():
            dataset = time_dataset.TimeDataset(
                df,
                name=df_name,
                season_config=self.season_config,
                # n_lags=0,
                # n_forecasts=1,
                predict_mode=True,
            )
            loader = DataLoader(dataset, batch_size=min(4096, len(df)), shuffle=False, drop_last=False)
            predicted = {}
            for name in self.season_config.periods:
                predicted[name] = list()
            for inputs, _, _ in loader:
                for name in self.season_config.periods:
                    features = inputs["seasonalities"][name]
                    y_season = torch.squeeze(self.model.seasonality(features=features, name=name))
                    predicted[name].append(y_season.data.numpy())

            for name in self.season_config.periods:
                predicted[name] = np.concatenate(predicted[name])
                if self.season_config.mode == "additive":
                    data_params = self.config_normalization.get_data_params(df_name)
                    predicted[name] = predicted[name] * data_params["y"].scale
            df_dict[df_name] = pd.DataFrame({"ds": df["ds"], **predicted})
        df = df_utils.maybe_get_single_df_from_df_dict(df_dict, received_unnamed_df)
        return df

    def set_true_ar_for_eval(self, true_ar_weights):
        """configures model to evaluate closeness of AR weights to true weights.

        Args:
            true_ar_weights (np.array): True AR-parameters, if known.
        """
        self.true_ar_weights = true_ar_weights

    def highlight_nth_step_ahead_of_each_forecast(self, step_number=None):
        """Set which forecast step to focus on for metrics evaluation and plotting.

        Args:
            step_number (int): i-th step ahead forecast to use for statistics and plotting.
                default: None.
        """
        if step_number is not None:
            assert step_number <= self.n_forecasts
        self.highlight_forecast_step_n = step_number
        return self

    def plot(self, fcst, ax=None, xlabel="ds", ylabel="y", figsize=(10, 6)):
        """Plot the NeuralProphet forecast, including history.

        Args:
            fcst (pd.DataFrame): output of self.predict.
            ax (matplotlib axes): Optional, matplotlib axes on which to plot.
            xlabel (string): label name on X-axis
            ylabel (string): label name on Y-axis
            figsize (tuple):   width, height in inches. default: (10, 6)

        Returns:
            A matplotlib figure.
        """
        if isinstance(fcst, dict):
            log.error("Receiced more than one DataFrame. Use a for loop for many dataframes.")
        if self.n_lags > 0:
            num_forecasts = sum(fcst["yhat1"].notna())
            if num_forecasts < self.n_forecasts:
                log.warning(
                    "Too few forecasts to plot a line per forecast step." "Plotting a line per forecast origin instead."
                )
                return self.plot_last_forecast(
                    fcst,
                    ax=ax,
                    xlabel=xlabel,
                    ylabel=ylabel,
                    figsize=figsize,
                    include_previous_forecasts=num_forecasts - 1,
                    plot_history_data=True,
                )
        return plot(
            fcst=fcst,
            ax=ax,
            xlabel=xlabel,
            ylabel=ylabel,
            figsize=figsize,
            highlight_forecast=self.highlight_forecast_step_n,
        )

    def plot_last_forecast(
        self,
        fcst,
        ax=None,
        xlabel="ds",
        ylabel="y",
        figsize=(10, 6),
        include_previous_forecasts=0,
        plot_history_data=None,
    ):
        """Plot the NeuralProphet forecast, including history.

        Args:
            fcst (pd.DataFrame): output of self.predict.
            ax (matplotlib axes): Optional, matplotlib axes on which to plot.
            xlabel (string): label name on X-axis
            ylabel (string): label name on Y-axis
            figsize (tuple):   width, height in inches. default: (10, 6)
            include_previous_forecasts (int): number of previous forecasts to include in plot
            plot_history_data

        Returns:
            A matplotlib figure.
        """
        if self.n_lags == 0:
            raise ValueError("Use the standard plot function for models without lags.")
        if isinstance(fcst, dict):
            log.error("Receiced more than one DataFrame. Use a for loop for many dataframes.")
        if plot_history_data is None:
            fcst = fcst[-(include_previous_forecasts + self.n_forecasts + self.n_lags) :]
        elif plot_history_data is False:
            fcst = fcst[-(include_previous_forecasts + self.n_forecasts) :]
        elif plot_history_data is True:
            fcst = fcst
        fcst = utils.fcst_df_to_last_forecast(fcst, n_last=1 + include_previous_forecasts)
        return plot(
            fcst=fcst,
            ax=ax,
            xlabel=xlabel,
            ylabel=ylabel,
            figsize=figsize,
            highlight_forecast=self.highlight_forecast_step_n,
            line_per_origin=True,
        )

    def plot_components(self, fcst, figsize=None, residuals=False):
        """Plot the NeuralProphet forecast components.

        Args:
            fcst (pd.DataFrame): output of self.predict
            figsize (tuple):   width, height in inches.
                None (default):  automatic (10, 3 * npanel)

        Returns:
            A matplotlib figure.
        """
        if isinstance(fcst, dict):
            log.error("Receiced more than one DataFrame. Use a for loop for many dataframes.")
        return plot_components(
            m=self,
            fcst=fcst,
            figsize=figsize,
            forecast_in_focus=self.highlight_forecast_step_n,
            residuals=residuals,
        )

    def plot_parameters(self, weekly_start=0, yearly_start=0, figsize=None, df_name=None):
        """Plot the NeuralProphet forecast components.

        Args:
            weekly_start (int): specifying the start day of the weekly seasonality plot.
                0 (default) starts the week on Sunday. 1 shifts by 1 day to Monday, and so on.
            yearly_start (int): specifying the start day of the yearly seasonality plot.
                0 (default) starts the year on Jan 1. 1 shifts by 1 day to Jan 2, and so on.
            df_name: name of dataframe to refer to data params from original list of train dataframes (used for local normalization in global modeling)
            figsize (tuple):   width, height in inches.
                None (default):  automatic (10, 3 * npanel)

        Returns:
            A matplotlib figure.
        """
        return plot_parameters(
            m=self,
            forecast_in_focus=self.highlight_forecast_step_n,
            weekly_start=weekly_start,
            yearly_start=yearly_start,
            figsize=figsize,
            df_name=df_name,
        )

    def _init_model(self):
        """Build Pytorch model with configured hyperparamters.

        Returns:
            TimeNet model
        """
        self.model = time_net.TimeNet(
            config_trend=self.config_trend,
            config_season=self.season_config,
            config_covar=self.config_covar,
            config_regressors=self.regressors_config,
            config_events=self.events_config,
            config_holidays=self.country_holidays_config,
            n_forecasts=self.n_forecasts,
            n_lags=self.n_lags,
            num_hidden_layers=self.config_model.num_hidden_layers,
            d_hidden=self.config_model.d_hidden,
        )
        log.debug(self.model)
        return self.model

    def _create_dataset(self, df_dict, predict_mode):
        """Construct dataset from dataframe.

        (Configured Hyperparameters can be overridden by explicitly supplying them.
        Useful to predict a single model component.)

        Args:
            df_dict (dict): containing pd.DataFrames of original and normalized columns 'ds', 'y', 't', 'y_scaled'
            predict_mode (bool): False includes target values.
                True does not include targets but includes entire dataset as input

        Returns:
            TimeDataset
        """
        return time_dataset.GlobalTimeDataset(
            df_dict,
            predict_mode=predict_mode,
            n_lags=self.n_lags,
            n_forecasts=self.n_forecasts,
            season_config=self.season_config,
            events_config=self.events_config,
            country_holidays_config=self.country_holidays_config,
            covar_config=self.config_covar,
            regressors_config=self.regressors_config,
        )

    def __handle_missing_data(self, df, freq, predicting):
        """Checks, auto-imputes and normalizes new data

        Args:
            df (pd.DataFrame): raw data with columns 'ds' and 'y'
            freq (str): data frequency
            predicting (bool): when no lags, allow NA values in 'y' of forecast series or 'y' to miss completely

        Returns:
            pre-processed df
        """
        if self.n_lags == 0 and not predicting:
            # we can drop rows with NA in y
            sum_na = sum(df["y"].isna())
            if sum_na > 0:
                df = df[df["y"].notna()]
                log.info("dropped {} NAN row in 'y'".format(sum_na))

        # add missing dates for autoregression modelling
        if self.n_lags > 0:
            df, missing_dates = df_utils.add_missing_dates_nan(df, freq=freq)
            if missing_dates > 0:
                if self.impute_missing:
                    log.info("{} missing dates added.".format(missing_dates))
                else:
                    raise ValueError(
                        "{} missing dates found. Please preprocess data manually or set impute_missing to True.".format(
                            missing_dates
                        )
                    )

        if self.regressors_config is not None:
            # if future regressors, check that they are not nan at end, else drop
            # we ignore missing events, as those will be filled in with zeros.
            reg_nan_at_end = 0
            for col in self.regressors_config.keys():
                col_nan_at_end = 0
                while len(df) > col_nan_at_end and df[col].isnull().iloc[-(1 + col_nan_at_end)]:
                    col_nan_at_end += 1
                reg_nan_at_end = max(reg_nan_at_end, col_nan_at_end)
            if reg_nan_at_end > 0:
                # drop rows at end due to missing future regressors
                df = df[:-reg_nan_at_end]
                log.info("Dropped {} rows at end due to missing future regressor values.".format(reg_nan_at_end))

        df_end_to_append = None
        nan_at_end = 0
        while len(df) > nan_at_end and df["y"].isnull().iloc[-(1 + nan_at_end)]:
            nan_at_end += 1
        if nan_at_end > 0:
            if predicting:
                # allow nans at end - will re-add at end
                if self.n_forecasts > 1 and self.n_forecasts < nan_at_end:
                    # check that not more than n_forecasts nans, else drop surplus
                    df = df[: -(nan_at_end - self.n_forecasts)]
                    # correct new length:
                    nan_at_end = self.n_forecasts
                    log.info(
                        "Detected y to have more NaN values than n_forecast can predict. "
                        "Dropped {} rows at end.".format(nan_at_end - self.n_forecasts)
                    )
                df_end_to_append = df[-nan_at_end:]
                df = df[:-nan_at_end]
            else:
                # training - drop nans at end
                df = df[:-nan_at_end]
                log.info(
                    "Dropped {} consecutive nans at end. "
                    "Training data can only be imputed up to last observation.".format(nan_at_end)
                )

        # impute missing values
        data_columns = []
        if self.n_lags > 0:
            data_columns.append("y")
        if self.config_covar is not None:
            data_columns.extend(self.config_covar.keys())
        if self.regressors_config is not None:
            data_columns.extend(self.regressors_config.keys())
        if self.events_config is not None:
            data_columns.extend(self.events_config.keys())
        for column in data_columns:
            sum_na = sum(df[column].isnull())
            if sum_na > 0:
                if self.impute_missing:
                    # use 0 substitution for holidays and events missing values
                    if self.events_config is not None and column in self.events_config.keys():
                        df[column].fillna(0, inplace=True)
                        remaining_na = 0
                    else:
                        df.loc[:, column], remaining_na = df_utils.fill_linear_then_rolling_avg(
                            df[column],
                            limit_linear=self.impute_limit_linear,
                            rolling=self.impute_rolling,
                        )
                    log.info("{} NaN values in column {} were auto-imputed.".format(sum_na - remaining_na, column))
                    if remaining_na > 0:
                        raise ValueError(
                            "More than {} consecutive missing values encountered in column {}. "
                            "{} NA remain. Please preprocess data manually.".format(
                                2 * self.impute_limit_linear + self.impute_rolling, column, remaining_na
                            )
                        )
                else:  # fail because set to not impute missing
                    raise ValueError(
                        "Missing values found. " "Please preprocess data manually or set impute_missing to True."
                    )
        if df_end_to_append is not None:
            df = df.append(df_end_to_append)
        return df

    def _handle_missing_data(self, df, freq, predicting=False):
        """Checks, auto-imputes and normalizes new data

        Args:
            df (dict, pd.DataFrame): dict of dataframes of dataframes containing column 'ds', 'y' with all data
            freq (str): data frequency
            predicting (bool): when no lags, allow NA values in 'y' of forecast series or 'y' to miss completely

        Returns:
            pre-processed df
        """
        df_is_dict = True
        if isinstance(df, pd.DataFrame):
            df_is_dict = False
            df = {"__df__": df}
        elif not isinstance(df, dict):
            raise ValueError("Please insert valid df type (i.e. pd.DataFrame, dict)")
        df_handled_missing_dict = {}
        for key in df:
            df_handled_missing_dict[key] = self.__handle_missing_data(df[key], freq, predicting)
        if not df_is_dict:
            df_handled_missing_dict = df_handled_missing_dict["__df__"]
        return df_handled_missing_dict

    def _check_dataframe(self, df, check_y=True, exogenous=True):
        """Performs basic data sanity checks and ordering

        Prepare dataframe for fitting or predicting.

        Args:
            df (pd.DataFrame, dict): dataframe or dict of dataframes containing column 'ds'
            check_y (bool): if df must have series values
                set to True if training or predicting with autoregression
            exogenous (bool): whether to check covariates, regressors and events column names

        Returns:
            pd.DataFrame or dict of pd.DataFrame
        """
        df_is_dict = True
        if isinstance(df, pd.DataFrame):
            df_is_dict = False
            df = {"__df__": df}
        elif not isinstance(df, dict):
            raise ValueError("Please insert valid df type (i.e. pd.DataFrame, dict)")
        checked_df = {}
        for key, df_i in df.items():
            checked_df[key] = df_utils.check_single_dataframe(
                df=df_i,
                check_y=check_y,
                covariates=self.config_covar if exogenous else None,
                regressors=self.regressors_config if exogenous else None,
                events=self.events_config if exogenous else None,
            )
        if not df_is_dict:
            checked_df = checked_df["__df__"]
        return checked_df

    def _validate_column_name(self, name, events=True, seasons=True, regressors=True, covariates=True):
        """Validates the name of a seasonality, event, or regressor.

        Args:
            name (str):
            events (bool):  check if name already used for event
            seasons (bool):  check if name already used for seasonality
            regressors (bool): check if name already used for regressor
        """
        reserved_names = [
            "trend",
            "additive_terms",
            "daily",
            "weekly",
            "yearly",
            "events",
            "holidays",
            "zeros",
            "extra_regressors_additive",
            "yhat",
            "extra_regressors_multiplicative",
            "multiplicative_terms",
        ]
        rn_l = [n + "_lower" for n in reserved_names]
        rn_u = [n + "_upper" for n in reserved_names]
        reserved_names.extend(rn_l)
        reserved_names.extend(rn_u)
        reserved_names.extend(["ds", "y", "cap", "floor", "y_scaled", "cap_scaled"])
        if name in reserved_names:
            raise ValueError("Name {name!r} is reserved.".format(name=name))
        if events and self.events_config is not None:
            if name in self.events_config.keys():
                raise ValueError("Name {name!r} already used for an event.".format(name=name))
        if events and self.country_holidays_config is not None:
            if name in self.country_holidays_config.holiday_names:
                raise ValueError(
                    "Name {name!r} is a holiday name in {country_holidays}.".format(
                        name=name, country_holidays=self.country_holidays_config.country
                    )
                )
        if seasons and self.season_config is not None:
            if name in self.season_config.periods:
                raise ValueError("Name {name!r} already used for a seasonality.".format(name=name))
        if covariates and self.config_covar is not None:
            if name in self.config_covar:
                raise ValueError("Name {name!r} already used for an added covariate.".format(name=name))
        if regressors and self.regressors_config is not None:
            if name in self.regressors_config.keys():
                raise ValueError("Name {name!r} already used for an added regressor.".format(name=name))

    def _normalize(self, df_dict):
        """Apply data scales.

        Applies data scaling factors to df using data_params.

        Args:
            df_dict (dict): dict of pd.Dataframes each df with columns 'ds', 'y', (and potentially more regressors)

        Returns:
            df_dict: dict of pd.DataFrame or list of pd.DataFrame, normalized
        """
        for df_name, df_i in df_dict.items():
            data_params = self.config_normalization.get_data_params(df_name)
            df_dict[df_name] = df_utils.normalize(df_i, data_params)
        return df_dict

    def _init_train_loader(self, df_dict):
        """Executes data preparation steps and initiates training procedure.

        Args:
            df_dict (dict): dict of pd.DataFrame containing column 'ds', 'y' with training data

        Returns:
            torch DataLoader
        """
        if not isinstance(df_dict, dict):
            raise ValueError("df_dict must be a dict of pd.DataFrames.")
        # if not self.fitted:
        self.config_normalization.init_data_params(
            df_dict=df_dict,
            covariates_config=self.config_covar,
            regressor_config=self.regressors_config,
            events_config=self.events_config,
        )

        df_dict = self._normalize(df_dict)
        # if not self.fitted:
        if self.config_trend.changepoints is not None:
            # scale user-specified changepoint times
            self.config_trend.changepoints = self._normalize(
                {"__df__": pd.DataFrame({"ds": pd.Series(self.config_trend.changepoints)})}
            )["__df__"]["t"].values

        df_merged, _ = df_utils.join_dataframes(df_dict)
        df_merged = df_merged.sort_values("ds")
        df_merged.drop_duplicates(inplace=True, keep="first", subset=["ds"])

        self.season_config = utils.set_auto_seasonalities(df_merged, season_config=self.season_config)
        if self.country_holidays_config is not None:
            self.country_holidays_config.init_holidays(df_merged)

        dataset = self._create_dataset(df_dict, predict_mode=False)  # needs to be called after set_auto_seasonalities
        self.config_train.set_auto_batch_epoch(n_data=len(dataset))

        loader = DataLoader(dataset, batch_size=self.config_train.batch_size, shuffle=True)

        # if not self.fitted:
        self.model = self._init_model()  # needs to be called after set_auto_seasonalities

        if self.config_train.learning_rate is None:
            self.config_train.learning_rate = self.config_train.find_learning_rate(self.model, dataset)
            log.info("lr-range-test selected learning rate: {:.2E}".format(self.config_train.learning_rate))
        self.optimizer = self.config_train.get_optimizer(self.model.parameters())
        self.scheduler = self.config_train.get_scheduler(self.optimizer, steps_per_epoch=len(loader))
        return loader

    def _init_val_loader(self, df_dict):
        """Executes data preparation steps and initiates evaluation procedure.

        Args:
            df_dict (dict): dict of pd.DataFrame containing column 'ds', 'y' with validation data

        Returns:
            torch DataLoader
        """
        df_dict = self._normalize(df_dict)
        dataset = self._create_dataset(df_dict, predict_mode=False)
        loader = DataLoader(dataset, batch_size=min(1024, len(dataset)), shuffle=False, drop_last=False)
        return loader

    def _get_time_based_sample_weight(self, t):
        weight = torch.ones_like(t)
        if self.config_train.newer_samples_weight > 1.0:
            end_w = self.config_train.newer_samples_weight
            start_t = self.config_train.newer_samples_start
            time = (t.detach() - start_t) / (1.0 - start_t)
            time = torch.maximum(torch.zeros_like(time), time)
            time = torch.minimum(torch.ones_like(time), time)  # time = 0 to 1
            time = torch.pi * (time - 1.0)  # time =  -pi to 0
            time = 0.5 * torch.cos(time) + 0.5  # time =  0 to 1
            # scales end to be end weight times bigger than start weight
            # with end weight being 1.0
            weight = (1.0 + time * (end_w - 1.0)) / end_w
        return weight

    def _train_epoch(self, e, loader):
        """Make one complete iteration over all samples in dataloader and update model after each batch.

        Args:
            e (int): current epoch number
            loader (torch DataLoader): Training Dataloader
        """
        self.model.train()
        for i, (inputs, targets, meta) in enumerate(loader):
            # Run forward calculation
            predicted = self.model.forward(inputs)
            # Compute loss. no reduction.
            loss = self.config_train.loss_func(predicted, targets)
            # Weigh newer samples more.
            loss = loss * self._get_time_based_sample_weight(t=inputs["time"])
            loss = loss.mean()
            # Regularize.
            loss, reg_loss = self._add_batch_regualarizations(loss, e, i / float(len(loader)))
            self.optimizer.zero_grad()
            loss.backward()
            self.optimizer.step()
            self.scheduler.step()
            if self.metrics is not None:
                self.metrics.update(
                    predicted=predicted.detach(), target=targets.detach(), values={"Loss": loss, "RegLoss": reg_loss}
                )
        if self.metrics is not None:
            return self.metrics.compute(save=True)
        else:
            return None

    def _add_batch_regualarizations(self, loss, e, iter_progress):
        """Add regulatization terms to loss, if applicable

        Args:
            loss (torch Tensor, scalar): current batch loss
            e (int): current epoch number
            iter_progress (float): this epoch's progress of iterating over dataset [0, 1]

        Returns:
            loss, reg_loss
        """
        delay_weight = self.config_train.get_reg_delay_weight(e, iter_progress)

        reg_loss = torch.zeros(1, dtype=torch.float, requires_grad=False)
        if delay_weight > 0:
            # Add regularization of AR weights - sparsify
            if self.model.n_lags > 0 and self.config_ar.reg_lambda is not None:
                reg_ar = self.config_ar.regularize(self.model.ar_weights)
                reg_ar = torch.sum(reg_ar).squeeze() / self.n_forecasts
                reg_loss += self.config_ar.reg_lambda * reg_ar

            # Regularize trend to be smoother/sparse
            l_trend = self.config_trend.trend_reg
            if self.config_trend.n_changepoints > 0 and l_trend is not None and l_trend > 0:
                reg_trend = utils.reg_func_trend(
                    weights=self.model.get_trend_deltas,
                    threshold=self.config_train.trend_reg_threshold,
                )
                reg_loss += l_trend * reg_trend

            # Regularize seasonality: sparsify fourier term coefficients
            l_season = self.config_train.reg_lambda_season
            if self.model.season_dims is not None and l_season is not None and l_season > 0:
                for name in self.model.season_params.keys():
                    reg_season = utils.reg_func_season(self.model.season_params[name])
                    reg_loss += l_season * reg_season

            # Regularize events: sparsify events features coefficients
            if self.events_config is not None or self.country_holidays_config is not None:
                reg_events_loss = utils.reg_func_events(self.events_config, self.country_holidays_config, self.model)
                reg_loss += reg_events_loss

            # Regularize regressors: sparsify regressor features coefficients
            if self.regressors_config is not None:
                reg_regressor_loss = utils.reg_func_regressors(self.regressors_config, self.model)
                reg_loss += reg_regressor_loss

        reg_loss = delay_weight * reg_loss
        loss = loss + reg_loss
        return loss, reg_loss

    def _evaluate_epoch(self, loader, val_metrics):
        """Evaluates model performance.

        Args:
            loader (torch DataLoader):  instantiated Validation Dataloader (with TimeDataset)
            val_metrics (MetricsCollection): validation metrics to be computed.

        Returns:
            dict with evaluation metrics
        """
        with torch.no_grad():
            self.model.eval()
            for inputs, targets, meta in loader:
                predicted = self.model.forward(inputs)
                val_metrics.update(predicted=predicted.detach(), target=targets.detach())
            val_metrics = val_metrics.compute(save=True)
        return val_metrics

    def _train(
        self,
        df_dict,
        df_val_dict=None,
        progress_bar=True,
        plot_live_loss=False,
        plot_live_all_metrics=False,
        progress_print=True,
    ):
        """Execute model training procedure for a configured number of epochs.

        Args:
            df_dict (dict): dict of pd.DataFrames containing column 'ds', 'y' with training data
            df_val_dict (dict):  dict of pd.DataFrames  containing column 'ds', 'y' with validation data
            progress_bar (bool): display updating progress bar
            plot_live_loss (bool): plot live training loss,
                requires [live] install or livelossplot package installed.
<<<<<<< HEAD
            plot_live_all_metrics (bool): whether to plot all metrics if plot_live_loss is True
=======

>>>>>>> 59dcc1e7
        Returns:
            df with metrics
        """
        if self.metrics is None:
            log.info("No progress prints or plots possible because metrics are deactivated.")
            if df_val_dict is not None:
                log.warning("Ignoring supplied df_val as no metrics are specified.")
            if plot_live_loss:
                log.warning("Can not plot live loss as no metrics are specified.")
            if progress_print:
                log.warning("Can not print progress as no metrics are specified.")
            return self._train_minimal(df_dict, progress_bar=progress_bar)

        # set up data loader
        loader = self._init_train_loader(df_dict)
        # set up Metrics
        if self.highlight_forecast_step_n is not None:
            self.metrics.add_specific_target(target_pos=self.highlight_forecast_step_n - 1)
        if not self.config_normalization.global_normalization:
            log.warning("When Global modeling with local normalization, metrics are displayed in normalized scale.")
        else:
            if not self.config_normalization.normalize == "off":
                self.metrics.set_shift_scale(
                    (
                        self.config_normalization.global_data_params["y"].shift,
                        self.config_normalization.global_data_params["y"].scale,
                    )
                )

        validate = df_val_dict is not None
        if validate:
            val_loader = self._init_val_loader(df_val_dict)
            val_metrics = metrics.MetricsCollection([m.new() for m in self.metrics.batch_metrics])

        # set up printing and plotting
        if progress_bar:
            training_loop = tqdm(
                range(self.config_train.epochs),
                total=self.config_train.epochs,
                leave=log.getEffectiveLevel() <= 20,
            )
        else:
            training_loop = range(self.config_train.epochs)

        if plot_live_loss:
            try:
                from livelossplot import PlotLosses

                live_out = ["MatplotlibPlot"]
                if not progress_bar:
                    live_out.append("ExtremaPrinter")
                live_loss = PlotLosses(outputs=live_out)
                plot_live_loss = True
            except:
                log.warning(
                    "To plot live loss, please install neuralprophet[live]."
                    "Using pip: 'pip install neuralprophet[live]'"
                    "Or install the missing package manually: 'pip install livelossplot'",
                    exc_info=True,
                )
                plot_live_loss = False

        start = time.time()
        # run training loop
        for e in training_loop:
            metrics_live = OrderedDict({})
            self.metrics.reset()
            if validate:
                val_metrics.reset()
            # run epoch
            epoch_metrics = self._train_epoch(e, loader)
            # collect metrics
            if validate:
                val_epoch_metrics = self._evaluate_epoch(val_loader, val_metrics)
                print_val_epoch_metrics = {k + "_val": v for k, v in val_epoch_metrics.items()}
            else:
                val_epoch_metrics = None
                print_val_epoch_metrics = OrderedDict({})
            # print metrics
            if progress_bar:
                training_loop.set_description(f"Epoch[{(e+1)}/{self.config_train.epochs}]")
                training_loop.set_postfix(ordered_dict=epoch_metrics, **print_val_epoch_metrics)
            elif progress_print:
                metrics_string = utils.print_epoch_metrics(epoch_metrics, e=e, val_metrics=val_epoch_metrics)
                if e == 0:
                    log.info(metrics_string.splitlines()[0])
                    log.info(metrics_string.splitlines()[1])
                else:
                    log.info(metrics_string.splitlines()[1])
            # plot metrics
            if plot_live_loss:
                metrics_train = list(epoch_metrics)
                metrics_live["log-{}".format(metrics_train[0])] = np.log(epoch_metrics[metrics_train[0]])
                if plot_live_all_metrics and len(metrics_train) > 1:
                    for i in range(1, len(metrics_train)):
                        metrics_live["{}".format(metrics_train[i])] = epoch_metrics[metrics_train[i]]
                if validate:
                    metrics_val = list(val_epoch_metrics)
                    metrics_live["val_log-{}".format(metrics_val[0])] = np.log(val_epoch_metrics[metrics_val[0]])
                    if plot_live_all_metrics and len(metrics_val) > 1:
                        for i in range(1, len(metrics_val)):
                            metrics_live["val_{}".format(metrics_val[i])] = val_epoch_metrics[metrics_val[i]]
                live_loss.update(metrics_live)
                if e % (1 + self.config_train.epochs // 20) == 0 or e + 1 == self.config_train.epochs:
                    live_loss.send()

        # return metrics as df
        log.debug("Train Time: {:8.3f}".format(time.time() - start))
        log.debug("Total Batches: {}".format(self.metrics.total_updates))
        metrics_df = self.metrics.get_stored_as_df()
        if validate:
            metrics_df_val = val_metrics.get_stored_as_df()
            for col in metrics_df_val.columns:
                metrics_df["{}_val".format(col)] = metrics_df_val[col]
        return metrics_df

    def _train_minimal(self, df_dict, progress_bar=False):
        """Execute minimal model training procedure for a configured number of epochs.

        Args:
            df_dict (dict): dict of pd.DataFrames containing column 'ds', 'y' with training data

        Returns:
            None
        """
        loader = self._init_train_loader(df_dict)
        if progress_bar:
            training_loop = tqdm(
                range(self.config_train.epochs),
                total=self.config_train.epochs,
                leave=log.getEffectiveLevel() <= 20,
            )
        else:
            training_loop = range(self.config_train.epochs)
        for e in training_loop:
            if progress_bar:
                training_loop.set_description(f"Epoch[{(e+1)}/{self.config_train.epochs}]")
            _ = self._train_epoch(e, loader)
        return None

    def _eval_true_ar(self):
        assert self.n_lags > 0
        if self.highlight_forecast_step_n is None:
            if self.n_lags > 1:
                raise ValueError("Please define forecast_lag for sTPE computation")
            forecast_pos = 1
        else:
            forecast_pos = self.highlight_forecast_step_n
        weights = self.model.ar_weights.detach().numpy()
        weights = weights[forecast_pos - 1, :][::-1]
        sTPE = utils.symmetric_total_percentage_error(self.true_ar_weights, weights)
        log.info("AR parameters: ", self.true_ar_weights, "\n", "Model weights: ", weights)
        return sTPE

    def _evaluate(self, loader):
        """Evaluates model performance.

        Args:
            loader (torch DataLoader):  instantiated Validation Dataloader (with TimeDataset)

        Returns:
            df with evaluation metrics
        """
        val_metrics = metrics.MetricsCollection([m.new() for m in self.metrics.batch_metrics])
        if self.highlight_forecast_step_n is not None:
            val_metrics.add_specific_target(target_pos=self.highlight_forecast_step_n - 1)
        ## Run
        val_metrics_dict = self._evaluate_epoch(loader, val_metrics)

        if self.true_ar_weights is not None:
            val_metrics_dict["sTPE"] = self._eval_true_ar()
        log.info("Validation metrics: {}".format(utils.print_epoch_metrics(val_metrics_dict)))
        val_metrics_df = val_metrics.get_stored_as_df()
        return val_metrics_df

    def _make_future_dataframe(self, df, events_df, regressors_df, periods, n_historic_predictions):
        if periods == 0 and n_historic_predictions is True:
            log.warning(
                "Not extending df into future as no periods specified." "You can call predict directly instead."
            )
        df = df.copy(deep=True)
        _ = df_utils.infer_frequency(df, self.data_freq, n_lags=self.n_lags)
        last_date = pd.to_datetime(df["ds"].copy(deep=True).dropna()).sort_values().max()
        if events_df is not None:
            events_df = events_df.copy(deep=True).reset_index(drop=True)
        if regressors_df is not None:
            regressors_df = regressors_df.copy(deep=True).reset_index(drop=True)
        n_lags = 0 if self.n_lags is None else self.n_lags
        if periods is None:
            periods = 1 if n_lags == 0 else self.n_forecasts
        else:
            assert periods >= 0

        if isinstance(n_historic_predictions, bool):
            if n_historic_predictions:
                n_historic_predictions = len(df) - n_lags
            else:
                n_historic_predictions = 0
        elif not isinstance(n_historic_predictions, int):
            log.error("non-integer value for n_historic_predictions set to zero.")
            n_historic_predictions = 0

        if periods == 0 and n_historic_predictions == 0:
            raise ValueError("Set either history or future to contain more than zero values.")

        # check for external regressors known in future
        if self.regressors_config is not None and periods > 0:
            if regressors_df is None:
                raise ValueError("Future values of all user specified regressors not provided")
            else:
                for regressor in self.regressors_config.keys():
                    if regressor not in regressors_df.columns:
                        raise ValueError("Future values of user specified regressor {} not provided".format(regressor))

        if len(df) < n_lags:
            raise ValueError("Insufficient data for a prediction")
        elif len(df) < n_lags + n_historic_predictions:
            log.warning(
                "Insufficient data for {} historic forecasts, reduced to {}.".format(
                    n_historic_predictions, len(df) - n_lags
                )
            )
            n_historic_predictions = len(df) - n_lags
        if (n_historic_predictions + n_lags) == 0:
            df = pd.DataFrame(columns=df.columns)
        else:
            df = df[-(n_lags + n_historic_predictions) :]

        if len(df) > 0:
            if len(df.columns) == 1 and "ds" in df:
                assert n_lags == 0
                df = self._check_dataframe(df, check_y=False, exogenous=False)
            else:
                df = self._check_dataframe(df, check_y=n_lags > 0, exogenous=True)

        # future data
        # check for external events known in future
        if self.events_config is not None and periods > 0 and events_df is None:
            log.warning(
                "Future values not supplied for user specified events. "
                "All events being treated as not occurring in future"
            )

        if n_lags > 0:
            if periods > 0 and periods != self.n_forecasts:
                periods = self.n_forecasts
                log.warning(
                    "Number of forecast steps is defined by n_forecasts. " "Adjusted to {}.".format(self.n_forecasts)
                )

        if periods > 0:
            future_df = df_utils.make_future_df(
                df_columns=df.columns,
                last_date=last_date,
                periods=periods,
                freq=self.data_freq,
                events_config=self.events_config,
                events_df=events_df,
                regressor_config=self.regressors_config,
                regressors_df=regressors_df,
            )
            if len(df) > 0:
                df = df.append(future_df)
            else:
                df = future_df
        df.reset_index(drop=True, inplace=True)
        return df

    def _get_maybe_extend_periods(self, df):
        n_lags = 0 if self.n_lags is None else self.n_lags
        periods_add = 0
        nan_at_end = 0
        while len(df) > nan_at_end and df["y"].isnull().iloc[-(1 + nan_at_end)]:
            nan_at_end += 1
        if n_lags > 0:
            if self.regressors_config is None:
                # if dataframe has already been extended into future,
                # don't extend beyond n_forecasts.
                periods_add = max(0, self.n_forecasts - nan_at_end)
            else:
                # can not extend as we lack future regressor values.
                periods_add = 0
        return periods_add

    def _maybe_extend_df(self, df_dict):
        periods_add = {}
        for df_name, df in df_dict.items():
            _ = df_utils.infer_frequency(df, self.data_freq, n_lags=self.n_lags)
            # to get all forecasteable values with df given, maybe extend into future:
            periods_add[df_name] = self._get_maybe_extend_periods(df)
            if periods_add[df_name] > 0:
                # This does not include future regressors or events.
                # periods should be 0 if those are configured.
                last_date = pd.to_datetime(df["ds"].copy(deep=True)).sort_values().max()
                future_df = df_utils.make_future_df(
                    df_columns=df.columns,
                    last_date=last_date,
                    periods=periods_add[df_name],
                    freq=self.data_freq,
                )
                df = df.append(future_df)
                df.reset_index(drop=True, inplace=True)
            df_dict[df_name] = df
        return df_dict, periods_add

    def _prepare_dataframe_to_predict(self, df_dict):
        for df_name, df in df_dict.items():
            df = df.copy(deep=True)
            _ = df_utils.infer_frequency(df, freq=self.data_freq, n_lags=self.n_lags)
            # check if received pre-processed df
            if "y_scaled" in df.columns or "t" in df.columns:
                raise ValueError(
                    "DataFrame has already been normalized. " "Please provide raw dataframe or future dataframe."
                )
            # Checks
            n_lags = 0 if self.n_lags is None else self.n_lags
            if len(df) == 0 or len(df) < n_lags:
                raise ValueError("Insufficient data to make predictions.")
            if len(df.columns) == 1 and "ds" in df:
                if n_lags != 0:
                    raise ValueError("only datestamps provided but y values needed for auto-regression.")
                df = self._check_dataframe(df, check_y=False, exogenous=False)
            else:
                df = self._check_dataframe(df, check_y=n_lags > 0, exogenous=False)
                # fill in missing nans except for nans at end
                df = self._handle_missing_data(df, freq=self.data_freq, predicting=True)
            df.reset_index(drop=True, inplace=True)
            df_dict[df_name] = df
        return df_dict

    def _predict_raw(self, df, df_name, include_components=False):
        """Runs the model to make predictions.

        Predictions are returned in raw vector format without decomposition.
        Predictions are given on a forecast origin basis, not on a target basis.

        Args:
            df (pandas DataFrame): Dataframe with columns 'ds' datestamps, 'y' time series values and
                other external variables
            df_name (str): name of the data params from which the current dataframe refers to (only in case of local_normalization)
            include_components (bool): Whether to return individual components of forecast

        Returns:
            dates (pd.Series): timestamps referring to the start of the predictions.
            predicted (np.array): Array containing the forecasts
            components (Dict[np.array]): Dictionary of components containing an array
                of each components contribution to the forecast
        """
        if isinstance(df, dict):
            raise ValueError("Receiced more than one DataFrame. Use a for loop for many dataframes.")
        if "y_scaled" not in df.columns or "t" not in df.columns:
            raise ValueError("Received unprepared dataframe to predict. " "Please call predict_dataframe_to_predict.")
        dataset = self._create_dataset(df_dict={df_name: df}, predict_mode=True)
        loader = DataLoader(dataset, batch_size=min(1024, len(df)), shuffle=False, drop_last=False)
        if self.n_forecasts > 1:
            dates = df["ds"].iloc[self.n_lags : -self.n_forecasts + 1]
        else:
            dates = df["ds"].iloc[self.n_lags :]
        predicted_vectors = list()
        component_vectors = None

        with torch.no_grad():
            self.model.eval()
            for inputs, _, _ in loader:
                predicted = self.model.forward(inputs)
                predicted_vectors.append(predicted.detach().numpy())

                if include_components:
                    components = self.model.compute_components(inputs)
                    if component_vectors is None:
                        component_vectors = {name: [value.detach().numpy()] for name, value in components.items()}
                    else:
                        for name, value in components.items():
                            component_vectors[name].append(value.detach().numpy())

        predicted = np.concatenate(predicted_vectors)
        data_params = self.config_normalization.get_data_params(df_name)
        scale_y, shift_y = data_params["y"].scale, data_params["y"].shift
        predicted = predicted * scale_y + shift_y

        if include_components:
            components = {name: np.concatenate(value) for name, value in component_vectors.items()}
            for name, value in components.items():
                if "multiplicative" in name:
                    continue
                elif "event_" in name:
                    event_name = name.split("_")[1]
                    if self.events_config is not None and event_name in self.events_config:
                        if self.events_config[event_name].mode == "multiplicative":
                            continue
                    elif (
                        self.country_holidays_config is not None
                        and event_name in self.country_holidays_config.holiday_names
                    ):
                        if self.country_holidays_config.mode == "multiplicative":
                            continue
                elif "season" in name and self.season_config.mode == "multiplicative":
                    continue

                # scale additive components
                components[name] = value * scale_y
                if "trend" in name:
                    components[name] += shift_y
        else:
            components = None
        return dates, predicted, components

    def _convert_raw_predictions_to_raw_df(self, dates, predicted, components=None):
        """Turns forecast-origin-wise predictions into forecast-target-wise predictions.

        Args:
            dates (pd.Series): timestamps referring to the start of the predictions.
            predicted (np.array): Array containing the forecasts
            components (Dict[np.array]): Dictionary of components containing an array
                of each components' contribution to the forecast

        Returns:
            df_raw (pandas DataFrame): columns 'ds', 'y', and ['step<i>']
                where step<i> refers to the i-step-ahead prediction *made at* this row's datetime.
                e.g. the first forecast step0 is the prediction for this timestamp,
                the step1 is for the timestamp after, ...
                ... step3 is the prediction for 3 steps into the future,
                predicted using information up to (excluding) this datetime.
        """
        if isinstance(dates, dict):
            raise ValueError("Receiced more than one DataFrame. Use a for loop for many dataframes.")
        predicted_names = ["step{}".format(i) for i in range(self.n_forecasts)]
        all_data = predicted
        all_names = predicted_names
        if components is not None:
            for comp_name, comp_data in components.items():
                all_data = np.concatenate((all_data, comp_data), 1)
                all_names += ["{}{}".format(comp_name, i) for i in range(self.n_forecasts)]

        df_raw = pd.DataFrame(data=all_data, columns=all_names)
        df_raw.insert(0, "ds", dates.values)
        return df_raw

    def _reshape_raw_predictions_to_forecst_df(self, df, predicted, components):  # DOES NOT ACCEPT DICT
        """Turns forecast-origin-wise predictions into forecast-target-wise predictions.

        Args:
            df (pd.DataFrame): input dataframe
            predicted (np.array): Array containing the forecasts
            components (Dict[np.array]): Dictionary of components containing an array
                of each components' contribution to the forecast

        Returns:
            df_forecast (pandas DataFrame or list of Dataframes): columns 'ds', 'y', 'trend' and ['yhat<i>']
                where yhat<i> refers to the i-step-ahead prediction for this row's datetime.
                e.g. yhat3 is the prediction for this datetime, predicted 3 steps ago, "3 steps old".
        """
        if isinstance(df, dict):
            raise ValueError("Receiced more than one DataFrame. Use a for loop for many dataframes.")
        cols = ["ds", "y"]  # cols to keep from df
        df_forecast = pd.concat((df[cols],), axis=1)

        # create a line for each forecast_lag
        # 'yhat<i>' is the forecast for 'y' at 'ds' from i steps ago.
        for forecast_lag in range(1, self.n_forecasts + 1):
            forecast = predicted[:, forecast_lag - 1]
            pad_before = self.n_lags + forecast_lag - 1
            pad_after = self.n_forecasts - forecast_lag
            yhat = np.concatenate(([None] * pad_before, forecast, [None] * pad_after))
            df_forecast["yhat{}".format(forecast_lag)] = yhat
            df_forecast["residual{}".format(forecast_lag)] = yhat - df_forecast["y"]
        if components is None:
            return df_forecast

        # else add components
        lagged_components = [
            "ar",
        ]
        if self.config_covar is not None:
            for name in self.config_covar.keys():
                lagged_components.append("lagged_regressor_{}".format(name))
        for comp in lagged_components:
            if comp in components:
                for forecast_lag in range(1, self.n_forecasts + 1):
                    forecast = components[comp][:, forecast_lag - 1]
                    pad_before = self.n_lags + forecast_lag - 1
                    pad_after = self.n_forecasts - forecast_lag
                    yhat = np.concatenate(([None] * pad_before, forecast, [None] * pad_after))
                    df_forecast["{}{}".format(comp, forecast_lag)] = yhat

        # only for non-lagged components
        for comp in components:
            if comp not in lagged_components:
                forecast_0 = components[comp][0, :]
                forecast_rest = components[comp][1:, self.n_forecasts - 1]
                yhat = np.concatenate(([None] * self.n_lags, forecast_0, forecast_rest))
                df_forecast[comp] = yhat
        return df_forecast<|MERGE_RESOLUTION|>--- conflicted
+++ resolved
@@ -1399,11 +1399,8 @@
             progress_bar (bool): display updating progress bar
             plot_live_loss (bool): plot live training loss,
                 requires [live] install or livelossplot package installed.
-<<<<<<< HEAD
             plot_live_all_metrics (bool): whether to plot all metrics if plot_live_loss is True
-=======
-
->>>>>>> 59dcc1e7
+
         Returns:
             df with metrics
         """
