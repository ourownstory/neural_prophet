--- conflicted
+++ resolved
@@ -693,8 +693,8 @@
     if quick:
         predicted = predict_season_from_dates(m, dates=df_w["ds"], name=comp_name, quantile=quantile, df_name=df_name)
     else:
-<<<<<<< HEAD
         predicted = m.predict_seasonal_components(df_w, quantile=quantile)[["ds", "ID", comp_name]]
+    days = pd.date_range(start="2017-01-01", periods=week_days) + pd.Timedelta(days=weekly_start)
 
     if mean_std:
         # If more than on ID has been provided, and no df_name has been specified: plot median and quants across all IDs
@@ -705,10 +705,6 @@
         df_w = df_w[df_w["ID"] == m.id_list[0]]
 
     days = pd.date_range(start="2017-01-01", periods=8) + pd.Timedelta(days=weekly_start)
-=======
-        predicted = m.predict_seasonal_components({df_name: df_w}, quantile=quantile)[comp_name]
-    days = pd.date_range(start="2017-01-01", periods=week_days) + pd.Timedelta(days=weekly_start)
->>>>>>> 7edf0bd2
     days = days.day_name()
 
     traces.append(
