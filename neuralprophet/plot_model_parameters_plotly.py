--- conflicted
+++ resolved
@@ -71,135 +71,6 @@
     return [range_min, range_max]
 
 
-<<<<<<< HEAD
-def get_parameter_components(m, forecast_in_focus, df_name="__df__"):
-    """Provides the components for plotting parameters.
-
-    Parameters
-    ----------
-        m : NeuralProphet
-            Fitted model
-        forecast_in_focus : int
-            n-th step ahead forecast AR-coefficients to plot
-        df_name : str
-            Name of dataframe to refer to data params from original keys of train dataframes
-
-            Note
-            ----
-            Only used for local normalization in global modeling
-
-    Returns
-    -------
-        List of dicts consisting the parameter plot components.
-    """
-    if type(df_name) == list:
-        df_name = df_name[0]
-    # Identify components to be plotted
-    components = [{"plot_name": "Trend"}]
-    if m.config_trend.n_changepoints > 0:
-        components.append({"plot_name": "Trend Rate Change"})
-
-    # Plot  seasonalities, if present
-    if m.config_season is not None:
-        for name in m.config_season.periods:
-            components.append({"plot_name": "seasonality", "comp_name": name})
-
-    if m.n_lags > 0:
-        components.append(
-            {
-                "plot_name": "lagged weights",
-                "comp_name": "AR",
-                "weights": m.model.ar_weights.detach().numpy(),
-                "focus": forecast_in_focus,
-            }
-        )
-
-    # all scalar regressors will be plotted together
-    # collected as tuples (name, weights)
-
-    # Add Regressors
-    additive_future_regressors = []
-    multiplicative_future_regressors = []
-    if m.config_regressors is not None:
-        for regressor, configs in m.config_regressors.items():
-            mode = configs.mode
-            regressor_param = m.model.get_reg_weights(regressor)
-            if mode == "additive":
-                additive_future_regressors.append((regressor, regressor_param.detach().numpy()))
-            else:
-                multiplicative_future_regressors.append((regressor, regressor_param.detach().numpy()))
-
-    # Add Events
-    additive_events = []
-    multiplicative_events = []
-
-    # add the country holidays
-    if m.config_country_holidays is not None:
-        for country_holiday in m.config_country_holidays.holiday_names:
-            event_params = m.model.get_event_weights(country_holiday)
-            weight_list = [(key, param.detach().numpy()) for key, param in event_params.items()]
-            mode = m.config_country_holidays.mode
-            if mode == "additive":
-                additive_events = additive_events + weight_list
-            else:
-                multiplicative_events = multiplicative_events + weight_list
-
-    # add the user specified events
-    if m.config_events is not None:
-        for event, configs in m.config_events.items():
-            event_params = m.model.get_event_weights(event)
-            weight_list = [(key, param.detach().numpy()) for key, param in event_params.items()]
-            mode = configs.mode
-            if mode == "additive":
-                additive_events = additive_events + weight_list
-            else:
-                multiplicative_events = multiplicative_events + weight_list
-
-    # Add lagged regressors
-    lagged_scalar_regressors = []
-    if m.config_lagged_regressors is not None:
-        for name in m.config_lagged_regressors.keys():
-            if m.config_lagged_regressors[name].as_scalar:
-                lagged_scalar_regressors.append((name, m.model.get_covar_weights(name).detach().numpy()))
-            else:
-                components.append(
-                    {
-                        "plot_name": "lagged weights",
-                        "comp_name": f'Lagged Regressor "{name}"',
-                        "weights": m.model.get_covar_weights(name).detach().numpy(),
-                        "focus": forecast_in_focus,
-                    }
-                )
-
-    if len(additive_future_regressors) > 0:
-        components.append({"plot_name": "Additive future regressor"})
-    if len(multiplicative_future_regressors) > 0:
-        components.append({"plot_name": "Multiplicative future regressor"})
-    if len(lagged_scalar_regressors) > 0:
-        components.append({"plot_name": "Lagged scalar regressor"})
-    if len(additive_events) > 0:
-        data_params = m.config_normalization.get_data_params(df_name)
-        scale = data_params["y"].scale
-        additive_events = [(key, weight * scale) for (key, weight) in additive_events]
-
-        components.append({"plot_name": "Additive event"})
-    if len(multiplicative_events) > 0:
-        components.append({"plot_name": "Multiplicative event"})
-
-    output_dict = {
-        "components": components,
-        "additive_future_regressors": additive_future_regressors,
-        "additive_events": additive_events,
-        "multiplicative_future_regressors": multiplicative_future_regressors,
-        "multiplicative_events": multiplicative_events,
-        "lagged_scalar_regressors": lagged_scalar_regressors,
-    }
-
-    return output_dict
-
-
-=======
->>>>>>> 18e206be
 def plot_trend_change(m, quantile, plot_name="Trend Change", df_name="__df__"):
     """Make a barplot of the magnitudes of trend-changes.
 
@@ -989,18 +860,6 @@
     Returns:
         Plotly figure
     """
-<<<<<<< HEAD
-    parameter_components = get_parameter_components(m, forecast_in_focus, df_name)
-
-    components = parameter_components["components"]
-    additive_future_regressors = parameter_components["additive_future_regressors"]
-    additive_events = parameter_components["additive_events"]
-    multiplicative_future_regressors = parameter_components["multiplicative_future_regressors"]
-    multiplicative_events = parameter_components["multiplicative_events"]
-    lagged_scalar_regressors = parameter_components["lagged_scalar_regressors"]
-
-    npanel = len(components)
-=======
     compnents_to_plot = plot_configuration["components_list"]
     additive_future_regressors = plot_configuration["additive_future_regressors"]
     additive_events = plot_configuration["additive_events"]
@@ -1009,7 +868,6 @@
     lagged_scalar_regressors = plot_configuration["lagged_scalar_regressors"]
 
     npanel = len(compnents_to_plot)
->>>>>>> 18e206be
     figsize = figsize if figsize else (700, 210 * npanel)
 
     # Create Plotly subplot figure and add the components to it
