--- conflicted
+++ resolved
@@ -75,7 +75,6 @@
     return optimizer, optimizer_args
 
 
-<<<<<<< HEAD
 def interprete_model(
     target_model: pl.LightningModule,
     net: str,
@@ -85,9 +84,6 @@
     _input: torch.Tensor = None,
     additional_forward_args: Any = None,
 ):
-=======
-def interprete_model(target_model: pl.LightningModule, net: str, forward_func: str, _input: torch.Tensor = None):
->>>>>>> 2b303f8d
     """
     Returns model input attributions for a given network and forward function.
 
@@ -99,15 +95,10 @@
             Name of the network for which input attributions are to be computed.
         forward_func : str
             Name of the forward function for which input attributions are to be computed.
-<<<<<<< HEAD
-        _input : torch.Tensor
-            Input for which the attributions are to be computed.
-=======
 
         _input : torch.Tensor
             Input for which the attributions are to be computed.
 
->>>>>>> 2b303f8d
     Returns
     -------
         torch.Tensor
@@ -128,11 +119,7 @@
     num_out_features_without_quantiles = int(num_out_features / num_quantiles)
 
     # Create a tensor of ones as model input
-<<<<<<< HEAD
-    model_input = torch.zeros(1, num_in_features, requires_grad=True) if _input is None else _input
-=======
     model_input = torch.ones(1, num_in_features, requires_grad=True) if _input is None else _input
->>>>>>> 2b303f8d
 
     # Iterate through each output feature and compute the model attribution wrt. the input
     attributions = torch.empty((0, num_in_features))
@@ -147,13 +134,8 @@
             attributions = torch.cat((attributions, target_attribution), 0)
 
     # Average the attributions over the input features
-<<<<<<< HEAD
-    # Idea: Average attribution of each lag on all forecasts (eg. the n'th lag has an attribution of xyz on the forecast)
-    # TODO: support the visualization of 2d tensors in plot_parameters (aka the attribution of the n'th lag on the m'th forecast)
-=======
     # Idea: Average attribution of each lag on all forecasts (eg the n'th lag has an attribution of xyz on the forecast)
     # TODO: support the visualization of 2d tensors in plot_parameters
     # (aka the attribution of the n'th lag on the m'th forecast)
 
->>>>>>> 2b303f8d
     return attributions