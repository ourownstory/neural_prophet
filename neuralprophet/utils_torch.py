import inspect
import logging

import numpy as np
import torch
<<<<<<< HEAD
from torch.utils.data import DataLoader, Subset
from torch_lr_finder import LRFinder
from captum.attr import Saliency

from neuralprophet import utils
=======
>>>>>>> cce32c0d

log = logging.getLogger("NP.utils_torch")


def penalize_nonzero(weights, eagerness=1.0, acceptance=1.0):
    cliff = 1.0 / (np.e * eagerness)
    return torch.log(cliff + acceptance * torch.abs(weights)) - np.log(cliff)


def create_optimizer_from_config(optimizer_name, optimizer_args):
    """
    Translate the optimizer name and arguments into a torch optimizer.
    If an optimizer object is provided, it is returned as is.
    The optimizer is not initialized yet since this is done by the trainer.

    Parameters
        ----------
            optimizer_name : int
                Object provided to NeuralProphet as optimizer.
            optimizer_args : dict
                Arguments for the optimizer.

        Returns
        -------
            optimizer : torch.optim.Optimizer
                The optimizer object.
            optimizer_args : dict
                The optimizer arguments.
    """
    if type(optimizer_name) == str:
        if optimizer_name.lower() == "adamw":
            # Tends to overfit, but reliable
            optimizer = torch.optim.AdamW
            optimizer_args["weight_decay"] = 1e-3
        elif optimizer_name.lower() == "sgd":
            # better validation performance, but diverges sometimes
            optimizer = torch.optim.SGD
            optimizer_args["momentum"] = 0.9
            optimizer_args["weight_decay"] = 1e-4
        else:
            raise ValueError(f"The optimizer name {optimizer_name} is not supported.")
    elif inspect.isclass(optimizer_name) and issubclass(optimizer_name, torch.optim.Optimizer):
        optimizer = optimizer_name
    else:
<<<<<<< HEAD
        raise ValueError
    return optimizer


def interprete_model(target_model, net, forward_func):
    """
    Returns model input attributions for a given network and forward function.

    Parameters
    ----------
        net : str
            Name of the network for which input attributions are to be computed.

        forward_func : str
            Name of the forward function for which input attributions are to be computed.

    Returns
    -------
        torch.Tensor
            Input attributions for the given network and forward function.
    """
    # Load the respective forward function from the model and init model interpreter
    forward = getattr(target_model, forward_func)
    saliency = Saliency(forward_func=forward)

    # Number of quantiles
    num_quantiles = len(target_model.quantiles)
    # Number of input features to the net (aka n_lags)
    num_in_features = getattr(target_model, net)[0].in_features
    # Number of output features from the net (aka n_forecasts)
    num_out_features = getattr(target_model, net)[-1].out_features
    num_out_features_without_quantiles = int(num_out_features / num_quantiles)

    # Create a tensor of ones as model input
    model_input = torch.ones(1, num_in_features, requires_grad=True)

    # Iterate through each output feature and compute the model attribution wrt. the input
    attributions = torch.empty((0, num_in_features))
    for output_feature in range(num_out_features_without_quantiles):
        for quantile in range(num_quantiles):
            target_attribution = saliency.attribute(model_input, target=[(output_feature, quantile)], abs=False)
            attributions = torch.cat((attributions, target_attribution), 0)

    # Average the attributions over the input features
    # Idea: Average attribution of each lag on all forecasts (eg. the n'th lag has an attribution of xyz on the forecast)
    # TODO: support the visualization of 2d tensors in plot_parameters (aka the attribution of the n'th lag on the m'th forecast)

    return attributions
=======
        raise ValueError("The provided optimizer is not supported.")
    return optimizer, optimizer_args
>>>>>>> cce32c0d
<|MERGE_RESOLUTION|>--- conflicted
+++ resolved
@@ -3,14 +3,7 @@
 
 import numpy as np
 import torch
-<<<<<<< HEAD
-from torch.utils.data import DataLoader, Subset
-from torch_lr_finder import LRFinder
 from captum.attr import Saliency
-
-from neuralprophet import utils
-=======
->>>>>>> cce32c0d
 
 log = logging.getLogger("NP.utils_torch")
 
@@ -55,9 +48,8 @@
     elif inspect.isclass(optimizer_name) and issubclass(optimizer_name, torch.optim.Optimizer):
         optimizer = optimizer_name
     else:
-<<<<<<< HEAD
-        raise ValueError
-    return optimizer
+        raise ValueError("The provided optimizer is not supported.")
+    return optimizer, optimizer_args
 
 
 def interprete_model(target_model, net, forward_func):
@@ -103,8 +95,4 @@
     # Idea: Average attribution of each lag on all forecasts (eg. the n'th lag has an attribution of xyz on the forecast)
     # TODO: support the visualization of 2d tensors in plot_parameters (aka the attribution of the n'th lag on the m'th forecast)
 
-    return attributions
-=======
-        raise ValueError("The provided optimizer is not supported.")
-    return optimizer, optimizer_args
->>>>>>> cce32c0d
+    return attributions