--- conflicted
+++ resolved
@@ -39,11 +39,7 @@
     else:
         holiday_obj = getattr(holidays, country)(years=years)
 
-<<<<<<< HEAD
     return holiday_obj
-=======
-    return holiday_obj
-
 
 def get_holidays_from_country(country: Union[str, Iterable[str], dict], df=None):
     """
@@ -115,5 +111,4 @@
     holidays_dates = defaultdict(list)
     for date, holiday in country_specific_holidays.items():
         holidays_dates[holiday].append(pd.to_datetime(date))
-    return holidays_dates
->>>>>>> 79ea9cd7
+    return holidays_dates