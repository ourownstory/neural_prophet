import numpy as np
import pandas as pd
import logging
from neuralprophet.utils import set_y_as_percent
from neuralprophet.plot_model_parameters import plot_yearly, plot_weekly, plot_daily, plot_custom_season

log = logging.getLogger("NP.plotting")

try:
    from matplotlib import pyplot as plt
    from matplotlib.dates import (
        MonthLocator,
        num2date,
        AutoDateLocator,
        AutoDateFormatter,
    )
    from matplotlib.ticker import FuncFormatter

    from pandas.plotting import deregister_matplotlib_converters

    deregister_matplotlib_converters()
except ImportError:
    log.error("Importing matplotlib failed. Plotting will not work.")


def plot(
    fcst, quantiles, ax=None, xlabel="ds", ylabel="y", highlight_forecast=None, line_per_origin=False, figsize=(10, 6)
):
    """Plot the NeuralProphet forecast

    Parameters
    ---------
        fcst : pd.DataFrame
            Output of m.predict
        quantiles: list
            Quantiles for which the forecasts are to be plotted
        ax : matplotlib axes
            Axes to plot on
        xlabel : str
            Label name on X-axis
        ylabel : str
            Label name on Y-axis
        highlight_forecast : int
            i-th step ahead forecast to highlight.
        line_per_origin : bool
            Print a line per forecast of one per forecast age
        figsize : tuple
            Width, height in inches.

    Returns
    -------
        matplotlib.pyplot.figure
            Figure showing the NeuralProphet forecast

            Examples
            --------
            Base usage

            >>> from neuralprophet import NeuralProphet
            >>> m = NeuralProphet()
            >>> metrics = m.fit(df, freq="D")
            >>> future = m.make_future_dataframe(df=df, periods=365)
            >>> forecast = m.predict(df=future)
            >>> fig_forecast = m.plot(forecast)

            Additional plot specifications

            >>> fig_forecast = m.plot(forecast,
            >>>                       xlabel="ds",
            >>>                       ylabel="y",
            >>>                       highlight_forecast=None,
            >>>                       line_per_origin=False,
            >>>                       figsize=(10, 6)
            >>>                       )

    """
    fcst = fcst.fillna(value=np.nan)
    if ax is None:
        fig = plt.figure(facecolor="w", figsize=figsize)
        ax = fig.add_subplot(111)
    else:
        fig = ax.get_figure()
    ds = fcst["ds"].dt.to_pydatetime()
    colname = "yhat"
    step = 1
    # if plot_latest_forecast(), column names become "origin-x", with origin-0 being the latest forecast
    if line_per_origin:
        colname = "origin-"
        step = 0
    # all yhat column names, including quantiles
    yhat_col_names = [col_name for col_name in fcst.columns if f"{colname}" in col_name]
    # without quants
    yhat_col_names_no_qts = [
        col_name for col_name in yhat_col_names if f"{colname}" in col_name and "%" not in col_name
    ]

    if highlight_forecast is None or line_per_origin:
        for i, name in enumerate(reversed(yhat_col_names_no_qts)):
            ax.plot(
                ds,
                fcst[name],
                ls="-",
                c="#0072B2",
                alpha=0.2 + 2.0 / (i + 2.5),
                label=f"{colname}{i if line_per_origin else i + 1}",
            )

<<<<<<< HEAD
    if len(quantiles) > 1:
        for i in range(1, len(quantiles)):
            ax.fill_between(
                ds,
                fcst[f"{colname}{step}"],
                fcst[f"{colname}{step} {quantiles[i] * 100}%"],
=======
    if len(quantiles) > 1 and highlight_forecast is None:  # highlight_forecast=self.highlight_forecast_step_n is passed
        for i in range(1, len(quantiles)):
            ax.fill_between(
                ds,
                fcst["yhat1"],
                fcst[f"yhat1 {round(quantiles[i] * 100, 1)}%"],
>>>>>>> f7e09e42
                color="#0072B2",
                alpha=0.2,
            )

    if highlight_forecast is not None:
        if line_per_origin:
            num_forecast_steps = sum(fcst["origin-0"].notna())
            steps_from_last = num_forecast_steps - highlight_forecast
            for i in range(len(yhat_col_names_no_qts)):
                x = ds[-(1 + i + steps_from_last)]
                y = fcst[f"origin-{i}"].values[-(1 + i + steps_from_last)]
                ax.plot(x, y, "bx")
        else:
            ax.plot(ds, fcst[f"yhat{highlight_forecast}"], ls="-", c="b", label=f"yhat{highlight_forecast}")
            ax.plot(ds, fcst[f"yhat{highlight_forecast}"], "bx", label=f"yhat{highlight_forecast}")

            if len(quantiles) > 1:
                for i in range(1, len(quantiles)):
                    ax.fill_between(
                        ds,
                        fcst[f"yhat{highlight_forecast}"],
                        fcst[f"yhat{highlight_forecast} {round(quantiles[i] * 100, 1)}%"],
                        color="#0072B2",
                        alpha=0.2,
                    )

    ax.plot(ds, fcst["y"], "k.", label="actual y")

    # Specify formatting to workaround matplotlib issue #12925
    locator = AutoDateLocator(interval_multiples=False)
    formatter = AutoDateFormatter(locator)
    ax.xaxis.set_major_locator(locator)
    ax.xaxis.set_major_formatter(formatter)
    ax.grid(True, which="major", c="gray", ls="-", lw=1, alpha=0.2)
    ax.set_xlabel(xlabel)
    ax.set_ylabel(ylabel)
    handles, labels = ax.axes.get_legend_handles_labels()
    if len(labels) > 10:
        ax.legend(handles[:10] + [handles[-1]], labels[:10] + [labels[-1]])
        log.warning("Legend is available only for the ten first handles")
    else:
        ax.legend(handles, labels)
    fig.tight_layout()
    return fig


def plot_components(
    m, fcst, quantile=0.5, forecast_in_focus=None, one_period_per_season=True, residuals=False, figsize=None
):
    """Plot the NeuralProphet forecast components.

    Parameters
    ----------
        m : NeuralProphet
            Fitted model
        fcst : pd.DataFrame
            Output of m.predict
        quantile : float
            Quantile for which the forecast components are to be plotted
        forecast_in_focus : int
            n-th step ahead forecast AR-coefficients to plot
        one_period_per_season : bool
            Plot one period per season, instead of the true seasonal components of the forecast.
        residuals : bool
            Flag whether to plot the residuals or not.
        figsize : tuple
            Width, height in inches.

            Note
            ----
            Default value is set to ``None`` ->  automatic ``figsize = (10, 3 * npanel)``

    Returns
    -------
        matplotlib.pyplot.figure
            Figure showing the NeuralProphet forecast components
    """
    log.debug("Plotting forecast components")
    fcst = fcst.fillna(value=np.nan)

    # Identify components to be plotted
    # as dict, minimum: {plot_name, comp_name}
    components = []

    # Plot  trend
    components.append({"plot_name": "Trend", "comp_name": "trend"})

    # Plot  seasonalities, if present
    if m.model.config_season is not None:
        for name in m.model.config_season.periods:
            components.append(
                {
                    "plot_name": f"{name} seasonality",
                    "comp_name": name,
                }
            )
    # AR
    if m.model.n_lags > 0:
        if forecast_in_focus is None:
            components.append(
                {
                    "plot_name": "Auto-Regression",
                    "comp_name": "ar",
                    "num_overplot": m.n_forecasts,
                    "bar": True,
                }
            )
        else:
            components.append(
                {
                    "plot_name": f"AR ({forecast_in_focus})-ahead",
                    "comp_name": f"ar{forecast_in_focus}",
                }
            )
            # 'add_x': True})

    # Add Covariates
    if m.model.config_covar is not None:
        for name in m.model.config_covar.keys():
            if forecast_in_focus is None:
                components.append(
                    {
                        "plot_name": f'Lagged Regressor "{name}"',
                        "comp_name": f"lagged_regressor_{name}",
                        "num_overplot": m.n_forecasts,
                        "bar": True,
                    }
                )
            else:
                components.append(
                    {
                        "plot_name": f'Lagged Regressor "{name}" ({forecast_in_focus})-ahead',
                        "comp_name": f"lagged_regressor_{name}{forecast_in_focus}",
                    }
                )
                # 'add_x': True})
    # Add Events
    if "events_additive" in fcst.columns:
        components.append(
            {
                "plot_name": "Additive Events",
                "comp_name": "events_additive",
            }
        )
    if "events_multiplicative" in fcst.columns:
        components.append(
            {
                "plot_name": "Multiplicative Events",
                "comp_name": "events_multiplicative",
                "multiplicative": True,
            }
        )

    # Add Regressors
    if "future_regressors_additive" in fcst.columns:
        components.append(
            {
                "plot_name": "Additive Future Regressors",
                "comp_name": "future_regressors_additive",
            }
        )
    if "future_regressors_multiplicative" in fcst.columns:
        components.append(
            {
                "plot_name": "Multiplicative Future Regressors",
                "comp_name": "future_regressors_multiplicative",
                "multiplicative": True,
            }
        )
    if residuals:
        if forecast_in_focus is None and m.n_forecasts > 1:
            if fcst["residual1"].count() > 0:
                components.append(
                    {
                        "plot_name": "Residuals",
                        "comp_name": "residual",
                        "num_overplot": m.n_forecasts,
                        "bar": True,
                    }
                )
        else:
            ahead = 1 if forecast_in_focus is None else forecast_in_focus
            if fcst[f"residual{ahead}"].count() > 0:
                components.append(
                    {
                        "plot_name": f"Residuals ({ahead})-ahead",
                        "comp_name": f"residual{ahead}",
                        "bar": True,
                    }
                )
    # Plot  quantiles as a separate component, if present
    if len(m.model.quantiles) > 1 and forecast_in_focus is None:
        for i in range(1, len(m.model.quantiles)):
            components.append(
                {
                    "plot_name": "Uncertainty",
                    "comp_name": f"yhat1 {round(m.model.quantiles[i] * 100, 1)}%",
                    "fill": True,
                }
            )
    elif len(m.model.quantiles) > 1 and forecast_in_focus is not None:
        for i in range(1, len(m.model.quantiles)):
            components.append(
                {
                    "plot_name": "Uncertainty",
                    "comp_name": f"yhat{forecast_in_focus} {round(m.model.quantiles[i] * 100, 1)}%",
                    "fill": True,
                }
            )

    # set number of axes based on selected plot_names and sort them according to order in components
    panel_names = list(set(next(iter(dic.values())).lower() for dic in components))
    panel_order = [x for dic in components for x in panel_names if x in dic["plot_name"].lower()]
    npanel = len(panel_names)
    figsize = figsize if figsize else (10, 3 * npanel)
    fig, axes = plt.subplots(npanel, 1, facecolor="w", figsize=figsize)
    if npanel == 1:
        axes = [axes]
    multiplicative_axes = []
    ax = 0
    # for ax, comp in zip(axes, components):
    for comp in components:
        name = comp["plot_name"].lower()
        ax = axes[panel_order.index(name)]
        if (
            name in ["trend"]
            or ("residuals" in name and "ahead" in name)
            or ("ar" in name and "ahead" in name)
            or ("lagged regressor" in name and "ahead" in name)
            or ("uncertainty" in name)
        ):
            plot_forecast_component(fcst=fcst, ax=ax, **comp)
        elif "event" in name or "future regressor" in name:
            if "multiplicative" in comp.keys() and comp["multiplicative"]:
                multiplicative_axes.append(ax)
            plot_forecast_component(fcst=fcst, ax=ax, **comp)
        elif "season" in name:
            if m.config_season.mode == "multiplicative":
                multiplicative_axes.append(ax)
            if one_period_per_season:
                comp_name = comp["comp_name"]
                if comp_name.lower() == "weekly" or m.config_season.periods[comp_name].period == 7:
                    plot_weekly(m=m, ax=ax, quantile=quantile, comp_name=comp_name)
                elif comp_name.lower() == "yearly" or m.config_season.periods[comp_name].period == 365.25:
                    plot_yearly(m=m, ax=ax, quantile=quantile, comp_name=comp_name)
                elif comp_name.lower() == "daily" or m.config_season.periods[comp_name].period == 1:
                    plot_daily(m=m, ax=ax, quantile=quantile, comp_name=comp_name)
                else:
                    plot_custom_season(m=m, ax=ax, quantile=quantile, comp_name=comp_name)
            else:
                comp_name = f"season_{comp['comp_name']}"
                plot_forecast_component(fcst=fcst, ax=ax, comp_name=comp_name, plot_name=comp["plot_name"])
        elif "auto-regression" in name or "lagged regressor" in name or "residuals" in name:
            plot_multiforecast_component(fcst=fcst, ax=ax, **comp)

    fig.tight_layout()
    # Reset multiplicative axes labels after tight_layout adjustment
    for ax in multiplicative_axes:
        ax = set_y_as_percent(ax)
    return fig


def plot_forecast_component(
    fcst,
    comp_name,
    plot_name=None,
    ax=None,
    figsize=(10, 6),
    multiplicative=False,
    bar=False,
    rolling=None,
    add_x=False,
    fill=False,
):
    """Plot a particular component of the forecast.

    Parameters
    ----------
        fcst : pd.DataFrame
            Output of m.predict
        comp_name : str
            Name of the component to plot
        plot_name : str
            Name of the plot Title
        ax : matplotlib axis
            Matplotlib Axes to plot on
        figsize : tuple
            Width, height in inches. Ignored if ax is not None

            Note
            ----
            Default value is set to ``figsize = (10, 6)``
        multiplicative : bool
            Set y axis as percentage
        bar : bool
            Make barplot
        rolling : int
            Rolling average underplot
        add_x : bool
            Add x symbols to plotted points
        fill: bool
            Add fill between signal and x(y=0) axis

    Returns
    -------
        matplotlib.artist.Artist
            List of Artist objects containing a particular forecast component
    """
    fcst = fcst.fillna(value=np.nan)
    artists = []
    if not ax:
        fig = plt.figure(facecolor="w", figsize=figsize)
        ax = fig.add_subplot(111)
    fcst_t = fcst["ds"].dt.to_pydatetime()
    if rolling is not None:
        rolling_avg = fcst[comp_name].rolling(rolling, min_periods=1, center=True).mean()
        if bar:
            artists += ax.bar(fcst_t, rolling_avg, width=1.00, color="#0072B2", alpha=0.5)
        else:
            artists += ax.plot(fcst_t, rolling_avg, ls="-", color="#0072B2", alpha=0.5)
            if add_x:
                artists += ax.plot(fcst_t, fcst[comp_name], "bx")
    if "uncertainty" in plot_name.lower():
        y = fcst[comp_name].values - fcst["yhat1"].values
        label = comp_name
    else:
        y = fcst[comp_name].values
        label = None
    if "residual" in comp_name:
        y[-1] = 0
    if bar:
        artists += ax.bar(fcst_t, y, width=1.00, color="#0072B2")
    elif "uncertainty" in plot_name.lower() and fill:
        ax.fill_between(fcst_t, 0, y, alpha=0.2, label=label, color="#0072B2")
    else:
        artists += ax.plot(fcst_t, y, ls="-", c="#0072B2")
        if add_x or sum(fcst[comp_name].notna()) == 1:
            artists += ax.plot(fcst_t, y, "bx")
    # Specify formatting to workaround matplotlib issue #12925
    locator = AutoDateLocator(interval_multiples=False)
    formatter = AutoDateFormatter(locator)
    ax.xaxis.set_major_locator(locator)
    ax.xaxis.set_major_formatter(formatter)
    ax.grid(True, which="major", c="gray", ls="-", lw=1, alpha=0.2)
    ax.set_xlabel("ds")
    if plot_name is None:
        plot_name = comp_name
    ax.set_ylabel(plot_name)
    if multiplicative:
        ax = set_y_as_percent(ax)
    handles, labels = ax.axes.get_legend_handles_labels()
    ax.legend(handles, labels)
    return ax


def plot_multiforecast_component(
    fcst,
    comp_name,
    plot_name=None,
    ax=None,
    figsize=(10, 6),
    multiplicative=False,
    bar=False,
    focus=1,
    num_overplot=None,
):
    """Plot a particular component of the forecast.

    Parameters
    ----------
        fcst : pd.DataFrame
            Output of m.predict.
        comp_name : str
            Name of the component to plot.
        plot_name : str
            Name of the plot Title.
        ax : matplotlib axis
            Matplotlib Axes to plot on.
        figsize : tuple
            Width, height in inches, ignored if ax is not None.

            Note
            ----
            Default value is set to ``figsize = (10, 6)``

        multiplicative : bool
            Set y axis as percentage
        bar : bool
            Make barplot
        focus : int
            Forecast number to portray in detail.
        num_overplot : int
            Overplot all forecasts up to num

            Note
            ----
            Default value is set to ``num_overplot = None`` -> only plot focus

    Returns
    -------
        matplotlib.artist.Artist
            List of Artist objects containing a particular forecast component
    """
    artists = []
    if not ax:
        fig = plt.figure(facecolor="w", figsize=figsize)
        ax = fig.add_subplot(111)
    fcst_t = fcst["ds"].dt.to_pydatetime()
    col_names = [col_name for col_name in fcst.columns if col_name.startswith(comp_name)]
    if num_overplot is not None:
        assert num_overplot <= len(col_names)
        for i in list(range(num_overplot))[::-1]:
            y = fcst[f"{comp_name}{i + 1}"]
            notnull = y.notnull()
            y = y.values
            alpha_min = 0.2
            alpha_softness = 1.2
            alpha = alpha_min + alpha_softness * (1.0 - alpha_min) / (i + 1.0 * alpha_softness)
            if "residual" not in comp_name:
                pass
                # fcst_t=fcst_t[notnull]
                # y = y[notnull]
            else:
                y[-1] = 0
            if bar:
                artists += ax.bar(fcst_t, y, width=1.00, color="#0072B2", alpha=alpha)
            else:
                artists += ax.plot(fcst_t, y, ls="-", color="#0072B2", alpha=alpha)
    if num_overplot is None or focus > 1:
        y = fcst[f"{comp_name}{focus}"]
        notnull = y.notnull()
        y = y.values
        if "residual" not in comp_name:
            fcst_t = fcst_t[notnull]
            y = y[notnull]
        else:
            y[-1] = 0
        if bar:
            artists += ax.bar(fcst_t, y, width=1.00, color="b")
        else:
            artists += ax.plot(fcst_t, y, ls="-", color="b")
    # Specify formatting to workaround matplotlib issue #12925
    locator = AutoDateLocator(interval_multiples=False)
    formatter = AutoDateFormatter(locator)
    ax.xaxis.set_major_locator(locator)
    ax.xaxis.set_major_formatter(formatter)
    ax.grid(True, which="major", color="gray", ls="-", lw=1, alpha=0.2)
    ax.set_xlabel("ds")
    if plot_name is None:
        plot_name = comp_name
    ax.set_ylabel(plot_name)
    if multiplicative:
        ax = set_y_as_percent(ax)
    return artists<|MERGE_RESOLUTION|>--- conflicted
+++ resolved
@@ -105,21 +105,12 @@
                 label=f"{colname}{i if line_per_origin else i + 1}",
             )
 
-<<<<<<< HEAD
     if len(quantiles) > 1:
         for i in range(1, len(quantiles)):
             ax.fill_between(
                 ds,
                 fcst[f"{colname}{step}"],
-                fcst[f"{colname}{step} {quantiles[i] * 100}%"],
-=======
-    if len(quantiles) > 1 and highlight_forecast is None:  # highlight_forecast=self.highlight_forecast_step_n is passed
-        for i in range(1, len(quantiles)):
-            ax.fill_between(
-                ds,
-                fcst["yhat1"],
-                fcst[f"yhat1 {round(quantiles[i] * 100, 1)}%"],
->>>>>>> f7e09e42
+                fcst[f"{colname}{step} {round(quantiles[i] * 100, 1)}%"],
                 color="#0072B2",
                 alpha=0.2,
             )
