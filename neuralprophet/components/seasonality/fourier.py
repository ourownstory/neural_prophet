--- conflicted
+++ resolved
@@ -33,16 +33,11 @@
             # Seasonality parameters for global or local modelling
             self.season_params = nn.ParameterDict(
                 {
-<<<<<<< HEAD
-                    # dimensions - [no. of quantiles, num_seasonalities_modelled, no. of fourier terms for each seasonality]
+                    # dimensions -
+                    # [no. of quantiles, num_seasonalities_modelled, no. of fourier terms for each seasonality]
                     name: init_parameter(
                         dims=[len(self.quantiles)] + [self.num_seasonalities_modelled_dict[name]] + [dim]
                     )
-=======
-                    # dimensions -
-                    # [no. of quantiles, num_seasonalities_modelled, no. of fourier terms for each seasonality]
-                    name: init_parameter(dims=[len(self.quantiles)] + [self.num_seasonalities_modelled] + [dim])
->>>>>>> 2b303f8d
                     for name, dim in self.season_dims.items()
                 }
             )
