# Component overview
This chart provides an overview of all modular components and their inheritance structure.

```mermaid
flowchart TD
    BaseComponent --> Trend
    Trend --> LinearTrend
    LinearTrend --> GlobalLinearTrend
    LinearTrend --> LocalLinearTrend
    Trend --> StaticTrend
    Trend --> PiecewiseLinearTrend
    PiecewiseLinearTrend --> GlobalPiecewiseLinearTrend
    PiecewiseLinearTrend --> LocalPiecewiseLinearTrend
<<<<<<< HEAD
    BaseComponent --> FutureRegressors --> LinearFutureRegressors
=======
    BaseComponent --> Seasonality
    Seasonality --> FourierSeasonality
    FourierSeasonality --> GlobalFourierSeasonality
    FourierSeasonality --> LocalFourierSeasonality
>>>>>>> 75ccf1ab
```<|MERGE_RESOLUTION|>--- conflicted
+++ resolved
@@ -11,12 +11,9 @@
     Trend --> PiecewiseLinearTrend
     PiecewiseLinearTrend --> GlobalPiecewiseLinearTrend
     PiecewiseLinearTrend --> LocalPiecewiseLinearTrend
-<<<<<<< HEAD
     BaseComponent --> FutureRegressors --> LinearFutureRegressors
-=======
     BaseComponent --> Seasonality
     Seasonality --> FourierSeasonality
     FourierSeasonality --> GlobalFourierSeasonality
     FourierSeasonality --> LocalFourierSeasonality
->>>>>>> 75ccf1ab
 ```