<<<<<<< HEAD
from neuralprophet.components.future_regressors.linear import LinearFutureRegressors
=======
from neuralprophet.components.seasonality.fourier import GlobalFourierSeasonality, LocalFourierSeasonality
>>>>>>> 75ccf1ab
from neuralprophet.components.trend.linear import GlobalLinearTrend, LocalLinearTrend
from neuralprophet.components.trend.piecewise_linear import GlobalPiecewiseLinearTrend, LocalPiecewiseLinearTrend
from neuralprophet.components.trend.static import StaticTrend


def get_trend(config, n_forecasts, quantiles, id_list, num_trends_modelled, device):
    """
    Router for all trend classes.

    Based on the conditions provided, the correct trend class is returned and initialized using the provided args.

    Parameters
        ----------
            config : configure.Trend
            n_forecasts : int
                number of steps to forecast. Aka number of model outputs
            quantiles : list
                the set of quantiles estimated
            id_list : list
                List of different time series IDs, used for global-local modelling (if enabled)

                Note
                ----
                This parameter is set to  ``['__df__']`` if only one time series is input.
            num_trends_modelled : int
                Number of different trends modelled.

                Note
                ----
                If only 1 time series is modelled, it will be always 1.

                Note
                ----
                For multiple time series. If trend is modelled globally the value is set
                to 1, otherwise it is set to the number of time series modelled.
            device : torch.device
                Device that tensors are stored on.

                Note
                ----
                This is set to ``torch.device("cpu")`` if no GPU is available.
    """
    args = {
        "config": config,
        "id_list": id_list,
        "quantiles": quantiles,
        "num_trends_modelled": num_trends_modelled,
        "n_forecasts": n_forecasts,
        "device": device,
    }

    if config.growth == "off":
        # No trend
        return StaticTrend(**args)
    elif config.growth in ["linear", "discontinuous"]:
        # Linear trend
        if num_trends_modelled == 1:
            # Global trend
            if int(config.n_changepoints) == 0:
                # Linear trend
                return GlobalLinearTrend(**args)
            else:
                # Piecewise trend
                return GlobalPiecewiseLinearTrend(**args)
        else:
            # Local trend
            if int(config.n_changepoints) == 0:
                # Linear trend
                return LocalLinearTrend(**args)
            else:
                # Piecewise trend
                return LocalPiecewiseLinearTrend(**args)
    else:
        raise ValueError(f"Growth type {config.growth} is not supported.")


<<<<<<< HEAD
def get_future_regressors(config, id_list, quantiles, n_forecasts, device, log, config_trend_none_bool):
=======
def get_seasonality(config, id_list, quantiles, num_seasonalities_modelled, n_forecasts, device):
>>>>>>> 75ccf1ab
    """
    Router for all seasonality classes.
    """
    args = {
        "config": config,
        "id_list": id_list,
        "quantiles": quantiles,
<<<<<<< HEAD
        "n_forecasts": n_forecasts,
        "device": device,
        "log": log,
        "config_trend_none_bool": config_trend_none_bool,
    }

    return LinearFutureRegressors(**args)
=======
        "num_seasonalities_modelled": num_seasonalities_modelled,
        "n_forecasts": n_forecasts,
        "device": device,
    }

    if config.global_local == "global":
        # Global seasonality
        return GlobalFourierSeasonality(**args)
    elif config.global_local == "local":
        # Local seasonality
        return LocalFourierSeasonality(**args)
    else:
        raise ValueError(f"Seasonality mode {config.global_local} is not supported.")
>>>>>>> 75ccf1ab
<|MERGE_RESOLUTION|>--- conflicted
+++ resolved
@@ -1,8 +1,5 @@
-<<<<<<< HEAD
 from neuralprophet.components.future_regressors.linear import LinearFutureRegressors
-=======
 from neuralprophet.components.seasonality.fourier import GlobalFourierSeasonality, LocalFourierSeasonality
->>>>>>> 75ccf1ab
 from neuralprophet.components.trend.linear import GlobalLinearTrend, LocalLinearTrend
 from neuralprophet.components.trend.piecewise_linear import GlobalPiecewiseLinearTrend, LocalPiecewiseLinearTrend
 from neuralprophet.components.trend.static import StaticTrend
@@ -79,11 +76,23 @@
         raise ValueError(f"Growth type {config.growth} is not supported.")
 
 
-<<<<<<< HEAD
 def get_future_regressors(config, id_list, quantiles, n_forecasts, device, log, config_trend_none_bool):
-=======
+    """
+    Router for all future regressor classes.
+    """
+    args = {
+        "config": config,
+        "id_list": id_list,
+        "quantiles": quantiles,
+        "n_forecasts": n_forecasts,
+        "device": device,
+        "log": log,
+        "config_trend_none_bool": config_trend_none_bool,
+    }
+
+    return LinearFutureRegressors(**args)
+    
 def get_seasonality(config, id_list, quantiles, num_seasonalities_modelled, n_forecasts, device):
->>>>>>> 75ccf1ab
     """
     Router for all seasonality classes.
     """
@@ -91,18 +100,9 @@
         "config": config,
         "id_list": id_list,
         "quantiles": quantiles,
-<<<<<<< HEAD
         "n_forecasts": n_forecasts,
         "device": device,
-        "log": log,
-        "config_trend_none_bool": config_trend_none_bool,
-    }
-
-    return LinearFutureRegressors(**args)
-=======
         "num_seasonalities_modelled": num_seasonalities_modelled,
-        "n_forecasts": n_forecasts,
-        "device": device,
     }
 
     if config.global_local == "global":
@@ -112,5 +112,4 @@
         # Local seasonality
         return LocalFourierSeasonality(**args)
     else:
-        raise ValueError(f"Seasonality mode {config.global_local} is not supported.")
->>>>>>> 75ccf1ab
+        raise ValueError(f"Seasonality mode {config.global_local} is not supported.")