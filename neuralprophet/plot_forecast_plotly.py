import numpy as np
import pandas as pd
from itertools import cycle
import logging
from neuralprophet.utils import set_y_as_percent
from neuralprophet.plot_model_parameters_plotly import get_dynamic_axis_range

log = logging.getLogger("NP.plotly")

try:
    import plotly.graph_objs as go
    from plotly.subplots import make_subplots
except ImportError:
    log.error("Importing plotly failed. Interactive plots will not work.")

# UI Configuration
prediction_color = "#2d92ff"
actual_color = "black"
trend_color = "#B23B00"
line_width = 2
marker_size = 4
xaxis_args = {
    "showline": True,
    "mirror": True,
    "linewidth": 1.5,
}
yaxis_args = {
    "showline": True,
    "mirror": True,
    "linewidth": 1.5,
}
layout_args = {
    "autosize": True,
    "template": "plotly_white",
    "margin": go.layout.Margin(l=0, r=10, b=0, t=10, pad=0),
    "font": dict(size=10),
    "title": dict(font=dict(size=12)),
    "hovermode": "x unified",
}


def plot(fcst, quantiles, xlabel="ds", ylabel="y", highlight_forecast=None, line_per_origin=False, figsize=(700, 210)):
    """
    Plot the NeuralProphet forecast

    Parameters
    ---------
        fcst : pd.DataFrame
            Output of m.predict
        quantiles: list
            Quantiles for which the forecasts are to be plotted.
        xlabel : str
            Label name on X-axis
        ylabel : str
            Label name on Y-axis
        highlight_forecast : int
            i-th step ahead forecast to highlight.
        line_per_origin : bool
            Print a line per forecast of one per forecast age
        figsize : tuple
            Width, height in inches.

    Returns
    -------
        Plotly figure
    """
    cross_marker_color = "blue"
    cross_symbol = "x"

    fcst = fcst.fillna(value=np.nan)

    ds = fcst["ds"].dt.to_pydatetime()
    colname = "yhat"
    step = 1
    # if plot_latest_forecast(), column names become "origin-x", with origin-0 being the latest forecast
    if line_per_origin:
        colname = "origin-"
        step = 0
    # all yhat column names, including quantiles
    yhat_col_names = [col_name for col_name in fcst.columns if f"{colname}" in col_name]
    # without quants
    yhat_col_names_no_qts = [
        col_name for col_name in yhat_col_names if f"{colname}" in col_name and "%" not in col_name
    ]
    data = []

    if highlight_forecast is None or line_per_origin:
        for i, yhat_col_name in enumerate(reversed(yhat_col_names_no_qts)):
            data.append(
                go.Scatter(
                    name=yhat_col_name,
                    x=ds,
                    y=fcst[f"{colname}{i if line_per_origin else i + 1}"],
                    mode="lines",
                    line=dict(color=f"rgba(45, 146, 255, {0.2 + 2.0 / (i + 2.5)})", width=line_width),
                    fill="none",
                )
            )
    if len(quantiles) > 1:
        for i in range(1, len(quantiles)):
            # skip fill="tonexty" for the first quantile
            if i == 1:
                data.append(
                    go.Scatter(
<<<<<<< HEAD
                        name=f"{colname}{highlight_forecast if highlight_forecast else step} {quantiles[i] * 100}%",
                        x=ds,
                        y=fcst[f"{colname}{highlight_forecast if highlight_forecast else step} {quantiles[i] * 100}%"],
=======
                        name=f"yhat{highlight_forecast if highlight_forecast else 1} {round(quantiles[i] * 100, 1)}%",
                        x=ds,
                        y=fcst[
                            f"yhat{highlight_forecast if highlight_forecast else 1} {round(quantiles[i] * 100, 1)}%"
                        ],
>>>>>>> f7e09e42
                        mode="lines",
                        line=dict(color="rgba(45, 146, 255, 0.2)", width=1),
                        fillcolor="rgba(45, 146, 255, 0.2)",
                    )
                )
            else:
                data.append(
                    go.Scatter(
<<<<<<< HEAD
                        name=f"{colname}{highlight_forecast if highlight_forecast else step} {quantiles[i] * 100}%",
                        x=ds,
                        y=fcst[f"{colname}{highlight_forecast if highlight_forecast else step} {quantiles[i] * 100}%"],
=======
                        name=f"yhat{highlight_forecast if highlight_forecast else 1} {round(quantiles[i] * 100, 1)}%",
                        x=ds,
                        y=fcst[
                            f"yhat{highlight_forecast if highlight_forecast else 1} {round(quantiles[i] * 100, 1)}%"
                        ],
>>>>>>> f7e09e42
                        mode="lines",
                        line=dict(color="rgba(45, 146, 255, 0.2)", width=1),
                        fill="tonexty",
                        fillcolor="rgba(45, 146, 255, 0.2)",
                    )
                )

    if highlight_forecast is not None:
        if line_per_origin:
            num_forecast_steps = sum(fcst["origin-0"].notna())
            steps_from_last = num_forecast_steps - highlight_forecast
            for i, yhat_col_name in enumerate(yhat_col_names_no_qts):
                x = [ds[-(1 + i + steps_from_last)]]
                y = [fcst[f"origin-{i}"].values[-(1 + i + steps_from_last)]]
                data.append(
                    go.Scatter(
                        name=yhat_col_name,
                        x=x,
                        y=y,
                        mode="markers",
                        marker=dict(color=cross_marker_color, size=marker_size, symbol=cross_symbol),
                    )
                )
        else:
            x = ds
            y = fcst[f"yhat{highlight_forecast}"]
            data.append(
                go.Scatter(
                    name="Predicted",
                    x=x,
                    y=y,
                    mode="lines",
                    line=dict(color=prediction_color, width=line_width),
                )
            )
            data.append(
                go.Scatter(
                    name="Predicted",
                    x=x,
                    y=y,
                    mode="markers",
                    marker=dict(color=cross_marker_color, size=marker_size, symbol=cross_symbol),
                )
            )

    # Add actual
    data.append(
        go.Scatter(name="Actual", x=ds, y=fcst["y"], marker=dict(color=actual_color, size=marker_size), mode="markers")
    )

    # Plot trend
    # if trend:
    #    data.append(
    #        go.Scatter(
    #            name="Trend",
    #            x=fcst["ds"],
    #            y=fcst["trend"],
    #            mode="lines",
    #            line=dict(color=trend_color, width=line_width),
    #        )
    #    )

    layout = go.Layout(
        showlegend=True,
        width=figsize[0],
        height=figsize[1],
        xaxis=go.layout.XAxis(
            title=xlabel,
            type="date",
            rangeselector=dict(
                buttons=list(
                    [
                        dict(count=7, label="1w", step="day", stepmode="backward"),
                        dict(count=1, label="1m", step="month", stepmode="backward"),
                        dict(count=6, label="6m", step="month", stepmode="backward"),
                        dict(count=1, label="1y", step="year", stepmode="backward"),
                        dict(step="all"),
                    ]
                )
            ),
            rangeslider=dict(visible=True),
            **xaxis_args,
        ),
        yaxis=go.layout.YAxis(title=ylabel, **yaxis_args),
        **layout_args,
    )
    fig = go.Figure(data=data, layout=layout)

    return fig


def plot_components(m, fcst, forecast_in_focus=None, one_period_per_season=True, residuals=False, figsize=(700, 210)):
    """
    Plot the NeuralProphet forecast components.

    Parameters
    ----------
        m : NeuralProphet
            Fitted model
        fcst : pd.DataFrame
            Output of m.predict
        forecast_in_focus : int
            n-th step ahead forecast AR-coefficients to plot
        one_period_per_season : bool
            Plot one period per season, instead of the true seasonal components of the forecast.
        residuals : bool
            Flag whether to plot the residuals or not.
        figsize : tuple
            Width, height in inches.

    Returns
    -------
        Plotly figure
    """
    log.debug("Plotting forecast components")
    fcst = fcst.fillna(value=np.nan)

    # Identify components to be plotted
    # as dict, minimum: {plot_name, comp_name}
    components = []

    # Plot  trend
    components.append({"plot_name": "Trend", "comp_name": "trend"})

    # Plot  seasonalities, if present
    if m.model.config_season is not None:
        for name in m.model.config_season.periods:
            components.append(
                {
                    "plot_name": f"{name} seasonality",
                    "comp_name": name,
                }
            )
    # AR
    if m.model.n_lags > 0:
        if forecast_in_focus is None:
            components.append(
                {
                    "plot_name": "Auto-Regression",
                    "comp_name": "ar",
                    "num_overplot": m.n_forecasts,
                    "bar": True,
                }
            )
        else:
            components.append(
                {
                    "plot_name": f"AR ({forecast_in_focus})-ahead",
                    "comp_name": f"ar{forecast_in_focus}",
                }
            )

    # Add Covariates
    if m.model.config_covar is not None:
        for name in m.model.config_covar.keys():
            if forecast_in_focus is None:
                components.append(
                    {
                        "plot_name": f'Lagged Regressor "{name}"',
                        "comp_name": f"lagged_regressor_{name}",
                        "num_overplot": m.n_forecasts,
                        "bar": True,
                    }
                )
            else:
                components.append(
                    {
                        "plot_name": f'Lagged Regressor "{name}" ({forecast_in_focus})-ahead',
                        "comp_name": f"lagged_regressor_{name}{forecast_in_focus}",
                    }
                )
                # 'add_x': True})
    # Add Events
    if "events_additive" in fcst.columns:
        components.append(
            {
                "plot_name": "Additive Events",
                "comp_name": "events_additive",
            }
        )
    if "events_multiplicative" in fcst.columns:
        components.append(
            {
                "plot_name": "Multiplicative Events",
                "comp_name": "events_multiplicative",
                "multiplicative": True,
            }
        )

    # Add Regressors
    if "future_regressors_additive" in fcst.columns:
        components.append(
            {
                "plot_name": "Additive Future Regressors",
                "comp_name": "future_regressors_additive",
            }
        )
    if "future_regressors_multiplicative" in fcst.columns:
        components.append(
            {
                "plot_name": "Multiplicative Future Regressors",
                "comp_name": "future_regressors_multiplicative",
                "multiplicative": True,
            }
        )
    if residuals:
        if forecast_in_focus is None and m.n_forecasts > 1:
            if fcst["residual1"].count() > 0:
                components.append(
                    {
                        "plot_name": "Residuals",
                        "comp_name": "residual",
                        "num_overplot": m.n_forecasts,
                        "bar": True,
                    }
                )
        else:
            ahead = 1 if forecast_in_focus is None else forecast_in_focus
            if fcst[f"residual{ahead}"].count() > 0:
                components.append(
                    {
                        "plot_name": f"Residuals ({ahead})-ahead",
                        "comp_name": f"residual{ahead}",
                        "bar": True,
                    }
                )
    # Plot  quantiles as a separate component, if present
    if len(m.model.quantiles) > 1 and forecast_in_focus is None:
        for i in range(1, len(m.model.quantiles)):
            components.append(
                {
                    "plot_name": "Uncertainty",
                    "comp_name": f"yhat1 {round(m.model.quantiles[i] * 100, 1)}%",
                    "fill": True,
                }
            )
    elif len(m.model.quantiles) > 1 and forecast_in_focus is not None:
        for i in range(1, len(m.model.quantiles)):
            components.append(
                {
                    "plot_name": "Uncertainty",
                    "comp_name": f"yhat{forecast_in_focus} {round(m.model.quantiles[i] * 100, 1)}%",
                    "num_overplot": forecast_in_focus,
                    "fill": True,
                }
            )

    # set number of axes based on selected plot_names and sort them according to order in components
    panel_names = list(set(next(iter(dic.values())).lower() for dic in components))
    panel_order = [x for dic in components for x in panel_names if x in dic["plot_name"].lower()]
    npanel = len(panel_names)
    figsize = figsize if figsize else (700, 210 * npanel)

    # Create Plotly subplot figure and add the components to it
    fig = make_subplots(npanel, cols=1, print_grid=False)
    fig.update_layout(
        go.Layout(
            # showlegend=False, #set individually instead
            width=figsize[0],
            height=figsize[1] * npanel,
            **layout_args,
        )
    )

    multiplicative_axes = []
    for comp in components:
        name = comp["plot_name"].lower()
        ploty_trace = None
        j = panel_order.index(name)

        if (
            name in ["trend"]
            or ("residuals" in name and "ahead" in name)
            or ("ar" in name and "ahead" in name)
            or ("lagged_regressor" in name and "ahead" in name)
            or ("uncertainty" in name)
        ):
            trace_object = get_forecast_component_props(fcst=fcst, **comp)

        elif "event" in name or "future regressor" in name:
            trace_object = get_forecast_component_props(fcst=fcst, **comp)

        elif "season" in name:
            if m.config_season.mode == "multiplicative":
                comp.update({"multiplicative": True})
            if one_period_per_season:
                comp_name = comp["comp_name"]
                trace_object = get_seasonality_props(m, fcst, **comp)
            else:
                comp_name = f"season_{comp['comp_name']}"
                trace_object = get_forecast_component_props(fcst=fcst, comp_name=comp_name, plot_name=comp["plot_name"])

        elif "auto-regression" in name or "lagged regressor" in name or "residuals" in name:
            trace_object = get_multiforecast_component_props(fcst=fcst, **comp)
            fig.update_layout(barmode="overlay")

        if j == 0:
            xaxis = fig["layout"]["xaxis"]
            yaxis = fig["layout"]["yaxis"]
        else:
            xaxis = fig["layout"][f"xaxis{j + 1}"]
            yaxis = fig["layout"][f"yaxis{j + 1}"]

        xaxis.update(trace_object["xaxis"])
        xaxis.update(**xaxis_args)
        yaxis.update(trace_object["yaxis"])
        yaxis.update(**yaxis_args)
        for trace in trace_object["traces"]:
            fig.add_trace(trace, j + 1, 1)
        fig.update_layout(legend={"y": 0.1, "traceorder": "reversed"})

    # Reset multiplicative axes labels after tight_layout adjustment
    for ax in multiplicative_axes:
        ax = set_y_as_percent(ax)
    return fig


def get_forecast_component_props(
    fcst,
    comp_name,
    plot_name=None,
    multiplicative=False,
    bar=False,
    rolling=None,
    add_x=False,
    fill=False,
    num_overplot=None,
    **kwargs,
):
    """
    Prepares a dictionary for plotting the selected forecast component with plotly.

    Parameters
    ----------
        fcst : pd.DataFrame
            Output of m.predict
        comp_name : str
            Name of the component to plot
        plot_name : str
            Name of the plot
        multiplicative : bool
            Flag whetther to plot the y-axis as percentage
        bar : bool
            Flag whether to plot the component as a bar
        rolling : int
            Rolling average to underplot
        add_x : bool
            Flag whether to add x-symbols to the plotted points
        fill : bool
            Add fill between signal and x(y=0) axis
        num_overplot: int
            the number of forecast in focus

    Returns
    -------
        Dictionary with plotly traces, xaxis and yaxis
    """
    cross_symbol = "x"
    cross_marker_color = "blue"

    if plot_name is None:
        plot_name = comp_name

    # Remove empty rows for the respective component
    fcst = fcst.loc[fcst[comp_name].notna()]

    text = None
    mode = "lines"
    fcst_t = fcst["ds"].dt.to_pydatetime()

    traces = []
    if rolling is not None:
        rolling_avg = fcst[comp_name].rolling(rolling, min_periods=1, center=True).mean()
        if bar:
            traces.append(
                go.Bar(
                    name=plot_name,
                    x=fcst_t,
                    y=rolling_avg,
                    text=text,
                    color=prediction_color,
                    opacity=0.5,
                    showlegend=False,
                )
            )
        else:
            traces.append(
                go.Scatter(
                    name=plot_name,
                    x=fcst_t,
                    y=rolling_avg,
                    mode=mode,
                    line=go.scatter.Line(color=prediction_color, width=line_width),
                    text=text,
                    opacity=0.5,
                    showlegend=False,
                )
            )

            if add_x:
                traces.append(
                    go.Scatter(
                        x=fcst_t,
                        y=fcst[comp_name],
                        mode="markers",
                        marker=dict(color=cross_marker_color, size=marker_size, symbol=cross_symbol),
                        showlegend=False,
                    )
                )

    y = fcst[comp_name].values

    if "residual" in comp_name:
        y[-1] = 0
    if "uncertainty" in plot_name.lower():
        if num_overplot is not None:
            y = fcst[comp_name].values - fcst[f"yhat{num_overplot}"].values
        else:
            y = fcst[comp_name].values - fcst["yhat1"].values
    if bar:
        traces.append(
            go.Bar(
                name=plot_name,
                x=fcst_t,
                y=y,
                text=text,
                marker_color=prediction_color,
                showlegend=False,
            )
        )
    elif "uncertainty" in plot_name.lower() and fill:
        filling = "tozeroy"
        traces.append(
            go.Scatter(
                name=comp_name,
                x=fcst_t,
                y=y,
                text=text,
                fill=filling,
                mode="lines",
                line=dict(color="rgba(45, 146, 255, 0.2)", width=1),
                fillcolor="rgba(45, 146, 255, 0.2)",
                showlegend=True,
            )
        )
    else:
        traces.append(
            go.Scatter(
                name=plot_name,
                x=fcst_t,
                y=y,
                mode=mode,
                line=go.scatter.Line(color=prediction_color, width=line_width),
                text=text,
                showlegend=False,
            )
        )

        if add_x:
            traces.append(
                go.Scatter(
                    x=fcst_t,
                    y=fcst[comp_name],
                    mode="markers",
                    marker=dict(color=cross_marker_color, size=marker_size, symbol=cross_symbol),
                    showlegend=False,
                )
            )
    padded_range = get_dynamic_axis_range(list(fcst["ds"]), type="dt")
    xaxis = go.layout.XAxis(title="ds", type="date", range=padded_range)
    yaxis = go.layout.YAxis(
        title=plot_name,
        rangemode="normal" if comp_name == "trend" else "tozero",
    )

    if multiplicative:
        yaxis.update(tickformat=".1%", hoverformat=".4%")

    return {"traces": traces, "xaxis": xaxis, "yaxis": yaxis}


def get_multiforecast_component_props(
    fcst, comp_name, plot_name=None, multiplicative=False, bar=False, focus=1, num_overplot=None, **kwargs
):
    """
    Prepares a dictionary for plotting the selected multi forecast component with plotly

    Parameters
    ----------
        fcst : pd.DataFrame
            Output of m.predict
        comp_name : str
            Name of the component to plot
        plot_name : str
            Name of the plot
        multiplicative : bool
            Flag whetther to plot the y-axis as percentage
        bar : bool
            Flag whether to plot the component as a bar
        focus : int
            Id of the forecast to display
        add_x : bool
            Flag whether to add x-symbols to the plotted points

    Returns
    -------
        Dictionary with plotly traces, xaxis and yaxis
    """
    if plot_name is None:
        plot_name = comp_name

    # Remove empty rows for the respective components
    if num_overplot:
        fcst = fcst.loc[(fcst[f"{comp_name}1"].notna()) | (fcst[f"{comp_name}{num_overplot}"].notna())]
    else:
        fcst = fcst.loc[fcst[comp_name].notna()]

    text = None
    mode = "lines"
    fcst_t = fcst["ds"].dt.to_pydatetime()
    col_names = [col_name for col_name in fcst.columns if col_name.startswith(comp_name)]
    traces = []

    if num_overplot is not None:
        assert num_overplot <= len(col_names)
        for i in list(range(num_overplot))[::-1]:
            y = fcst[f"{comp_name}{i+1}"]
            notnull = y.notnull()
            y = y.values
            alpha_min = 0.2
            alpha_softness = 1.2
            alpha = alpha_min + alpha_softness * (1.0 - alpha_min) / (i + 1.0 * alpha_softness)
            if "residual" not in comp_name:
                pass
            else:
                y[-1] = 0

            if bar:
                traces.append(
                    go.Bar(
                        name=plot_name,
                        x=fcst_t,
                        y=y,
                        text=text,
                        marker_color=prediction_color,
                        opacity=alpha,
                        showlegend=False,
                    )
                )

            else:
                traces.append(
                    go.Scatter(
                        name=plot_name,
                        x=fcst_t,
                        y=y,
                        mode=mode,
                        line=go.scatter.Line(color=prediction_color, width=line_width),
                        text=text,
                        opacity=alpha,
                        showlegend=False,
                    )
                )

    if num_overplot is None or focus > 1:

        y = fcst[f"{comp_name}"]
        notnull = y.notnull()
        y = y.values
        if "residual" not in comp_name:
            fcst_t = fcst_t[notnull]
            y = y[notnull]
        else:
            y[-1] = 0
        if bar:
            traces.append(
                go.Bar(
                    name=plot_name,
                    x=fcst_t,
                    y=y,
                    text=text,
                    marker_color=prediction_color,
                    showlegend=False,
                )
            )
        else:
            traces.append(
                go.Scatter(
                    name=plot_name,
                    x=fcst_t,
                    y=y,
                    mode=mode,
                    line=go.scatter.Line(color=prediction_color, width=line_width),
                    text=text,
                    showlegend=False,
                )
            )

    padded_range = get_dynamic_axis_range(list(fcst["ds"]), type="dt")
    xaxis = go.layout.XAxis(title="ds", type="date", range=padded_range)
    yaxis = go.layout.YAxis(
        rangemode="normal" if comp_name == "trend" else "tozero",
        title=plot_name,
    )

    if multiplicative:
        yaxis.update(tickformat=".1%", hoverformat=".4%")

    return {"traces": traces, "xaxis": xaxis, "yaxis": yaxis}


def get_seasonality_props(m, fcst, comp_name="weekly", multiplicative=False, quick=False, **kwargs):
    """
    Prepares a dictionary for plotting the selected seasonality with plotly

    Parameters
    ----------
        m : NeuralProphet
            Fitted NeuralProphet model
        fcst : pd.DataFrame
            Output of m.predict
        comp_name : str
            Name of the component to plot
        multiplicative : bool
            Flag whetther to plot the y-axis as percentage
        quick : bool
            Use quick low-level call of model

    Returns
    -------
        Dictionary with plotly traces, xaxis and yaxis
    """
    # Compute seasonality from Jan 1 through a single period.
    start = pd.to_datetime("2017-01-01 0000")

    period = m.config_season.periods[comp_name].period

    end = start + pd.Timedelta(days=period)
    if (fcst["ds"].dt.hour == 0).all():  # Day Precision
        plot_points = np.floor(period * 24).astype(int)
    elif (fcst["ds"].dt.minute == 0).all():  # Hour Precision
        plot_points = np.floor(period * 24 * 24).astype(int)
    else:  # Minute Precision
        plot_points = np.floor(period * 24 * 60).astype(int)
    days = pd.to_datetime(np.linspace(start.value, end.value, plot_points, endpoint=False))
    df_y = pd.DataFrame({"ds": days})

    if quick:
        predicted = m.predict_season_from_dates(m, dates=df_y["ds"], name=comp_name)
    else:
        predicted = m.predict_seasonal_components(df_y)[comp_name]

    traces = []
    traces.append(
        go.Scatter(
            name="Seasonality: " + comp_name,
            x=df_y["ds"],
            y=predicted,
            mode="lines",
            line=go.scatter.Line(color=prediction_color, width=line_width, shape="spline", smoothing=1),
            showlegend=False,
        )
    )

    # Set tick formats (examples are based on 2017-01-06 21:15)
    if period <= 2:
        tickformat = "%H:%M"  # "21:15"
    elif period < 7:
        tickformat = "%A %H:%M"  # "Friday 21:15"
    elif period < 14:
        tickformat = "%A"  # "Friday"
    else:
        tickformat = "%B"  # "January  6"

    padded_range = get_dynamic_axis_range(list(df_y["ds"]), type="dt")
    xaxis = go.layout.XAxis(
        title=f"Day of {comp_name[:-2]}" if comp_name[-2:] == "ly" else f"Day of {comp_name}",
        tickformat=tickformat,
        type="date",
        range=padded_range,
    )

    yaxis = go.layout.YAxis(
        title="Seasonality: " + comp_name,
    )

    if multiplicative:
        yaxis.update(tickformat=".1%", hoverformat=".4%")

    return {"traces": traces, "xaxis": xaxis, "yaxis": yaxis}<|MERGE_RESOLUTION|>--- conflicted
+++ resolved
@@ -102,17 +102,11 @@
             if i == 1:
                 data.append(
                     go.Scatter(
-<<<<<<< HEAD
-                        name=f"{colname}{highlight_forecast if highlight_forecast else step} {quantiles[i] * 100}%",
-                        x=ds,
-                        y=fcst[f"{colname}{highlight_forecast if highlight_forecast else step} {quantiles[i] * 100}%"],
-=======
-                        name=f"yhat{highlight_forecast if highlight_forecast else 1} {round(quantiles[i] * 100, 1)}%",
+                        name=f"{colname}{highlight_forecast if highlight_forecast else step} {round(quantiles[i] * 100, 1)}%",
                         x=ds,
                         y=fcst[
-                            f"yhat{highlight_forecast if highlight_forecast else 1} {round(quantiles[i] * 100, 1)}%"
+                            f"{colname}{highlight_forecast if highlight_forecast else 1} {round(quantiles[i] * 100, 1)}%"
                         ],
->>>>>>> f7e09e42
                         mode="lines",
                         line=dict(color="rgba(45, 146, 255, 0.2)", width=1),
                         fillcolor="rgba(45, 146, 255, 0.2)",
@@ -121,17 +115,11 @@
             else:
                 data.append(
                     go.Scatter(
-<<<<<<< HEAD
-                        name=f"{colname}{highlight_forecast if highlight_forecast else step} {quantiles[i] * 100}%",
-                        x=ds,
-                        y=fcst[f"{colname}{highlight_forecast if highlight_forecast else step} {quantiles[i] * 100}%"],
-=======
-                        name=f"yhat{highlight_forecast if highlight_forecast else 1} {round(quantiles[i] * 100, 1)}%",
+                        name=f"{colname}{highlight_forecast if highlight_forecast else step} {round(quantiles[i] * 100, 1)}%",
                         x=ds,
                         y=fcst[
-                            f"yhat{highlight_forecast if highlight_forecast else 1} {round(quantiles[i] * 100, 1)}%"
+                            f"{colname}{highlight_forecast if highlight_forecast else step} {round(quantiles[i] * 100, 1)}%"
                         ],
->>>>>>> f7e09e42
                         mode="lines",
                         line=dict(color="rgba(45, 146, 255, 0.2)", width=1),
                         fill="tonexty",
