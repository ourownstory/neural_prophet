from __future__ import annotations

import logging
import math
import os
import sys
from collections import OrderedDict
from typing import IO, TYPE_CHECKING, BinaryIO, Iterable, Optional, Union

import numpy as np
import pandas as pd
import pytorch_lightning as pl
import torch

from neuralprophet import utils_torch
from neuralprophet.hdays_utils import get_country_holidays
from neuralprophet.logger import ProgressBar

if TYPE_CHECKING:
    from neuralprophet.configure import ConfigEvents, ConfigLaggedRegressors, ConfigSeasonality, Train

log = logging.getLogger("NP.utils")

FILE_LIKE = Union[str, os.PathLike, BinaryIO, IO[bytes]]


def save(forecaster, path: FILE_LIKE):
    """Save a fitted Neural Prophet model to disk.

    Parameters:
        forecaster : np.forecaster.NeuralProphet
            input forecaster that is fitted
        path : FILE_LIKE
            Path and filename to be saved, or an in-memory buffer. Filename could be any but suggested to have extension .np.

    After you fitted a model, you may save the model to save_test_model.np
        >>> from neuralprophet import save
        >>> save(forecaster, "test_save_model.np")
        >>> import io
        >>> buffer = io.BytesIO()
        >>> save(forecaster, buffer)
    """
    # List of attributes to remove
    attrs_to_remove_forecaster = ["trainer"]
    attrs_to_remove_model = ["_trainer"]

    # Store removed attributes temporarily
    removed_attrs = {}

    # Remove specified attributes from forecaster
    for attr in attrs_to_remove_forecaster:
        if hasattr(forecaster, attr):
            removed_attrs[attr] = getattr(forecaster, attr)
            setattr(forecaster, attr, None)

    # Remove specified attributes from forecaster.model
    for attr in attrs_to_remove_model:
        if hasattr(forecaster.model, attr):
            removed_attrs[attr] = getattr(forecaster.model, attr)
            setattr(forecaster.model, attr, None)

    # Perform the save operation
    try:
        torch.save(forecaster, path)
    except Exception as e:
        print(f"An error occurred while saving the model: {e}")
        raise
    finally:
        # Restore the removed attributes
        for attr, value in removed_attrs.items():
            if hasattr(forecaster, attr):
                setattr(forecaster, attr, value)
            elif hasattr(forecaster.model, attr):
                setattr(forecaster.model, attr, value)


def load(path: FILE_LIKE, map_location=None):
    """retrieve a fitted model from a .np file or buffer that was saved by save.

    Parameters
    ----------
        path : FILE_LIKE
            Path and filename to be saved, or an in-memory buffer. Filename could be any but suggested to have extension .np.
        map_location : str, optional
            specifying the location where the model should be loaded.
            If you are running on a CPU-only machine, set map_location='cpu' to map your storages to the CPU.
            If you are running on CUDA, set map_location='cuda:device_id' (e.g. 'cuda:2').
            Default is None, which means the model is loaded to the same device as it was saved on.
    Returns
    -------
        np.forecaster.NeuralProphet
            previously saved model

    Examples
    --------
    Saved model could be loaded from disk file test_save_model.np
        >>> from neuralprophet import load
        >>> model = load("test_save_model.np")
    """
    torch_map_location = None
    if map_location is not None:
        torch_map_location = torch.device(map_location)

    m = torch.load(path, map_location=torch_map_location)
    m.restore_trainer(accelerator=map_location)
    return m


def reg_func_abs(weights):
    """Regularization of weights to induce sparcity

    Parameters
    ----------
        weights : torch.Tensor
            Model weights to be regularized towards zero

    Returns
    -------
        torch.Tensor
            Regularization loss
    """
    return torch.mean(torch.abs(weights)).squeeze()


def reg_func_trend(weights, threshold=None):
    """Regularization of weights to induce sparcity

    Parameters
    ----------
        weights : torch.Tensor
            Model weights to be regularized towards zero
        threshold : float
            Value below which not to regularize weights

    Returns
    -------
        torch.Tensor
            regularization loss
    """
    # weights dimensions:
    # local: quantiles, num_time_series, segments + 1
    # global: quantiles, segments + 1
    # we do the average of all the sum of weights per time series and per quantile. equivalently
    abs_weights = torch.abs(weights)
    if threshold is not None and not math.isclose(threshold, 0):
        abs_weights = torch.clamp(abs_weights - threshold, min=0.0)
    reg = torch.mean(torch.sum(abs_weights, dim=-1)).squeeze()
    return reg


def reg_func_trend_glocal(trend_k0, trend_deltas, trend_local_reg):
    """Regularization of weights to induce similarity between global and local trend
    Parameters
    ----------
        # trend_k0 : torch.Tensor
        #     Local trend intercept
        # trend_deltas : torch.Tensor
        #     Local trend slopes
        # trend_local_reg : float
        #     glocal trend regularization coefficient
    Returns
    -------
        torch.Tensor
            regularization loss
    """
    trend_k0_val = (trend_k0 - trend_k0.mean()).pow(2).mean()
    trend_val = (trend_deltas - trend_deltas.mean(-2).unsqueeze(-2)).pow(2).mean()

    return trend_local_reg * (trend_k0_val + trend_val)


def reg_func_seasonality_glocal(season_params, seasonality_local_reg):
    """Regularization of weights to induce similarity between global and local trend
    Parameters
    ----------
        # season_params : torch.Tensor
        #     Local season params
        # seasonality_local_reg : float
        #     glocal season regularization coefficient
    Returns
    -------
        torch.Tensor
            regularization loss
    """

    # Perform the operation on each value and store the results in a list
    results = []
    for key, season_params_i in season_params.items():
        result = (season_params_i - season_params_i.mean(-2).unsqueeze(-2)).pow(2).mean()
        results.append(result)

    return seasonality_local_reg * sum(results)


def reg_func_season(weights):
    return reg_func_abs(weights)


def _regularize_weights(weights, reg_lambda):
    """
    Regularization of weights

    Parameters
    ----------
        weights : torch.Tensor
            Model weights to be regularized towards zero
        reg_lambda : float
            Regularization strength

    Returns
    -------
        torch.Tensor
            Regularization loss
    """
    reg_loss = 0.0
    if reg_lambda is not None:
        for offset in weights.keys():
            reg_loss += reg_lambda * reg_func_abs(weights[offset])
    return reg_loss


def reg_func_events(config_events: Optional[ConfigEvents], config_country_holidays, model):
    """
    Regularization of events coefficients to induce sparcity

    Parameters
    ----------
        config_events : configure.ConfigEvents
            Configurations (upper, lower windows, regularization) for user specified events
        config_country_holidays : configure.ConfigCountryHolidays
            Configurations (holiday_names, upper, lower windows, regularization)
            for country specific holidays
        model : TimeNet
            The TimeNet model object

    Returns
    -------
        scalar
            Regularization loss
    """

    reg_events_loss = 0.0
    if config_events is not None:
        for event, configs in config_events.items():
            reg_events_loss += _regularize_weights(model.get_event_weights(event), configs.reg_lambda)

    if config_country_holidays is not None:
        for holiday in config_country_holidays.holiday_names:
            reg_events_loss += _regularize_weights(model.get_event_weights(holiday), config_country_holidays.reg_lambda)

    return reg_events_loss


def reg_func_covariates(config_lagged_regressors: ConfigLaggedRegressors, model):
    """
    Regularization of lagged covariates to induce sparsity

    Parameters
    ----------
        config_lagged_regressors : configure.ConfigLaggedRegressors
            Configurations for lagged regressors
        model : TimeNet
            TimeNet model object

    Returns
    -------
        scalar
            Regularization loss
    """
    reg_covariate_loss = 0.0
    weights = model.get_covar_weights()
    for covariate, configs in config_lagged_regressors.items():
        reg_lambda = configs.reg_lambda
        if reg_lambda is not None:
            loss = torch.mean(utils_torch.penalize_nonzero(weights[covariate])).squeeze()
            reg_covariate_loss += reg_lambda * loss

    return reg_covariate_loss


def reg_func_regressors(config_regressors, model):
    """
    Regularization of regressors coefficients to induce sparsity

    Parameters
    ----------
        config_regressors : configure.ConfigFutureRegressors
            Configurations for user specified regressors
        model : TimeNet
            TimeNet model object

    Returns
    -------
        scalar
            Regularization loss
    """
    reg_regressor_loss = 0.0
    for regressor, configs in config_regressors.items():
        reg_lambda = configs.reg_lambda
        if reg_lambda is not None:
            weight = model.future_regressors.get_reg_weights(regressor)
            reg_regressor_loss += reg_lambda * reg_func_abs(weight)

    return reg_regressor_loss


def check_for_regularization(configs: list):
    """
    Check if any regularization is specified in the configs

    Parameters
    ----------
        configs : list
            List of configurations

    Returns
    -------
        bool
            True if any regularization is specified
    """
    reg_sum = 0
    for config in [c for c in configs if c is not None]:
        if hasattr(config, "reg_lambda"):
            if config.reg_lambda is not None:
                reg_sum += config.reg_lambda
        if hasattr(config, "trend_local_reg"):
            if config.trend_local_reg is not None:
                reg_sum += config.trend_local_reg
        if hasattr(config, "seasonality_local_reg"):
            if config.seasonality_local_reg is not None:
                reg_sum += config.seasonality_local_reg
    return reg_sum > 0


def symmetric_total_percentage_error(values, estimates):
    """Compute STPE

    Parameters
    ----------
        values : np.array
            Input values
        estimates : np.array
            Respective estimates of input values

    Returns
    -------
        float
            Symmetric total percentage error
    """
    sum_abs_diff = np.sum(np.abs(estimates - values))
    sum_abs = np.sum(np.abs(estimates) + np.abs(values))
    return 100 * sum_abs_diff / (10e-9 + sum_abs)


def config_seasonality_to_model_dims(config_seasonality: ConfigSeasonality):
    """Convert the NeuralProphet seasonal model configuration to input dims for TimeNet model.

    Parameters
    ----------
        config_seasonality : configure.ConfigSeasonality
            NeuralProphet seasonal model configuration

    Returns
    -------
        dict(int)
            Input dims for TimeNet model
    """
    if config_seasonality is None or len(config_seasonality.periods) < 1:
        return None
    seasonal_dims = OrderedDict({})
    for name, period in config_seasonality.periods.items():
        resolution = period.resolution
        if config_seasonality.computation == "fourier":
            resolution = 2 * resolution
        seasonal_dims[name] = resolution
    return seasonal_dims


<<<<<<< HEAD
def get_holidays_from_country(
    country: Union[str, Iterable[str]], subdivision: Optional[Union[str, dict]] = None, df=None
):
    """
    Return all possible holiday names of given country

    Parameters
    ----------
        country : str, list
            List of country names to retrieve country specific holidays
        subdivision : str, dict
            a single subdivision (e.g., province or state) as a string or
            a dictionary where the key is the country name and the value is a subdivision
        df : pd.Dataframe
            Dataframe from which datestamps will be retrieved from

    Returns
    -------
        set
            All possible holiday names of given country
    """
    if df is None:
        years = np.arange(1995, 2045)
    else:
        dates = df["ds"].copy(deep=True)
        years = list({x.year for x in dates})
    # support multiple countries
    if isinstance(country, str):
        country = [country]
    # support subdivisions
    if subdivision is not None:
        if isinstance(subdivision, str):
            if isinstance(country, list):
                raise ValueError("If country_name is a list, subdivisions must be a dictionary.")
            subdivision = {country: subdivision}
    unique_holidays = {}
    for single_country in country:
        subdivision = subdivision.get(single_country) if subdivision else None
        holidays_country = get_country_holidays(single_country, years, subdivision)
        for date, name in holidays_country.items():
            if date not in unique_holidays:
                unique_holidays[date] = name
    holiday_names = unique_holidays.values()
    return set(holiday_names)


=======
>>>>>>> 79ea9cd7
def config_events_to_model_dims(config_events: Optional[ConfigEvents], config_country_holidays):
    """
    Convert user specified events configurations along with country specific
        holidays to input dims for TimeNet model.

    Parameters
    ----------
        config_events : configure.ConfigEvents
            Configurations (upper, lower windows, regularization) for user specified events
        config_country_holidays : configure.ConfigCountryHolidays
            Configurations (holiday_names, upper, lower windows, regularization) for country specific holidays

    Returns
    -------
        OrderedDict
            input dims for TimeNet model

            Note
            ----

            This dictionaries' keys correspond to individual holidays and contains configs such as the mode,
            list of event delims of the event corresponding to the offsets and
            indices in the input dataframe corresponding to each event.
    """
    if config_events is None and config_country_holidays is None:
        return None
    additive_events_dims = pd.DataFrame(columns=["event", "event_delim"])
    multiplicative_events_dims = pd.DataFrame(columns=["event", "event_delim"])

    if config_events is not None:
        for event, configs in config_events.items():
            mode = configs.mode
            for offset in range(configs.lower_window, configs.upper_window + 1):
                event_delim = create_event_names_for_offsets(event, offset)
                if mode == "additive":
                    additive_events_dims = pd.concat(
                        [
                            additive_events_dims,
                            pd.DataFrame([{"event": event, "event_delim": event_delim}]),
                        ],
                        ignore_index=True,
                    )
                else:
                    multiplicative_events_dims = pd.concat(
                        [multiplicative_events_dims, pd.DataFrame([{"event": event, "event_delim": event_delim}])],
                        ignore_index=True,
                    )

    if config_country_holidays is not None:
        lower_window = config_country_holidays.lower_window
        upper_window = config_country_holidays.upper_window
        mode = config_country_holidays.mode
        for country_holiday in config_country_holidays.holiday_names:
            for offset in range(lower_window, upper_window + 1):
                holiday_delim = create_event_names_for_offsets(country_holiday, offset)
                if mode == "additive":
                    additive_events_dims = pd.concat(
                        [
                            additive_events_dims,
                            pd.DataFrame([{"event": country_holiday, "event_delim": holiday_delim}]),
                        ],
                        ignore_index=True,
                    )
                else:
                    multiplicative_events_dims = pd.concat(
                        [
                            multiplicative_events_dims,
                            pd.DataFrame([{"event": country_holiday, "event_delim": holiday_delim}]),
                        ],
                        ignore_index=True,
                    )

    # sort based on event_delim
    event_dims = pd.DataFrame()
    if not additive_events_dims.empty:
        additive_events_dims = additive_events_dims.sort_values(by="event_delim").reset_index(drop=True)
        additive_events_dims["mode"] = "additive"
        event_dims = additive_events_dims

    if not multiplicative_events_dims.empty:
        multiplicative_events_dims = multiplicative_events_dims.sort_values(by="event_delim").reset_index(drop=True)
        multiplicative_events_dims["mode"] = "multiplicative"
        event_dims = pd.concat([event_dims, multiplicative_events_dims])

    event_dims_dic = OrderedDict({})
    # convert to dict format
    for event, row in event_dims.groupby("event"):
        event_dims_dic[event] = {
            "mode": row["mode"].iloc[0],
            "event_delim": list(row["event_delim"]),
            "event_indices": list(row.index),
        }
    return event_dims_dic


def create_event_names_for_offsets(event_name, offset):
    """
    Create names for offsets of every event

    Parameters
    ----------
        event_name : str
            Name of the event
        offset : int
            Offset of the event

    Returns
    -------
        str
            Name created for the offset of the event
    """
    sign = "+" if offset >= 0 else "-"
    offset_name = f"{event_name}_{sign}{abs(offset)}"
    return offset_name


def config_regressors_to_model_dims(config_regressors):
    """
    Convert the NeuralProphet user specified regressors configurations to input dims for TimeNet model.

    Parameters
    ----------
        config_regressors : configure.ConfigFutureRegressors
            Configurations for user specified regressors

    Returns
    -------
        OrderedDict
            Input dims for TimeNet model.

            Note
            ----

            This dictionaries' keys correspond to individual regressor and values in a dict containing the mode
            and the indices in the input dataframe corresponding to each regressor.
    """
    if config_regressors is not None and config_regressors.regressors is None:
        return None
    else:
        additive_regressors = []
        multiplicative_regressors = []

        if config_regressors is not None and config_regressors.regressors is not None:
            for regressor, configs in config_regressors.regressors.items():
                mode = configs.mode
                if mode == "additive":
                    additive_regressors.append(regressor)
                else:
                    multiplicative_regressors.append(regressor)

        # sort based on event_delim
        regressors_dims = pd.DataFrame()
        if additive_regressors:
            additive_regressors = sorted(additive_regressors)
            additive_regressors_dims = pd.DataFrame(data=additive_regressors, columns=["regressors"])
            additive_regressors_dims["mode"] = "additive"
            regressors_dims = additive_regressors_dims

        if multiplicative_regressors:
            multiplicative_regressors = sorted(multiplicative_regressors)
            multiplicative_regressors_dims = pd.DataFrame(data=multiplicative_regressors, columns=["regressors"])
            multiplicative_regressors_dims["mode"] = "multiplicative"
            regressors_dims = pd.concat([regressors_dims, multiplicative_regressors_dims])

        regressors_dims_dic = OrderedDict({})
        # convert to dict format
        for index, row in regressors_dims.iterrows():
            regressors_dims_dic[row["regressors"]] = {"mode": row["mode"], "regressor_index": index}
        return regressors_dims_dic


def set_auto_seasonalities(df, config_seasonality: ConfigSeasonality):
    """Set seasonalities that were left on auto or set by user.

    Note
    ----
    Turns on yearly seasonality if there is >=2 years of history.

    Turns on weekly seasonality if there is >=2 weeks of history, and the
    spacing between dates in the history is <7 days.

    Turns on daily seasonality if there is >=2 days of history, and the
    spacing between dates in the history is <1 day.

    Parameters
    ----------
        df : pd.Dataframe
            Dataframe from which datestamps will be retrieved from
        config_seasonality : configure.ConfigSeasonality
            NeuralProphet seasonal model configuration, as after __init__
    Returns
    -------
        configure.ConfigSeasonality
            Processed NeuralProphet seasonal model configuration

    """
    dates = df["ds"].copy(deep=True)

    log.debug(f"seasonality config received: {config_seasonality}")
    first = dates.min()
    last = dates.max()
    dt = dates.diff()
    min_dt = dt.iloc[dt.values.nonzero()[0]].min()
    auto_disable = {
        "yearly": last - first < pd.Timedelta(days=730),
        "weekly": ((last - first < pd.Timedelta(weeks=2)) or (min_dt >= pd.Timedelta(weeks=1))),
        "daily": ((last - first < pd.Timedelta(days=2)) or (min_dt >= pd.Timedelta(days=1))),
    }
    for name, period in config_seasonality.periods.items():
        arg = period.arg
        default_resolution = period.resolution
        if arg == "custom":
            continue
        elif arg == "auto":
            resolution = 0
            if auto_disable[name]:
                log.info(
                    f"Disabling {name} seasonality. Run NeuralProphet with "
                    f"{name}_seasonality=True to override this."
                )
            else:
                resolution = default_resolution
        elif arg is True:
            resolution = default_resolution
        elif arg is False:
            resolution = 0
        else:
            resolution = int(arg)
        config_seasonality.periods[name].resolution = resolution

    new_periods = OrderedDict({})
    for name, period in config_seasonality.periods.items():
        if period.resolution > 0:
            new_periods[name] = period
    config_seasonality.periods = new_periods
    config_seasonality = config_seasonality if len(config_seasonality.periods) > 0 else None
    log.debug(f"seasonality config: {config_seasonality}")
    return config_seasonality


def print_epoch_metrics(metrics, val_metrics=None, e=0):
    if val_metrics is not None and len(val_metrics) > 0:
        val = OrderedDict({f"{key}_val": value for key, value in val_metrics.items()})
        metrics = {**metrics, **val}
    metrics_df = pd.DataFrame(
        {
            **metrics,
        },
        index=[e + 1],
    )
    metrics_string = metrics_df.to_string(float_format=lambda x: f"{x:6.3f}")
    return metrics_string


def fcst_df_to_latest_forecast(fcst, quantiles, n_last=1):
    """Converts from line-per-lag to line-per-forecast.

    Parameters
    ----------
        fcst : pd.DataFrame
            Forecast df
        quantiles : list, default None
            A list of float values between (0, 1) which indicate the set of quantiles to be estimated.
        n_last : int
            Number of latest forecasts to include

    Returns
    -------
        pd.DataFrame
            Dataframe where origin-0 is latest forecast, origin-1 second to latest etc
    """
    cols = ["ds", "y"]  # cols to keep from df
    df = pd.concat((fcst[cols],), axis=1)
    df.reset_index(drop=True, inplace=True)

    yhat_col_names = [
        col_name for col_name in fcst.columns if "yhat" in col_name and "%" not in col_name and "qhat" not in col_name
    ]
    yhat_col_names_quants = [col_name for col_name in fcst.columns if "yhat" in col_name and "%" in col_name]
    n_forecast_steps = len(yhat_col_names)
    yhats = pd.concat((fcst[yhat_col_names],), axis=1)
    yhats_quants = pd.concat((fcst[yhat_col_names_quants],), axis=1)
    cols = list(range(n_forecast_steps))
    for i in range(n_last - 1, -1, -1):
        forecast_name = f"origin-{i}"
        df[forecast_name] = None
        rows = len(df) + np.arange(-n_forecast_steps - i, -i, 1)
        last = yhats.values[rows, cols]
        df.loc[rows, forecast_name] = last
        startcol = 0
        endcol = n_forecast_steps
        for quantile_idx in range(1, len(quantiles)):
            yhats_quants_split = yhats_quants.iloc[
                :, startcol:endcol
            ]  # split yhats_quants to consider one quantile at a time
            forecast_name_quants = "origin-{} {}%".format((i), quantiles[quantile_idx] * 100)
            df[forecast_name_quants] = None
            rows = len(df) + np.arange(-n_forecast_steps - i, -i, 1)
            last = yhats_quants_split.values[rows, cols]
            df.loc[rows, forecast_name_quants] = last
            startcol += n_forecast_steps
            endcol += n_forecast_steps
    return df


class HiddenPrints:
    def __enter__(self):
        self._original_stdout = sys.stdout
        sys.stdout = open(os.devnull, "w")

    def __exit__(self, exc_type, exc_val, exc_tb):
        sys.stdout.close()
        sys.stdout = self._original_stdout


def set_random_seed(seed: int = 0):
    """Sets the random number generator to a fixed seed.

    Parameters
    ----------

    seed : numeric
        Seed value for random number generator

    Note
    ----
    This needs to be set each time before fitting the model.

    Example
    -------
    >>> from neuralprophet import set_random_seed
    >>> set_random_seed(seed=42)
    """
    np.random.seed(seed)
    torch.manual_seed(seed)


def set_logger_level(logger, log_level, include_handlers=False):
    if log_level is None:
        logger.error("Failed to set log_level to None.")
    elif log_level not in ("DEBUG", "INFO", "WARNING", "ERROR", "CRITICAL", 10, 20, 30, 40, 50):
        logger.error(
            f"Failed to set log_level to {log_level}."
            "Please specify a valid log level from: "
            "'DEBUG', 'INFO', 'WARNING', 'ERROR' or 'CRITICAL'"
        )
    else:
        logger.setLevel(log_level)
        if include_handlers:
            for h in log.handlers:
                h.setLevel(log_level)
        logger.debug(f"Set log level to {log_level}")


def set_log_level(log_level: str = "INFO", include_handlers: bool = False):
    """Set the log level of all logger objects

    Parameters
    ----------
        log_level : str
            The log level of the logger objects used for printing procedure status
            updates for debugging/monitoring. Should be one of ``NOTSET``, ``DEBUG``, ``INFO``, ``WARNING``,
            ``ERROR`` or ``CRITICAL``
        include_handlers : bool
            Include any specified file/stream handlers

    Example
    -------
    >>> from neuralprophet import set_log_level
    >>> set_log_level("ERROR")
    """
    set_logger_level(logging.getLogger("NP"), log_level, include_handlers)


def smooth_loss_and_suggest(lr_finder_results, window=10):
    """
    Smooth loss using a Hamming filter.

    Parameters
    ----------
        loss : np.array
            Loss values

    Returns
    -------
        loss_smoothed : np.array
            Smoothed loss values
        lr: np.array
            Learning rate values
        suggested_lr: float
            Suggested learning rate based on gradient
    """
    lr = lr_finder_results["lr"]
    loss = lr_finder_results["loss"]
    # Derive window size from num lr searches, ensure window is divisible by 2
    half_window = math.ceil(round(len(loss) * 0.1) / 2)
    # Pad sequence and initialialize hamming filter
    loss = np.pad(np.array(loss), pad_width=half_window, mode="edge")
    window = np.hamming(half_window * 2)
    # Convolve the over the loss distribution
    try:
        loss = np.convolve(
            window / window.sum(),
            loss,
            mode="valid",
        )[1:]
    except ValueError:
        log.warning(
            f"The number of loss values ({len(loss)}) is too small to apply smoothing with a the window size of "
            f"{window}."
        )
    # Suggest the lr with steepest negative gradient
    try:
        # Find the steepest gradient and the minimum loss after that
        suggestion = lr[np.argmin(np.gradient(loss))]
    except ValueError:
        log.error(
            f"The number of loss values ({len(loss)}) is too small to estimate a learning rate. Increase the number of "
            "samples or manually set the learning rate."
        )
        raise
    return (loss, lr, suggestion)


def _smooth_loss(loss, beta=0.9):
    smoothed_loss = np.zeros_like(loss)
    smoothed_loss[0] = loss[0]
    for i in range(1, len(loss)):
        smoothed_loss[i] = smoothed_loss[i - 1] * beta + (1 - beta) * loss[i]
    return smoothed_loss


def configure_trainer(
    config_train: Train,
    config: dict,
    metrics_logger,
    early_stopping: bool = False,
    early_stopping_target: str = "Loss",
    accelerator: Optional[str] = None,
    progress_bar_enabled: bool = True,
    metrics_enabled: bool = False,
    checkpointing_enabled: bool = False,
    num_batches_per_epoch: int = 100,
):
    """
    Configures the PyTorch Lightning trainer.

    Parameters
    ----------
        config_train : Dict
            dictionary containing the overall training configuration.
        config : dict
            dictionary containing the custom PyTorch Lightning trainer configuration.
        metrics_logger : MetricsLogger
            MetricsLogger object to log metrics to.
        early_stopping: bool
            If True, early stopping is enabled.
        early_stopping_target : str
            Target metric to use for early stopping.
        accelerator : str
            Accelerator to use for training.
        progress_bar_enabled : bool
            If False, no progress bar is shown.
        metrics_enabled : bool
            If False, no metrics are logged. Calculating metrics is computationally expensive and reduces the training
            speed.
        checkpointing_enabled : bool
            If False, no checkpointing is performed. Checkpointing reduces the training speed.
        num_batches_per_epoch : int
            Number of batches per epoch.

    Returns
    -------
        pl.Trainer
            PyTorch Lightning trainer
        checkpoint_callback
            PyTorch Lightning checkpoint callback to load the best model
    """
    config = config.copy()

    # Enable Learning rate finder if not learning rate provided
    if config_train.learning_rate is None:
        config["auto_lr_find"] = True

    # Set max number of epochs
    if hasattr(config_train, "epochs"):
        if config_train.epochs is not None:
            config["max_epochs"] = config_train.epochs

    # Configure the Ligthing-logs directory
    if "default_root_dir" not in config.keys():
        config["default_root_dir"] = os.getcwd()

    # Accelerator
    if isinstance(accelerator, str):
        if (accelerator == "auto" and torch.cuda.is_available()) or accelerator == "gpu":
            config["accelerator"] = "gpu"
            config["devices"] = -1
        elif (accelerator == "auto" and hasattr(torch.backends, "mps")) or accelerator == "mps":
            if torch.backends.mps.is_available():
                config["accelerator"] = "mps"
                config["devices"] = 1
        elif accelerator != "auto":
            config["accelerator"] = accelerator
            config["devices"] = 1

        if "accelerator" in config:
            log.info(f"Using accelerator {config['accelerator']} with {config['devices']} device(s).")
        else:
            log.info("No accelerator available. Using CPU for training.")

    # Configure metrics
    if metrics_enabled:
        config["logger"] = metrics_logger
    else:
        config["logger"] = False

    # Configure callbacks
    callbacks = []
    has_custom_callbacks = True if "callbacks" in config else False

    # Configure checkpointing
    has_modelcheckpoint_callback = (
        True
        if has_custom_callbacks
        and any(isinstance(callback, pl.callbacks.ModelCheckpoint) for callback in config["callbacks"])
        else False
    )
    if has_modelcheckpoint_callback and not checkpointing_enabled:
        raise ValueError(
            "Checkpointing is disabled but a ModelCheckpoint callback is provided. Please enable checkpointing or "
            "remove the callback."
        )
    if checkpointing_enabled:
        if not has_modelcheckpoint_callback:
            # Callback to access both the last and best model
            checkpoint_callback = pl.callbacks.ModelCheckpoint(
                monitor=early_stopping_target, mode="min", save_top_k=1, save_last=True
            )
            callbacks.append(checkpoint_callback)
        else:
            checkpoint_callback = next(
                callback for callback in config["callbacks"] if isinstance(callback, pl.callbacks.ModelCheckpoint)
            )
    else:
        config["enable_checkpointing"] = False
        checkpoint_callback = None

    # Configure the progress bar, refresh every epoch
    has_progressbar_callback = (
        True
        if has_custom_callbacks
        and any(isinstance(callback, pl.callbacks.ProgressBarBase) for callback in config["callbacks"])
        else False
    )
    if has_progressbar_callback and not progress_bar_enabled:
        raise ValueError(
            "Progress bar is disabled but a ProgressBar callback is provided. Please enable the progress bar or remove"
            " the callback."
        )
    if progress_bar_enabled:
        if not has_progressbar_callback:
            prog_bar_callback = ProgressBar(refresh_rate=num_batches_per_epoch, epochs=config_train.epochs)
            callbacks.append(prog_bar_callback)
    else:
        config["enable_progress_bar"] = False

    # Early stopping monitor
    has_earlystopping_callback = (
        True
        if has_custom_callbacks
        and any(isinstance(callback, pl.callbacks.EarlyStopping) for callback in config["callbacks"])
        else False
    )
    if has_earlystopping_callback and not early_stopping:
        raise ValueError(
            "Early stopping is disabled but an EarlyStopping callback is provided. Please enable early stopping or "
            "remove the callback."
        )
    if early_stopping:
        if not metrics_enabled:
            raise ValueError("Early stopping requires metrics to be enabled.")
        if not has_earlystopping_callback:
            early_stop_callback = pl.callbacks.EarlyStopping(
                monitor=early_stopping_target, mode="min", patience=20, divergence_threshold=5.0
            )
            callbacks.append(early_stop_callback)

    if has_custom_callbacks:
        config["callbacks"].extend(callbacks)
    else:
        config["callbacks"] = callbacks
    config["num_sanity_val_steps"] = 0
    config["enable_model_summary"] = False
    # TODO: Disabling sampler_ddp brings a good speedup in performance, however, check whether this is a good idea
    # https://pytorch-lightning.readthedocs.io/en/stable/common/trainer.html#replace-sampler-ddp
    # config["replace_sampler_ddp"] = False

    return pl.Trainer(**config), checkpoint_callback<|MERGE_RESOLUTION|>--- conflicted
+++ resolved
@@ -375,56 +375,7 @@
         seasonal_dims[name] = resolution
     return seasonal_dims
 
-
-<<<<<<< HEAD
-def get_holidays_from_country(
-    country: Union[str, Iterable[str]], subdivision: Optional[Union[str, dict]] = None, df=None
-):
-    """
-    Return all possible holiday names of given country
-
-    Parameters
-    ----------
-        country : str, list
-            List of country names to retrieve country specific holidays
-        subdivision : str, dict
-            a single subdivision (e.g., province or state) as a string or
-            a dictionary where the key is the country name and the value is a subdivision
-        df : pd.Dataframe
-            Dataframe from which datestamps will be retrieved from
-
-    Returns
-    -------
-        set
-            All possible holiday names of given country
-    """
-    if df is None:
-        years = np.arange(1995, 2045)
-    else:
-        dates = df["ds"].copy(deep=True)
-        years = list({x.year for x in dates})
-    # support multiple countries
-    if isinstance(country, str):
-        country = [country]
-    # support subdivisions
-    if subdivision is not None:
-        if isinstance(subdivision, str):
-            if isinstance(country, list):
-                raise ValueError("If country_name is a list, subdivisions must be a dictionary.")
-            subdivision = {country: subdivision}
-    unique_holidays = {}
-    for single_country in country:
-        subdivision = subdivision.get(single_country) if subdivision else None
-        holidays_country = get_country_holidays(single_country, years, subdivision)
-        for date, name in holidays_country.items():
-            if date not in unique_holidays:
-                unique_holidays[date] = name
-    holiday_names = unique_holidays.values()
-    return set(holiday_names)
-
-
-=======
->>>>>>> 79ea9cd7
+  
 def config_events_to_model_dims(config_events: Optional[ConfigEvents], config_country_holidays):
     """
     Convert user specified events configurations along with country specific
