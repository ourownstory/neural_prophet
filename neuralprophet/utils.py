--- conflicted
+++ resolved
@@ -133,7 +133,6 @@
     return reg_events_loss
 
 
-<<<<<<< HEAD
 def reg_func_covariates(covariates_config, model):
     """
     Regularization of lagged covariates to induce sparsity
@@ -160,10 +159,7 @@
     return reg_covariate_loss
 
 
-def reg_func_regressors(regressors_config, model):
-=======
 def reg_func_regressors(config_regressors, model):
->>>>>>> 00028d16
     """
     Regularization of regressors coefficients to induce sparsity
 
