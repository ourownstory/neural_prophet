# CUSTOM
__py*
*.egg*
*.idea*
**/*.log
**/*.pyc
**/__pycache__/
**/*.gz
**/*.whl
**/*egg-info/
site/
*.ipynb_checkpoints*
**/*.DS_Store
tests/test-logs/
**/test_save_model.np
lightning_logs/
logs/
*.ckpt
*.pt
tests/metrics/*.json
tests/metrics/*.svg
.vscode/launch.json
.vscode/settings.json
<<<<<<< HEAD
source/
debug*
=======
/source/
>>>>>>> 5a3fabf5

# Byte-compiled / optimized / DLL files
__pycache__/
*.py[cod]
*$py.class

# C extensions
*.so

# Distribution / packaging
.Python
build/
develop-eggs/
dist/
downloads/
eggs/
.eggs/
lib/
lib64/
parts/
sdist/
var/
wheels/
pip-wheel-metadata/
share/python-wheels/
*.egg-info/
.installed.cfg
*.egg
MANIFEST

# PyInstaller
#  Usually these files are written by a python script from a template
#  before PyInstaller builds the exe, so as to inject date/other infos into it.
*.manifest
*.spec

# Installer logs
pip-log.txt
pip-delete-this-directory.txt

# Translations
*.mo
*.pot

# Django stuff:
*.log
local_settings.py
db.sqlite3
db.sqlite3-journal

# Flask stuff:
instance/
.webassets-cache

# Scrapy stuff:
.scrapy

# Sphinx documentation
docs/_build/

# PyBuilder
target/

# Jupyter Notebook
.ipynb_checkpoints

# IPython
profile_default/
ipython_config.py

# pyenv
.python-version

# pipenv
#   According to pypa/pipenv#598, it is recommended to include Pipfile.lock in version control.
#   However, in case of collaboration, if having platform-specific dependencies or dependencies
#   having no cross-platform support, pipenv may install dependencies that don't work, or not
#   install all needed dependencies.
#Pipfile.lock

# PEP 582; used by e.g. github.com/David-OConnor/pyflow
__pypackages__/

# Celery stuff
celerybeat-schedule
celerybeat.pid

# SageMath parsed files
*.sage.py

# Environments
.env
.venv
env/
venv/
ENV/
env.bak/
venv.bak/

# Spyder project settings
.spyderproject
.spyproject

# Rope project settings
.ropeproject

# mkdocs documentation
/site

# mypy
.mypy_cache/
.dmypy.json
dmypy.json

# Pyre type checker
.pyre/

# Coverage
/.coverage
/coverage.xml

# Docs
docs/doctrees/
docs/html/
_site/<|MERGE_RESOLUTION|>--- conflicted
+++ resolved
@@ -21,12 +21,7 @@
 tests/metrics/*.svg
 .vscode/launch.json
 .vscode/settings.json
-<<<<<<< HEAD
-source/
-debug*
-=======
 /source/
->>>>>>> 5a3fabf5
 
 # Byte-compiled / optimized / DLL files
 __pycache__/
