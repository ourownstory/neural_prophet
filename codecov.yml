# ignore files or directories to be scanned by codecov
ignore:
  - "setup.py"  
  - "./tests/"
<<<<<<< HEAD
#  - "./neuralprophet/benchmark.py"
=======
>>>>>>> 2643b9ec
  - "./neuralprophet/__init__.py"<|MERGE_RESOLUTION|>--- conflicted
+++ resolved
@@ -2,8 +2,4 @@
 ignore:
   - "setup.py"  
   - "./tests/"
-<<<<<<< HEAD
-#  - "./neuralprophet/benchmark.py"
-=======
->>>>>>> 2643b9ec
   - "./neuralprophet/__init__.py"