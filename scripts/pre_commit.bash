#!/bin/sh

set -e

pyfiles=$(git diff --staged --name-only --diff-filter=d -- "*.py")
for file in $pyfiles; do
<<<<<<< HEAD
=======
  black "$file"
  git add "$file"
done

notebooks=$(git diff --staged --name-only --diff-filter=d -- "*.ipynb")
for file in $notebooks; do
>>>>>>> 93a04ab3
  black "$file"
  git add "$file"
done

notebooks=$(git diff --staged --name-only --diff-filter=d -- "*.ipynb")
for file in $notebooks; do
  black "$file"
  git add "$file"
done


pyfiles=$(git diff --staged --name-only --diff-filter=d -- "*.py")
for file in $pyfiles; do
  isort "$file"
  git add "$file"
done<|MERGE_RESOLUTION|>--- conflicted
+++ resolved
@@ -4,15 +4,6 @@
 
 pyfiles=$(git diff --staged --name-only --diff-filter=d -- "*.py")
 for file in $pyfiles; do
-<<<<<<< HEAD
-=======
-  black "$file"
-  git add "$file"
-done
-
-notebooks=$(git diff --staged --name-only --diff-filter=d -- "*.ipynb")
-for file in $notebooks; do
->>>>>>> 93a04ab3
   black "$file"
   git add "$file"
 done
@@ -23,7 +14,6 @@
   git add "$file"
 done
 
-
 pyfiles=$(git diff --staged --name-only --diff-filter=d -- "*.py")
 for file in $pyfiles; do
   isort "$file"
