[![GitHub release (latest SemVer)](https://img.shields.io/github/v/release/ourownstory/neural_prophet?logo=github)](https://github.com/ourownstory/neural_prophet/releases)
[![Pypi_Version](https://img.shields.io/pypi/v/neuralprophet.svg)](https://pypi.python.org/pypi/neuralprophet)
[![Python Version](https://img.shields.io/badge/python-3.7+-blue?logo=python)](https://www.python.org/)
[![Code style: black](https://img.shields.io/badge/code%20style-black-000000.svg)](https://github.com/psf/black)
[![License](https://img.shields.io/badge/license-MIT-brightgreen)](https://opensource.org/licenses/MIT)
[![Tests](https://github.com/ourownstory/neural_prophet/actions/workflows/ci.yml/badge.svg)](https://github.com/ourownstory/neural_prophet/actions/workflows/ci.yml)
[![codecov](https://codecov.io/gh/ourownstory/neural_prophet/branch/master/graph/badge.svg?token=U5KXCL55DW)](https://codecov.io/gh/ourownstory/neural_prophet)
[![Slack](https://img.shields.io/badge/slack-@neuralprophet-CF0E5B.svg?logo=slack&logoColor=white&labelColor=3F0E40)](https://neuralprophet.slack.com/join/shared_invite/zt-sgme2rw3-3dCH3YJ_wgg01IXHoYaeCg#/shared-invite/email)
[![Downloads](https://static.pepy.tech/personalized-badge/neuralprophet?period=total&units=international_system&left_color=black&right_color=blue&left_text=Downloads)](https://pepy.tech/project/neuralprophet)

![NP-logo-wide_cut](https://user-images.githubusercontent.com/21246060/111388960-6c367e80-866d-11eb-91c1-46f2c0d21879.PNG)


Please note that the project is still in beta phase. Please report any issues you encounter or suggestions you have. We will do our best to address them quickly. Contributions are very welcome!

# NeuralProphet: human-centered forecasting
NeuralProphet is an easy to learn framework for interpretable time series forecasting.
<<<<<<< HEAD
NeuralProphet is built on PyTorch and combines Neural Network and traditional time-series algorithms, inspired by [Facebook Prophet](https://github.com/facebook/prophet) and [AR-Net](https://github.com/ourownstory/AR-Net).
- With few lines of code, you can define, customize, visualize, and evaluate your own forecasting models.
- It is designed for iterative human-in-the-loop model building, that means that you can build a first model quickly, interpret the results, improve, repeat. Due to the focus on interpretability and customization-ability, NeuralProphet may not be the most accurate model out-of-the-box; so, don't hesitate to adjust and iterate until you like your results.
=======
NeuralProphet is built on PyTorch and combines Neural Networks and traditional time-series algorithms, inspired by [Facebook Prophet](https://github.com/facebook/prophet) and [AR-Net](https://github.com/ourownstory/AR-Net).
- With a few lines of code, you can define, customize, visualize, and evaluate your own forecasting models.
- It is designed for iterative human-in-the-loop model building. That means that you can build a first model quickly, interpret the results, improve, repeat. Due to the focus on interpretability and customization-ability, NeuralProphet may not be the most accurate model out-of-the-box; so, don't hesitate to adjust and iterate until you like your results.
>>>>>>> ce3ec6cb
- NeuralProphet is best suited for time series data that is of higher-frequency (sub-daily) and longer duration (at least two full periods/years).


## Documentation
The [documentation page](https://neuralprophet.com) may not be entirely up to date. Docstrings should be reliable, please refer to those when in doubt. We are working on an improved documentation. We appreciate any help to improve and update the docs.

For a visual introduction to NeuralProphet, [view this presentation](notes/NeuralProphet_Introduction.pdf).

## Contribute
We compiled a [Contributing to NeuralProphet](CONTRIBUTING.md) page with practical instructions and further resources to help you become part of the family. 

## Community
#### Discussion and Help
If you have any questions or suggestion, you can participate in [our community right here on Github](https://github.com/ourownstory/neural_prophet/discussions)

#### Slack Chat
We also have an active [Slack community](https://join.slack.com/t/neuralprophet/shared_invite/zt-sgme2rw3-3dCH3YJ_wgg01IXHoYaeCg). Come and join the conversation!

## Tutorials
[![Open All Collab](https://colab.research.google.com/assets/colab-badge.svg)](https://colab.research.google.com/github/ourownstory/neural_prophet)

There are several [example notebooks](docs/source/tutorials) to help you get started. 

You can find the datasets used in the tutorials, including data preprocessing examples, in our [neuralprophet-data repository](https://github.com/ourownstory/neuralprophet-data).

Please refer to our [documentation page](https://neuralprophet.com) for more resources.

### Minimal example
```python
from neuralprophet import NeuralProphet
```
After importing the package, you can use NeuralProphet in your code:
```python
m = NeuralProphet()
metrics = m.fit(df)
forecast = m.predict(df)
```
You can visualize your results with the inbuilt plotting functions:
```python
fig_forecast = m.plot(forecast)
fig_components = m.plot_components(forecast)
fig_model = m.plot_parameters()
```
If you want to forecast into the unknown future, extend the dataframe before predicting:
```python
m = NeuralProphet().fit(df, freq="D")
df_future = m.make_future_dataframe(df, periods=30)
forecast = m.predict(df_future)
fig_forecast = m.plot(forecast)
```
## Install
You can now install neuralprophet directly with pip:
```shell
pip install neuralprophet
```

### Install options

If you plan to use the package in a Jupyter notebook, we recommended to install the 'live' version:
```shell
pip install neuralprophet[live]
```
This will allow you to enable `plot_live_loss` in the `fit` function to get a live plot of train (and validation) loss.

If you would like the most up to date version, you can instead install directly from github:
```shell
git clone <copied link from github>
cd neural_prophet
pip install .
```

## Features
### Model components
* Autoregression: Autocorrelation modelling - linear or NN (AR-Net)
* Trend: Piecewise linear trend with optional automatic changepoint detection
* Seasonality: Fourier terms at different periods such as yearly, daily, weekly, hourly.
* Lagged regressors: Lagged observations (e.g temperature sensor) - linear or NN
* Future regressors: In advance known features (e.g. temperature forecast) - linear
* Events: Country holidays & recurring custom events


### Framework features
* Multiple time series: Fit a global/local model with (partially) shared model parameters
* Uncertainty: Estimate values of specific quantiles - Quantile Regression
* Regularize modeling components
* Plotting of forecast components, model coefficients and more
* Time series crossvalidation utility
* Model checkpointing and validation


### Coming soon<sup>:tm:</sup>

* Cross-relation of lagged regressors
* Cross-relation and non-linear modeling of future regressors
* Static features / Time series featurization
* Logistic growth for trend component.
* Model bias modelling / correction with secondary model
* Multimodal seasonality

For a list of past changes, please refer to the [releases page](https://github.com/ourownstory/neural_prophet/releases).

The vision for future development can be seen at [Development Timeline](notes/development_timeline.md) (partially outdated).

## Cite
Please cite [NeuralProphet](https://arxiv.org/abs/2111.15397) in your publications if it helps your research:
```
@misc{triebe2021neuralprophet,
      title={NeuralProphet: Explainable Forecasting at Scale}, 
      author={Oskar Triebe and Hansika Hewamalage and Polina Pilyugina and Nikolay Laptev and Christoph Bergmeir and Ram Rajagopal},
      year={2021},
      eprint={2111.15397},
      archivePrefix={arXiv},
      primaryClass={cs.LG}
}
```

## About
NeuralProphet is an open-source community project, supported by awesome people like you. 
If you are interested in joining the project, please feel free to reach out to me (Oskar) - you can find my email on the [NeuralProphet Paper](https://arxiv.org/abs/2111.15397).<|MERGE_RESOLUTION|>--- conflicted
+++ resolved
@@ -15,15 +15,9 @@
 
 # NeuralProphet: human-centered forecasting
 NeuralProphet is an easy to learn framework for interpretable time series forecasting.
-<<<<<<< HEAD
-NeuralProphet is built on PyTorch and combines Neural Network and traditional time-series algorithms, inspired by [Facebook Prophet](https://github.com/facebook/prophet) and [AR-Net](https://github.com/ourownstory/AR-Net).
-- With few lines of code, you can define, customize, visualize, and evaluate your own forecasting models.
-- It is designed for iterative human-in-the-loop model building, that means that you can build a first model quickly, interpret the results, improve, repeat. Due to the focus on interpretability and customization-ability, NeuralProphet may not be the most accurate model out-of-the-box; so, don't hesitate to adjust and iterate until you like your results.
-=======
 NeuralProphet is built on PyTorch and combines Neural Networks and traditional time-series algorithms, inspired by [Facebook Prophet](https://github.com/facebook/prophet) and [AR-Net](https://github.com/ourownstory/AR-Net).
 - With a few lines of code, you can define, customize, visualize, and evaluate your own forecasting models.
 - It is designed for iterative human-in-the-loop model building. That means that you can build a first model quickly, interpret the results, improve, repeat. Due to the focus on interpretability and customization-ability, NeuralProphet may not be the most accurate model out-of-the-box; so, don't hesitate to adjust and iterate until you like your results.
->>>>>>> ce3ec6cb
 - NeuralProphet is best suited for time series data that is of higher-frequency (sub-daily) and longer duration (at least two full periods/years).
 
 
