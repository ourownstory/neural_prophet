--- conflicted
+++ resolved
@@ -39,11 +39,7 @@
   },
   {
    "cell_type": "code",
-<<<<<<< HEAD
    "execution_count": 4,
-=======
-   "execution_count": 2,
->>>>>>> a19a20e8
    "metadata": {},
    "outputs": [],
    "source": [
@@ -69,14 +65,11 @@
   },
   {
    "cell_type": "code",
-<<<<<<< HEAD
    "execution_count": 3,
-=======
-   "execution_count": 4,
->>>>>>> a19a20e8
-   "metadata": {},
-   "outputs": [],
-   "source": [
+   "metadata": {},
+   "outputs": [],
+   "source": [
+    "from pytorch_lightning.profilers import AdvancedProfiler\n",
     "from pytorch_lightning.profilers import AdvancedProfiler\n",
     "\n",
     "# Configure Advanced Profiler\n",
@@ -92,18 +85,13 @@
   },
   {
    "cell_type": "code",
-<<<<<<< HEAD
    "execution_count": 5,
-=======
-   "execution_count": 15,
->>>>>>> a19a20e8
    "metadata": {},
    "outputs": [
     {
      "name": "stderr",
      "output_type": "stream",
      "text": [
-<<<<<<< HEAD
       "/Users/maisabensalah/Library/Caches/pypoetry/virtualenvs/neuralprophet-L5lXmb1P-py3.11/lib/python3.11/site-packages/tqdm/auto.py:21: TqdmWarning: IProgress not found. Please update jupyter and ipywidgets. See https://ipywidgets.readthedocs.io/en/stable/user_install.html\n",
       "  from .autonotebook import tqdm as notebook_tqdm\n",
       "Importing plotly failed. Interactive plots will not work.\n",
@@ -120,14 +108,6 @@
       "Finding best initial lr:  11%|█▏        | 26/227 [00:00<00:02, 74.57it/s]WARNING - (py.warnings._showwarnmsg) - /Users/maisabensalah/Library/Caches/pypoetry/virtualenvs/neuralprophet-L5lXmb1P-py3.11/lib/python3.11/site-packages/pytorch_lightning/utilities/data.py:78: Trying to infer the `batch_size` from an ambiguous collection. The batch size we found is 18. To avoid any miscalculations, use `self.log(..., batch_size=batch_size)`.\n",
       "\n",
       "Finding best initial lr: 100%|██████████| 227/227 [00:02<00:00, 101.11it/s]\n"
-=======
-      "WARNING - (py.warnings._showwarnmsg) - /home/tabletop/.cache/pypoetry/virtualenvs/neuralprophet-CT7lk1Bv-py3.10/lib/python3.10/site-packages/pytorch_lightning/core/module.py:493: UserWarning: You called `self.log('train_loss', ..., logger=True)` but have no logger configured. You can enable one by doing `Trainer(logger=ALogger(...))`\n",
-      "  rank_zero_warn(\n",
-      "\n",
-      "WARNING - (py.warnings._showwarnmsg) - /home/tabletop/.cache/pypoetry/virtualenvs/neuralprophet-CT7lk1Bv-py3.10/lib/python3.10/site-packages/pytorch_lightning/core/module.py:493: UserWarning: You called `self.log('reg_loss', ..., logger=True)` but have no logger configured. You can enable one by doing `Trainer(logger=ALogger(...))`\n",
-      "  rank_zero_warn(\n",
-      "\n"
->>>>>>> a19a20e8
      ]
     }
    ],
@@ -270,7 +250,7 @@
     "    on_trace_ready=torch.profiler.tensorboard_trace_handler(\"tb_logs/profiler0\"),\n",
     "    record_shapes=True,\n",
     "    profile_memory=True,\n",
-    ")"
+    ")\n"
    ]
   },
   {
@@ -314,11 +294,7 @@
    "name": "python",
    "nbconvert_exporter": "python",
    "pygments_lexer": "ipython3",
-<<<<<<< HEAD
    "version": "3.11.4"
-=======
-   "version": "3.10.12"
->>>>>>> a19a20e8
   },
   "orig_nbformat": 4,
   "vscode": {
