--- conflicted
+++ resolved
@@ -117,11 +117,7 @@
     test_integration.IntegrationTests.plot = plot
     itests = test_integration.IntegrationTests()
     ##
-<<<<<<< HEAD
-    itests.test_callable_loss()
-=======
-    # itests.test_random_seed()
->>>>>>> 7b4a3a8e
+    # itests.test_callable_loss()
 
     test_unit.UnitTests.plot = plot
     utests = test_unit.UnitTests()
