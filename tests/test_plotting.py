#!/usr/bin/env python3

import pytest
import os
import pathlib
import pandas as pd
import logging

from neuralprophet import NeuralProphet

log = logging.getLogger("NP.test")
log.setLevel("WARNING")
log.parent.setLevel("WARNING")

DIR = pathlib.Path(__file__).parent.parent.absolute()
DATA_DIR = os.path.join(DIR, "tests", "test-data")
PEYTON_FILE = os.path.join(DATA_DIR, "wp_log_peyton_manning.csv")
AIR_FILE = os.path.join(DATA_DIR, "air_passengers.csv")
YOS_FILE = os.path.join(DATA_DIR, "yosemite_temps.csv")
NROWS = 256
EPOCHS = 1
BATCH_SIZE = 128
LR = 1.0

PLOT = False


def test_plotly():
    log.info("testing: Plotting with plotly")
    df = pd.read_csv(PEYTON_FILE, nrows=NROWS)
    m = NeuralProphet(
        epochs=EPOCHS,
        batch_size=BATCH_SIZE,
        learning_rate=LR,
        n_forecasts=7,
        n_lags=14,
    )
    metrics_df = m.fit(df, freq="D")

    m.highlight_nth_step_ahead_of_each_forecast(7)
    future = m.make_future_dataframe(df, n_historic_predictions=10)
    forecast = m.predict(future)
    fig1 = m.plot(forecast, plotting_backend="plotly")

    m.highlight_nth_step_ahead_of_each_forecast(None)
    future = m.make_future_dataframe(df, n_historic_predictions=10)
    forecast = m.predict(future)
    fig2 = m.plot(forecast, plotting_backend="plotly")
    if PLOT:
        fig1.show()
        fig2.show()


def test_plotly_components():
    log.info("testing: Plotting with plotly")
    df = pd.read_csv(PEYTON_FILE, nrows=NROWS)
    m = NeuralProphet(
        epochs=EPOCHS,
        batch_size=BATCH_SIZE,
        learning_rate=LR,
        n_forecasts=7,
        n_lags=14,
    )
    metrics_df = m.fit(df, freq="D")

    m.highlight_nth_step_ahead_of_each_forecast(7)
    future = m.make_future_dataframe(df, n_historic_predictions=10)
    forecast = m.predict(future)

    fig1 = m.plot_components(forecast, plotting_backend="plotly")

    m.highlight_nth_step_ahead_of_each_forecast(None)
    future = m.make_future_dataframe(df, n_historic_predictions=10)
    forecast = m.predict(future)
    fig2 = m.plot_components(forecast, plotting_backend="plotly")

    if PLOT:
        fig1.show()
        fig2.show()


def test_plotly_parameters():
    log.info("testing: Plotting with plotly")
    df = pd.read_csv(PEYTON_FILE, nrows=NROWS)
    m = NeuralProphet(
        epochs=EPOCHS,
        batch_size=BATCH_SIZE,
        learning_rate=LR,
        n_forecasts=7,
        n_lags=14,
    )
    metrics_df = m.fit(df, freq="D")

    m.highlight_nth_step_ahead_of_each_forecast(7)
    future = m.make_future_dataframe(df, n_historic_predictions=10)
    forecast = m.predict(future)

    fig1 = m.plot_parameters(plotting_backend="plotly")

    m.highlight_nth_step_ahead_of_each_forecast(None)
    future = m.make_future_dataframe(df, n_historic_predictions=10)
    forecast = m.predict(future)
    fig2 = m.plot_parameters(plotting_backend="plotly")

    if PLOT:
        fig1.show()
        fig2.show()


def test_plotly_global_local_parameters():
    log.info("Global Modeling + Global Normalization")
    df = pd.read_csv(PEYTON_FILE, nrows=512)
    df1_0 = df.iloc[:128, :].copy(deep=True)
    df1_0["ID"] = "df1"
    df2_0 = df.iloc[128:256, :].copy(deep=True)
    df2_0["ID"] = "df2"
    df3_0 = df.iloc[256:384, :].copy(deep=True)
    df3_0["ID"] = "df3"
    m = NeuralProphet(
        n_forecasts=2, n_lags=10, epochs=EPOCHS, batch_size=BATCH_SIZE, learning_rate=LR, trend_global_local="local"
    )
    train_df, test_df = m.split_df(pd.concat((df1_0, df2_0, df3_0)), valid_p=0.33, local_split=True)
    m.fit(train_df)
    future = m.make_future_dataframe(test_df)
    forecast = m.predict(future)

    fig1 = m.plot_parameters(df_name="df1", plotting_backend="plotly")

    if PLOT:
        fig1.show()


def test_plotly_events():
    log.info("testing: Plotting with plotly with events")
    df = pd.read_csv(PEYTON_FILE)[-NROWS:]
    playoffs = pd.DataFrame(
        {
            "event": "playoff",
            "ds": pd.to_datetime(
                [
                    "2008-01-13",
                    "2009-01-03",
                    "2010-01-16",
                    "2010-01-24",
                    "2010-02-07",
                    "2011-01-08",
                    "2013-01-12",
                    "2014-01-12",
                    "2014-01-19",
                    "2014-02-02",
                    "2015-01-11",
                    "2016-01-17",
                    "2016-01-24",
                    "2016-02-07",
                ]
            ),
        }
    )
    superbowls = pd.DataFrame(
        {
            "event": "superbowl",
            "ds": pd.to_datetime(["2010-02-07", "2014-02-02", "2016-02-07"]),
        }
    )
    events_df = pd.concat((playoffs, superbowls))
    m = NeuralProphet(
        epochs=EPOCHS,
        batch_size=BATCH_SIZE,
        learning_rate=LR,
        n_lags=2,
        n_forecasts=30,
        daily_seasonality=False,
    )
    # set event windows
    m = m.add_events(
        ["superbowl", "playoff"], lower_window=-1, upper_window=1, mode="multiplicative", regularization=0.5
    )
    # add the country specific holidays
    m = m.add_country_holidays("US", mode="additive", regularization=0.5)
    m.add_country_holidays("Indonesia")
    m.add_country_holidays("Thailand")
    m.add_country_holidays("Philippines")
    m.add_country_holidays("Pakistan")
    m.add_country_holidays("Belarus")
    history_df = m.create_df_with_events(df, events_df)
    metrics_df = m.fit(history_df, freq="D")
    future = m.make_future_dataframe(df=history_df, events_df=events_df, periods=30, n_historic_predictions=90)
    forecast = m.predict(df=future)
    log.debug(f"Event Parameters:: {m.model.event_params}")

    fig1 = m.plot_components(forecast, plotting_backend="plotly")
    fig2 = m.plot(forecast, plotting_backend="plotly")
    fig3 = m.plot_parameters(plotting_backend="plotly")

    if PLOT:
        fig1.show()
        fig2.show()
        fig3.show()


def test_plotly_trend():
    log.info("testing: Plotly with linear trend")
    df = pd.read_csv(AIR_FILE)
    m = NeuralProphet(
        epochs=EPOCHS,
        batch_size=BATCH_SIZE,
        learning_rate=LR,
        n_changepoints=0,
        yearly_seasonality=2,
        seasonality_mode="multiplicative",
    )
    metrics = m.fit(df, freq="MS")
    fig1 = m.plot_parameters(plotting_backend="plotly")

    future = m.make_future_dataframe(df, periods=48, n_historic_predictions=len(df) - m.n_lags)
    forecast = m.predict(future)

    fig2 = m.plot(forecast, plotting_backend="plotly")
    fig3 = m.plot_components(forecast, plotting_backend="plotly")

    if PLOT:
        fig1.show()
        fig2.show()
        fig3.show()


def test_plotly_seasonality():
    log.info("testing: Plotly with seasonality")
    df = pd.read_csv(PEYTON_FILE, nrows=NROWS)
    m = NeuralProphet(
        epochs=EPOCHS,
        batch_size=BATCH_SIZE,
        learning_rate=LR,
        yearly_seasonality=8,
        weekly_seasonality=4,
        seasonality_mode="additive",
        seasonality_reg=1,
    )
    metrics_df = m.fit(df, freq="D")
    future = m.make_future_dataframe(df, n_historic_predictions=365, periods=365)
    forecast = m.predict(df=future)

    fig1 = m.plot_components(forecast, plotting_backend="plotly")
    fig2 = m.plot(forecast, plotting_backend="plotly")
    fig3 = m.plot_parameters(plotting_backend="plotly")

    other_seasons = False
    m = NeuralProphet(
        epochs=EPOCHS,
        batch_size=BATCH_SIZE,
        learning_rate=LR,
        yearly_seasonality=other_seasons,
        weekly_seasonality=other_seasons,
        daily_seasonality=other_seasons,
        seasonality_mode="additive",
        seasonality_reg=1,
    )
    m = m.add_seasonality(name="quarterly", period=90, fourier_order=5)
    metrics_df = m.fit(df, freq="D")
    future = m.make_future_dataframe(df, n_historic_predictions=365, periods=365)
    forecast = m.predict(df=future)

    fig4 = m.plot_parameters(plotting_backend="plotly")

    if PLOT:
        fig1.show()
        fig2.show()
        fig3.show()
        fig4.show()


def test_plotly_daily_seasonality():
    log.info("testing: Plotly with daily seasonality")
    df = pd.read_csv(YOS_FILE, nrows=NROWS)
    m = NeuralProphet(
        epochs=EPOCHS,
        batch_size=BATCH_SIZE,
        learning_rate=LR,
        changepoints_range=0.95,
        n_changepoints=50,
        trend_reg=1,
        weekly_seasonality=False,
        daily_seasonality=10,
    )

    metrics = m.fit(df, freq="5min")
    future = m.make_future_dataframe(df, periods=60 // 5 * 24 * 7, n_historic_predictions=True)
    forecast = m.predict(future)

    fig1 = m.plot_components(forecast, plotting_backend="plotly")
    fig2 = m.plot(forecast, plotting_backend="plotly")
    fig3 = m.plot_parameters(plotting_backend="plotly")

    if PLOT:
        fig1.show()
        fig2.show()
        fig3.show()


def test_plotly_lag_reg():
    log.info("testing: Plotly with lagged regressors")
    df = pd.read_csv(PEYTON_FILE, nrows=NROWS)
    m = NeuralProphet(
        epochs=EPOCHS,
        batch_size=BATCH_SIZE,
        learning_rate=LR,
        n_forecasts=2,
        n_lags=3,
        weekly_seasonality=False,
        daily_seasonality=False,
    )
    df["A"] = df["y"].rolling(7, min_periods=1).mean()
    df["B"] = df["y"].rolling(30, min_periods=1).mean()
    m = m.add_lagged_regressor(names="A")
    m = m.add_lagged_regressor(names="B")
    metrics_df = m.fit(df, freq="D")
    future = m.make_future_dataframe(df, n_historic_predictions=10)
    forecast = m.predict(future)

    fig1 = m.plot_components(forecast, plotting_backend="plotly")
    fig2 = m.plot(forecast, plotting_backend="plotly")
    fig3 = m.plot_parameters(plotting_backend="plotly")

    m.highlight_nth_step_ahead_of_each_forecast(None)
    future = m.make_future_dataframe(df, n_historic_predictions=10)
    forecast = m.predict(future)
    fig4 = m.plot_components(forecast, forecast_in_focus=2, plotting_backend="plotly")
    fig5 = m.plot_components(forecast, forecast_in_focus=2, residuals=True, plotting_backend="plotly")

    if PLOT:
        fig1.show()
        fig2.show()
        fig3.show()
        fig4.show()
        fig5.show()


def test_plotly_future_reg():
    log.info("testing: Plotly with future regressors")
    df = pd.read_csv(PEYTON_FILE, nrows=NROWS + 50)
    m = NeuralProphet(
        epochs=EPOCHS,
        batch_size=BATCH_SIZE,
        learning_rate=LR,
    )
    df["A"] = df["y"].rolling(7, min_periods=1).mean()
    df["B"] = df["y"].rolling(30, min_periods=1).mean()
    regressors_df_future = pd.DataFrame(data={"A": df["A"][-50:], "B": df["B"][-50:]})
    df = df[:-50]
    m = m.add_future_regressor(name="A")
    m = m.add_future_regressor(name="B", mode="multiplicative")
    metrics_df = m.fit(df, freq="D")
    future = m.make_future_dataframe(df=df, regressors_df=regressors_df_future, n_historic_predictions=10, periods=50)
    forecast = m.predict(df=future)

    fig1 = m.plot(forecast, plotting_backend="plotly")
    fig2 = m.plot_components(forecast, plotting_backend="plotly")
    fig3 = m.plot_parameters(plotting_backend="plotly")

    if PLOT:
        fig1.show()
        fig2.show()
        fig3.show()


def test_plotly_uncertainty():
    log.info("testing: Plotting with plotly")
    df = pd.read_csv(PEYTON_FILE, nrows=NROWS)

    m = NeuralProphet(epochs=EPOCHS, batch_size=BATCH_SIZE, learning_rate=LR, quantiles=[0.9, 0.1])
    metrics_df = m.fit(df, freq="D")
    future = m.make_future_dataframe(df, periods=30, n_historic_predictions=100)
    forecast = m.predict(future)
    fig1 = m.plot(forecast, plotting_backend="plotly")
    fig2 = m.plot_components(forecast, plotting_backend="plotly")
    fig3 = m.plot_parameters(quantile=0.9, plotting_backend="plotly")

    m = NeuralProphet(
        epochs=EPOCHS, batch_size=BATCH_SIZE, learning_rate=LR, quantiles=[0.9, 0.1], n_forecasts=3, n_lags=7
    )
    metrics_df = m.fit(df, freq="D")

    m.highlight_nth_step_ahead_of_each_forecast(m.n_forecasts)
    future = m.make_future_dataframe(df, periods=30, n_historic_predictions=100)
    forecast = m.predict(future)
    fig4 = m.plot(forecast, plotting_backend="plotly")
    fig5 = m.plot_components(forecast, plotting_backend="plotly")
    fig6 = m.plot_parameters(quantile=0.9, plotting_backend="plotly")

    log.info("Plot forecast with wrong quantile - Raise ValueError")
    with pytest.raises(ValueError):
        m.plot_parameters(quantile=0.8, plotting_backend="plotly")
    with pytest.raises(ValueError):
        m.plot_parameters(quantile=1.1, plotting_backend="plotly")

    if PLOT:
        fig1.show()
        fig2.show()
        fig3.show()
        fig4.show()
<<<<<<< HEAD


def test_plotly_latest_forecast():
    log.info("testing: Plotting of latest forecast with plotly")
    df = pd.read_csv(PEYTON_FILE, nrows=NROWS)
    m = NeuralProphet(
        n_lags=12, n_forecasts=6, epochs=EPOCHS, batch_size=BATCH_SIZE, learning_rate=LR, quantiles=[0.05, 0.95]
    )
    metrics_df = m.fit(df, freq="D")

    future = m.make_future_dataframe(df, periods=30, n_historic_predictions=100)
    forecast = m.predict(future)
    fig1 = m.plot_latest_forecast(forecast, include_previous_forecasts=10, plotting_backend="plotly")
    fig2 = m.plot_latest_forecast(forecast, plotting_backend="plotly")
    m.highlight_nth_step_ahead_of_each_forecast(m.n_forecasts)
    fig3 = m.plot_latest_forecast(forecast, include_previous_forecasts=10, plotting_backend="plotly")

    if PLOT:
        fig1.show()
        fig2.show()
        fig3.show()
=======
        fig5.show()
        fig6.show()
>>>>>>> 0bc72576
<|MERGE_RESOLUTION|>--- conflicted
+++ resolved
@@ -398,7 +398,8 @@
         fig2.show()
         fig3.show()
         fig4.show()
-<<<<<<< HEAD
+        fig5.show()
+        fig6.show()
 
 
 def test_plotly_latest_forecast():
@@ -419,8 +420,4 @@
     if PLOT:
         fig1.show()
         fig2.show()
-        fig3.show()
-=======
-        fig5.show()
-        fig6.show()
->>>>>>> 0bc72576
+        fig3.show()