--- conflicted
+++ resolved
@@ -407,12 +407,8 @@
     m.highlight_nth_step_ahead_of_each_forecast(None)
     future = m.make_future_dataframe(df, n_historic_predictions=10)
     forecast = m.predict(future)
-<<<<<<< HEAD
     fig4 = m.plot_components(forecast, forecast_in_focus=2, plotting_backend=plotting_backend)
     fig5 = m.plot_components(forecast, forecast_in_focus=2, residuals=True, plotting_backend=plotting_backend)
-=======
-    fig4 = m.plot_components(forecast, forecast_in_focus=2, plotting_backend="plotly")
->>>>>>> f0d45f33
 
     if PLOT:
         fig1.show()
