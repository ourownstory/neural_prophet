--- conflicted
+++ resolved
@@ -387,7 +387,9 @@
 
     if PLOT:
         fig1.show()
-<<<<<<< HEAD
+        fig2.show()
+        fig3.show()
+        fig4.show()
 
 
 def test_plotly_latest_forecast():
@@ -408,9 +410,4 @@
     if PLOT:
         fig1.show()
         fig2.show()
-        fig3.show()
-=======
-        fig2.show()
-        fig3.show()
-        fig4.show()
->>>>>>> f7e09e42
+        fig3.show()