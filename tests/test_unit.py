--- conflicted
+++ resolved
@@ -356,7 +356,7 @@
             log.debug("e {}, i {}, expected w {}, got w {}".format(e, i, w, weight))
             assert weight == w
 
-<<<<<<< HEAD
+
     def test_global_modeling(self):
         log.debug('Testing GLOBAL MODELING')
         df = pd.read_csv(PEYTON_FILE)
@@ -588,7 +588,7 @@
         gm_events()
         gm_events_plus_regressors()
         log.debug('GLOBAL MODELING TESTING - DONE')
-=======
+
     def test_double_crossvalidation(self):
         len_df = 100
         folds_val, folds_test = df_utils.double_crossvalidation_split_df(
@@ -637,4 +637,3 @@
             ar_sparsity=0.5,
         )
         self.assertRaises(ValueError, m.fit, df, "D")
->>>>>>> 5c46111c
