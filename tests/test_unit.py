--- conflicted
+++ resolved
@@ -676,15 +676,10 @@
     config_normalization = configure.Normalization("auto", False, True, False)
     for m in [m1, m2, m3]:
         df_global = pd.concat((df1, df2))
-<<<<<<< HEAD
-        df_global = df_global.assign(ds=pd.to_datetime(df_global.loc[:, "ds"]))
-        config_normalization.init_data_params(df_global, m.config_covar, m.config_regressors, m.config_events)
-=======
-        df_global.loc[:, "ds"] = pd.to_datetime(df_global.loc[:, "ds"])
+        df_global["ds"] = pd.to_datetime(df_global.loc[:, "ds"])
         config_normalization.init_data_params(
             df_global, m.config_lagged_regressors, m.config_regressors, m.config_events
         )
->>>>>>> d39b64ef
         m.config_normalization = config_normalization
         df_global = m._normalize(df_global)
         dataset = m._create_dataset(df_global, predict_mode=False)
@@ -736,13 +731,8 @@
     m.add_lagged_regressor("B")
     config_normalization = configure.Normalization("auto", False, True, False)
     df_global = pd.concat((df1, df2))
-<<<<<<< HEAD
-    df_global = df_global.assign(ds=pd.to_datetime(df_global.loc[:, "ds"]))
-    config_normalization.init_data_params(df_global, m.config_covar, m.config_regressors, m.config_events)
-=======
-    df_global.loc[:, "ds"] = pd.to_datetime(df_global.loc[:, "ds"])
+    df_global["ds"] = pd.to_datetime(df_global.loc[:, "ds"])
     config_normalization.init_data_params(df_global, m.config_lagged_regressors, m.config_regressors, m.config_events)
->>>>>>> d39b64ef
     m.config_normalization = config_normalization
     df_global = m._normalize(df_global)
     dataset = m._create_dataset(df_global, predict_mode=False)
