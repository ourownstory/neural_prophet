#!/usr/bin/env python3

import pytest
import os
import pathlib
import math
import pandas as pd
import numpy as np
import matplotlib.pyplot as plt
import logging
from neuralprophet import (
    NeuralProphet,
    df_utils,
    time_dataset,
    configure,
)

log = logging.getLogger("NP.test")
log.setLevel("WARNING")
log.parent.setLevel("WARNING")

DIR = pathlib.Path(__file__).parent.parent.absolute()
DATA_DIR = os.path.join(DIR, "tests", "test-data")
PEYTON_FILE = os.path.join(DATA_DIR, "wp_log_peyton_manning.csv")
AIR_FILE = os.path.join(DATA_DIR, "air_passengers.csv")
YOS_FILE = os.path.join(DATA_DIR, "yosemite_temps.csv")


<<<<<<< HEAD

plot = False

=======
plot = False


>>>>>>> f8ffcc5e
@pytest.mark.test1
def test_impute_missing():
    """Debugging data preprocessing"""
    log.info("testing: Impute Missing")
    allow_missing_dates = False

    df = pd.read_csv(PEYTON_FILE)
    name = "test"
    df[name] = df["y"].values

    if not allow_missing_dates:
        df_na, _ = df_utils.add_missing_dates_nan(df.copy(deep=True), freq="D")
    else:
        df_na = df.copy(deep=True)
    to_fill = pd.isna(df_na["y"])
    # TODO fix debugging printout error
    log.debug("sum(to_fill): {}".format(sum(to_fill.values)))

    # df_filled, remaining_na = df_utils.fill_small_linear_large_trend(
    #     df.copy(deep=True),
    #     column=name,
    #     allow_missing_dates=allow_missing_dates
    # )
    df_filled = df.copy(deep=True)
    df_filled.loc[:, name], remaining_na = df_utils.fill_linear_then_rolling_avg(
        df_filled[name], limit_linear=5, rolling=20
    )
    # TODO fix debugging printout error
    log.debug("sum(pd.isna(df_filled[name])): {}".format(sum(pd.isna(df_filled[name]).values)))

    if plot:
        if not allow_missing_dates:
            df, _ = df_utils.add_missing_dates_nan(df, freq="D")
        df = df.loc[200:250]
        fig1 = plt.plot(df["ds"], df[name], "b-")
        fig1 = plt.plot(df["ds"], df[name], "b.")

        df_filled = df_filled.loc[200:250]
        # fig3 = plt.plot(df_filled['ds'], df_filled[name], 'kx')
        fig4 = plt.plot(df_filled["ds"][to_fill], df_filled[name][to_fill], "kx")
        plt.show()

<<<<<<< HEAD
=======

>>>>>>> f8ffcc5e
def test_time_dataset():
    # manually load any file that stores a time series, for example:
    df_in = pd.read_csv(AIR_FILE, index_col=False)
    log.debug("Infile shape: {}".format(df_in.shape))

    n_lags = 3
    n_forecasts = 1
    valid_p = 0.2
    df_train, df_val = df_utils.split_df(df_in, n_lags, n_forecasts, valid_p)

    # create a tabularized dataset from time series
    df = df_utils.check_dataframe(df_train)
    data_params = df_utils.init_data_params(df, normalize="minmax")
    df = df_utils.normalize(df, data_params)
    inputs, targets = time_dataset.tabularize_univariate_datetime(
        df,
        n_lags=n_lags,
        n_forecasts=n_forecasts,
    )
    log.debug(
        "tabularized inputs: {}".format(
            "; ".join(["{}: {}".format(inp, values.shape) for inp, values in inputs.items()])
<<<<<<< HEAD
        )
    )

def test_normalize():
    for add in [0, -1, 0.00000001, -0.99999999]:
        length = 1000
        days = pd.date_range(start="2017-01-01", periods=length)
        y = np.zeros(length)
        y[1] = 1
        y = y + add
        df = pd.DataFrame({"ds": days, "y": y})
        m = NeuralProphet(
            normalize="soft",
        )
=======
        )
    )


def test_normalize():
    for add in [0, -1, 0.00000001, -0.99999999]:
        length = 1000
        days = pd.date_range(start="2017-01-01", periods=length)
        y = np.zeros(length)
        y[1] = 1
        y = y + add
        df = pd.DataFrame({"ds": days, "y": y})
        m = NeuralProphet(
            normalize="soft",
        )
>>>>>>> f8ffcc5e
        data_params = df_utils.init_data_params(
            df,
            normalize=m.normalize,
            covariates_config=m.config_covar,
            regressor_config=m.regressors_config,
            events_config=m.events_config,
        )
        df_norm = df_utils.normalize(df, data_params)

<<<<<<< HEAD
=======

>>>>>>> f8ffcc5e
def test_auto_batch_epoch():
    n2b = lambda x: int(400 / (1 + np.log(x / 100)))
    check = {
        "3": (3, 400),
        "10": (10, 400),
        "30": (16, 400),
        "100": (16, 400),
        "300": (16, 190),
        "1000": (32, 121),
        "10000": (64, 71),
        "100000": (128, 50),
        "1000000": (256, 40),
        "10000000": (256, 40),
    }
    for n_data in [3, 10, 30, int(1e2), int(1e3), int(1e4), int(1e5), int(1e6), int(1e7)]:
        c = configure.Train(
            learning_rate=None,
            epochs=None,
            batch_size=None,
            loss_func="mse",
            ar_sparsity=None,
            train_speed=0,
            optimizer="SGD",
<<<<<<< HEAD
        )
        c.set_auto_batch_epoch(n_data)
        log.debug("n_data: {}, batch: {}, epoch: {}".format(n_data, c.batch_size, c.epochs))
        batch, epoch = check["{}".format(n_data)]
        assert c.batch_size == batch
        assert c.epochs == epoch

def test_train_speed_custom():
    df = pd.read_csv(PEYTON_FILE, nrows=102)[:100]
    batch_size = 16
    epochs = 4
    learning_rate = 1.0
    check = {
        "-2": (int(batch_size / 4), int(epochs * 4), learning_rate / 4),
        "-1": (int(batch_size / 2), int(epochs * 2), learning_rate / 2),
        "0": (batch_size, epochs, learning_rate),
        "1": (int(batch_size * 2), max(1, int(epochs / 2)), learning_rate * 2),
        "2": (int(batch_size * 4), max(1, int(epochs / 4)), learning_rate * 4),
    }
    for train_speed in [-1, 0, 2]:
        m = NeuralProphet(
            learning_rate=learning_rate,
            batch_size=batch_size,
            epochs=epochs,
            train_speed=train_speed,
        )
=======
        )
        c.set_auto_batch_epoch(n_data)
        log.debug("n_data: {}, batch: {}, epoch: {}".format(n_data, c.batch_size, c.epochs))
        batch, epoch = check["{}".format(n_data)]
        assert c.batch_size == batch
        assert c.epochs == epoch


def test_train_speed_custom():
    df = pd.read_csv(PEYTON_FILE, nrows=102)[:100]
    batch_size = 16
    epochs = 4
    learning_rate = 1.0
    check = {
        "-2": (int(batch_size / 4), int(epochs * 4), learning_rate / 4),
        "-1": (int(batch_size / 2), int(epochs * 2), learning_rate / 2),
        "0": (batch_size, epochs, learning_rate),
        "1": (int(batch_size * 2), max(1, int(epochs / 2)), learning_rate * 2),
        "2": (int(batch_size * 4), max(1, int(epochs / 4)), learning_rate * 4),
    }
    for train_speed in [-1, 0, 2]:
        m = NeuralProphet(
            learning_rate=learning_rate,
            batch_size=batch_size,
            epochs=epochs,
            train_speed=train_speed,
        )
>>>>>>> f8ffcc5e
        m.fit(df, freq="D")
        c = m.config_train
        log.debug(
            "train_speed: {}, batch: {}, epoch: {}, learning_rate: {}".format(
                train_speed, c.batch_size, c.epochs, c.learning_rate
            )
        )
        batch, epoch, lr = check["{}".format(train_speed)]
        assert c.batch_size == batch
        assert c.epochs == epoch
        assert math.isclose(c.learning_rate, lr)

<<<<<<< HEAD
=======

>>>>>>> f8ffcc5e
def test_train_speed_auto():
    df = pd.read_csv(PEYTON_FILE, nrows=102)[:100]
    batch_size = 16
    epochs = 400
    check2 = {
        "-2": (int(batch_size / 4), int(epochs * 4)),
        "-1": (int(batch_size / 2), int(epochs * 2)),
        "0": (batch_size, epochs),
        "1": (int(batch_size * 2), int(epochs / 2)),
        "2": (int(batch_size * 4), int(epochs / 4)),
    }
    for train_speed in [2]:
        m = NeuralProphet(
            train_speed=train_speed,
        )
        m.fit(df, freq="D")
        c = m.config_train
        batch, epoch = check2["{}".format(train_speed)]
        log.debug("train_speed: {}, batch(check): {}, epoch(check): {}".format(train_speed, batch, epoch))
        log.debug("train_speed: {}, batch: {}, epoch: {}".format(train_speed, c.batch_size, c.epochs))
<<<<<<< HEAD

        assert c.batch_size == batch
        assert c.epochs == epoch
=======

        assert c.batch_size == batch
        assert c.epochs == epoch

>>>>>>> f8ffcc5e

def test_split_impute():
    def check_split(df_in, df_len_expected, n_lags, n_forecasts, freq, p=0.1):
        m = NeuralProphet(
            n_lags=n_lags,
            n_forecasts=n_forecasts,
        )
        df_in = df_utils.check_dataframe(df_in, check_y=False)
        df_in = m._handle_missing_data(df_in, freq=freq, predicting=False)
        assert df_len_expected == len(df_in)

        total_samples = len(df_in) - n_lags - 2 * n_forecasts + 2
        df_train, df_test = m.split_df(df_in, freq=freq, valid_p=0.1)
        n_train = len(df_train) - n_lags - n_forecasts + 1
        n_test = len(df_test) - n_lags - n_forecasts + 1
        assert total_samples == n_train + n_test

        n_test_expected = max(1, int(total_samples * p))
        n_train_expected = total_samples - n_test_expected
        assert n_train == n_train_expected
        assert n_test == n_test_expected

    log.info("testing: SPLIT: daily data")
    df = pd.read_csv(PEYTON_FILE)
    check_split(df_in=df, df_len_expected=len(df) + 59, freq="D", n_lags=10, n_forecasts=3)

    log.info("testing: SPLIT: monthly data")
    df = pd.read_csv(AIR_FILE)
    check_split(df_in=df, df_len_expected=len(df), freq="MS", n_lags=10, n_forecasts=3)

    log.info("testing: SPLIT:  5min data")
    df = pd.read_csv(YOS_FILE)
    check_split(df_in=df, df_len_expected=len(df), freq="5min", n_lags=10, n_forecasts=3)

    # redo with no lags
    log.info("testing: SPLIT: daily data")
    df = pd.read_csv(PEYTON_FILE)
    check_split(df_in=df, df_len_expected=len(df), freq="D", n_lags=0, n_forecasts=1)

    log.info("testing: SPLIT: monthly data")
    df = pd.read_csv(AIR_FILE)
    check_split(df_in=df, df_len_expected=len(df), freq="MS", n_lags=0, n_forecasts=1)

    log.info("testing: SPLIT:  5min data")
    df = pd.read_csv(YOS_FILE)
    check_split(df_in=df, df_len_expected=len(df) - 12, freq="5min", n_lags=0, n_forecasts=1)

<<<<<<< HEAD
=======

>>>>>>> f8ffcc5e
def test_cv():
    def check_folds(df, n_lags, n_forecasts, valid_fold_num, valid_fold_pct, fold_overlap_pct):

        folds = df_utils.crossvalidation_split_df(
            df, n_lags, n_forecasts, valid_fold_num, valid_fold_pct, fold_overlap_pct
        )

        train_folds_len = []
        val_folds_len = []
        for (f_train, f_val) in folds:
            train_folds_len.append(len(f_train))
            val_folds_len.append(len(f_val))

        train_folds_samples = [x - n_lags - n_forecasts + 1 for x in train_folds_len]
        val_folds_samples = [x - n_lags - n_forecasts + 1 for x in val_folds_len]
        total_samples = len(df) - n_lags - (2 * n_forecasts) + 2

        val_fold_each = max(1, int(total_samples * valid_fold_pct))
        overlap_each = int(fold_overlap_pct * val_fold_each)
        assert all([x == val_fold_each for x in val_folds_samples])
        train_folds_should = [
            total_samples - val_fold_each - (valid_fold_num - i - 1) * (val_fold_each - overlap_each)
            for i in range(valid_fold_num)
        ]
        assert all([x == y for (x, y) in zip(train_folds_samples, train_folds_should)])
        log.debug("total_samples: {}".format(total_samples))
        log.debug("val_fold_each: {}".format(val_fold_each))
        log.debug("overlap_each: {}".format(overlap_each))
        log.debug("val_folds_len: {}".format(val_folds_len))
        log.debug("val_folds_samples: {}".format(val_folds_samples))
        log.debug("train_folds_len: {}".format(train_folds_len))
        log.debug("train_folds_samples: {}".format(train_folds_samples))
        log.debug("train_folds_should: {}".format(train_folds_should))

    len_df = 100
    check_folds(
        df=pd.DataFrame({"ds": pd.date_range(start="2017-01-01", periods=len_df), "y": np.arange(len_df)}),
        n_lags=0,
        n_forecasts=1,
        valid_fold_num=3,
        valid_fold_pct=0.1,
        fold_overlap_pct=0.0,
    )
    len_df = 1000
    check_folds(
        df=pd.DataFrame({"ds": pd.date_range(start="2017-01-01", periods=len_df), "y": np.arange(len_df)}),
        n_lags=50,
        n_forecasts=10,
        valid_fold_num=10,
        valid_fold_pct=0.1,
        fold_overlap_pct=0.5,
    )

<<<<<<< HEAD
=======

>>>>>>> f8ffcc5e
def test_reg_delay():
    df = pd.read_csv(PEYTON_FILE, nrows=102)[:100]
    m = NeuralProphet(epochs=10)
    m.fit(df, freq="D")
    c = m.config_train
    for w, e, i in [
        (0, 0, 1),
        (0, 3, 0),
        (0, 5, 0),
        (0.002739052315863355, 5, 0.1),
        (0.5, 6, 0.5),
        (0.9972609476841366, 7, 0.9),
        (1, 7, 1),
        (1, 8, 0),
    ]:
        weight = c.get_reg_delay_weight(e, i, reg_start_pct=0.5, reg_full_pct=0.8)
        log.debug("e {}, i {}, expected w {}, got w {}".format(e, i, w, weight))
        assert weight == w<|MERGE_RESOLUTION|>--- conflicted
+++ resolved
@@ -26,15 +26,7 @@
 YOS_FILE = os.path.join(DATA_DIR, "yosemite_temps.csv")
 
 
-<<<<<<< HEAD
-
 plot = False
-
-=======
-plot = False
-
-
->>>>>>> f8ffcc5e
 @pytest.mark.test1
 def test_impute_missing():
     """Debugging data preprocessing"""
@@ -77,10 +69,6 @@
         fig4 = plt.plot(df_filled["ds"][to_fill], df_filled[name][to_fill], "kx")
         plt.show()
 
-<<<<<<< HEAD
-=======
-
->>>>>>> f8ffcc5e
 def test_time_dataset():
     # manually load any file that stores a time series, for example:
     df_in = pd.read_csv(AIR_FILE, index_col=False)
@@ -103,7 +91,6 @@
     log.debug(
         "tabularized inputs: {}".format(
             "; ".join(["{}: {}".format(inp, values.shape) for inp, values in inputs.items()])
-<<<<<<< HEAD
         )
     )
 
@@ -118,23 +105,6 @@
         m = NeuralProphet(
             normalize="soft",
         )
-=======
-        )
-    )
-
-
-def test_normalize():
-    for add in [0, -1, 0.00000001, -0.99999999]:
-        length = 1000
-        days = pd.date_range(start="2017-01-01", periods=length)
-        y = np.zeros(length)
-        y[1] = 1
-        y = y + add
-        df = pd.DataFrame({"ds": days, "y": y})
-        m = NeuralProphet(
-            normalize="soft",
-        )
->>>>>>> f8ffcc5e
         data_params = df_utils.init_data_params(
             df,
             normalize=m.normalize,
@@ -144,10 +114,7 @@
         )
         df_norm = df_utils.normalize(df, data_params)
 
-<<<<<<< HEAD
-=======
-
->>>>>>> f8ffcc5e
+
 def test_auto_batch_epoch():
     n2b = lambda x: int(400 / (1 + np.log(x / 100)))
     check = {
@@ -171,7 +138,6 @@
             ar_sparsity=None,
             train_speed=0,
             optimizer="SGD",
-<<<<<<< HEAD
         )
         c.set_auto_batch_epoch(n_data)
         log.debug("n_data: {}, batch: {}, epoch: {}".format(n_data, c.batch_size, c.epochs))
@@ -198,35 +164,6 @@
             epochs=epochs,
             train_speed=train_speed,
         )
-=======
-        )
-        c.set_auto_batch_epoch(n_data)
-        log.debug("n_data: {}, batch: {}, epoch: {}".format(n_data, c.batch_size, c.epochs))
-        batch, epoch = check["{}".format(n_data)]
-        assert c.batch_size == batch
-        assert c.epochs == epoch
-
-
-def test_train_speed_custom():
-    df = pd.read_csv(PEYTON_FILE, nrows=102)[:100]
-    batch_size = 16
-    epochs = 4
-    learning_rate = 1.0
-    check = {
-        "-2": (int(batch_size / 4), int(epochs * 4), learning_rate / 4),
-        "-1": (int(batch_size / 2), int(epochs * 2), learning_rate / 2),
-        "0": (batch_size, epochs, learning_rate),
-        "1": (int(batch_size * 2), max(1, int(epochs / 2)), learning_rate * 2),
-        "2": (int(batch_size * 4), max(1, int(epochs / 4)), learning_rate * 4),
-    }
-    for train_speed in [-1, 0, 2]:
-        m = NeuralProphet(
-            learning_rate=learning_rate,
-            batch_size=batch_size,
-            epochs=epochs,
-            train_speed=train_speed,
-        )
->>>>>>> f8ffcc5e
         m.fit(df, freq="D")
         c = m.config_train
         log.debug(
@@ -239,10 +176,7 @@
         assert c.epochs == epoch
         assert math.isclose(c.learning_rate, lr)
 
-<<<<<<< HEAD
-=======
-
->>>>>>> f8ffcc5e
+
 def test_train_speed_auto():
     df = pd.read_csv(PEYTON_FILE, nrows=102)[:100]
     batch_size = 16
@@ -263,16 +197,6 @@
         batch, epoch = check2["{}".format(train_speed)]
         log.debug("train_speed: {}, batch(check): {}, epoch(check): {}".format(train_speed, batch, epoch))
         log.debug("train_speed: {}, batch: {}, epoch: {}".format(train_speed, c.batch_size, c.epochs))
-<<<<<<< HEAD
-
-        assert c.batch_size == batch
-        assert c.epochs == epoch
-=======
-
-        assert c.batch_size == batch
-        assert c.epochs == epoch
-
->>>>>>> f8ffcc5e
 
 def test_split_impute():
     def check_split(df_in, df_len_expected, n_lags, n_forecasts, freq, p=0.1):
@@ -320,10 +244,6 @@
     df = pd.read_csv(YOS_FILE)
     check_split(df_in=df, df_len_expected=len(df) - 12, freq="5min", n_lags=0, n_forecasts=1)
 
-<<<<<<< HEAD
-=======
-
->>>>>>> f8ffcc5e
 def test_cv():
     def check_folds(df, n_lags, n_forecasts, valid_fold_num, valid_fold_pct, fold_overlap_pct):
 
@@ -377,10 +297,6 @@
         fold_overlap_pct=0.5,
     )
 
-<<<<<<< HEAD
-=======
-
->>>>>>> f8ffcc5e
 def test_reg_delay():
     df = pd.read_csv(PEYTON_FILE, nrows=102)[:100]
     m = NeuralProphet(epochs=10)
