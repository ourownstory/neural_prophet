#!/usr/bin/env python3

import unittest
import os
import pathlib
import math
import pandas as pd
import numpy as np
import matplotlib.pyplot as plt
import logging
from neuralprophet import (
    NeuralProphet,
    df_utils,
    time_dataset,
    configure,
)

log = logging.getLogger("NP.test")
log.setLevel("WARNING")
log.parent.setLevel("WARNING")

DIR = pathlib.Path(__file__).parent.parent.absolute()
DATA_DIR = os.path.join(DIR, "example_data")
PEYTON_FILE = os.path.join(DATA_DIR, "wp_log_peyton_manning.csv")
AIR_FILE = os.path.join(DATA_DIR, "air_passengers.csv")
YOS_FILE = os.path.join(DATA_DIR, "yosemite_temps.csv")


class UnitTests(unittest.TestCase):
    plot = False

    def test_impute_missing(self):
        """Debugging data preprocessing"""
        log.info("testing: Impute Missing")
        allow_missing_dates = False

        df = pd.read_csv(PEYTON_FILE)
        name = "test"
        df[name] = df["y"].values

        if not allow_missing_dates:
            df_na, _ = df_utils.add_missing_dates_nan(df.copy(deep=True), freq="D")
        else:
            df_na = df.copy(deep=True)
        to_fill = pd.isna(df_na["y"])
        # TODO fix debugging printout error
        log.debug("sum(to_fill): {}".format(sum(to_fill.values)))

        # df_filled, remaining_na = df_utils.fill_small_linear_large_trend(
        #     df.copy(deep=True),
        #     column=name,
        #     allow_missing_dates=allow_missing_dates
        # )
        df_filled = df.copy(deep=True)
        df_filled.loc[:, name], remaining_na = df_utils.fill_linear_then_rolling_avg(
            df_filled[name], limit_linear=5, rolling=20
        )
        # TODO fix debugging printout error
        log.debug("sum(pd.isna(df_filled[name])): {}".format(sum(pd.isna(df_filled[name]).values)))

        if self.plot:
            if not allow_missing_dates:
                df, _ = df_utils.add_missing_dates_nan(df)
            df = df.loc[200:250]
            fig1 = plt.plot(df["ds"], df[name], "b-")
            fig1 = plt.plot(df["ds"], df[name], "b.")

            df_filled = df_filled.loc[200:250]
            # fig3 = plt.plot(df_filled['ds'], df_filled[name], 'kx')
            fig4 = plt.plot(df_filled["ds"][to_fill], df_filled[name][to_fill], "kx")
            plt.show()

    def test_time_dataset(self):
        # manually load any file that stores a time series, for example:
        df_in = pd.read_csv(AIR_FILE, index_col=False)
        log.debug("Infile shape: {}".format(df_in.shape))

        n_lags = 3
        n_forecasts = 1
        valid_p = 0.2
        df_train, df_val = df_utils.split_df(df_in, n_lags, n_forecasts, valid_p, inputs_overbleed=True)

        # create a tabularized dataset from time series
        df = df_utils.check_dataframe(df_train)
        data_params = df_utils.init_data_params(df, normalize="minmax")
        df = df_utils.normalize(df, data_params)
        inputs, targets = time_dataset.tabularize_univariate_datetime(
            df,
            n_lags=n_lags,
            n_forecasts=n_forecasts,
        )
        log.debug(
            "tabularized inputs: {}".format(
                "; ".join(["{}: {}".format(inp, values.shape) for inp, values in inputs.items()])
            )
        )

    def test_normalize(self):
        for add in [0, -1, 0.00000001, -0.99999999]:
            length = 1000
            days = pd.date_range(start="2017-01-01", periods=length)
            y = np.zeros(length)
            y[1] = 1
            y = y + add
            df = pd.DataFrame({"ds": days, "y": y})
            m = NeuralProphet(
                normalize="soft",
            )
            data_params = df_utils.init_data_params(
                df,
                normalize=m.normalize,
                covariates_config=m.config_covar,
                regressor_config=m.regressors_config,
                events_config=m.events_config,
            )
            df_norm = df_utils.normalize(df, data_params)

    def test_auto_batch_epoch(self):
        check = {
            "1": (1, 1000),
            "10": (2, 1000),
            "100": (8, 320),
            "1000": (32, 64),
            "10000": (128, 12),
            "100000": (128, 5),
        }
        for n_data in [1, 10, int(1e2), int(1e3), int(1e4), int(1e5)]:
            c = configure.Train(
                learning_rate=None, epochs=None, batch_size=None, loss_func="mse", ar_sparsity=None, train_speed=0
            )
            c.set_auto_batch_epoch(n_data)
            log.debug("n_data: {}, batch: {}, epoch: {}".format(n_data, c.batch_size, c.epochs))
            batch, epoch = check["{}".format(n_data)]
            assert c.batch_size == batch
            assert c.epochs == epoch

    def test_train_speed(self):
        df = pd.read_csv(PEYTON_FILE, nrows=102)[:100]
        batch_size = 16
        epochs = 2
        learning_rate = 1.0
        check = {
            "-2": (int(batch_size / 4), int(epochs * 4), learning_rate / 4),
            "-1": (int(batch_size / 2), int(epochs * 2), learning_rate / 2),
            "0": (batch_size, epochs, learning_rate),
            "1": (int(batch_size * 2), max(1, int(epochs / 2)), learning_rate * 2),
            "2": (int(batch_size * 4), max(1, int(epochs / 4)), learning_rate * 4),
        }
        for train_speed in [-1, 0, 2]:
            m = NeuralProphet(
                learning_rate=learning_rate,
                batch_size=batch_size,
                epochs=epochs,
                train_speed=train_speed,
            )
            m.fit(df, freq="D")
            c = m.config_train
            log.debug(
                "train_speed: {}, batch: {}, epoch: {}, learning_rate: {}".format(
                    train_speed, c.batch_size, c.epochs, c.learning_rate
                )
            )
            batch, epoch, lr = check["{}".format(train_speed)]
            assert c.batch_size == batch
            assert c.epochs == epoch
            assert math.isclose(c.learning_rate, lr)

        batch_size = 8
        epochs = 320

        check2 = {
            "-2": (int(batch_size / 4), int(epochs * 4)),
            "-1": (int(batch_size / 2), int(epochs * 2)),
            "0": (batch_size, epochs),
            "1": (int(batch_size * 2), int(epochs / 2)),
            "2": (int(batch_size * 4), int(epochs / 4)),
        }
        for train_speed in [2]:
            m = NeuralProphet(
                train_speed=train_speed,
            )
            m.fit(df, freq="D")
            c = m.config_train
            log.debug("train_speed: {}, batch: {}, epoch: {}".format(train_speed, c.batch_size, c.epochs))
            batch, epoch = check2["{}".format(train_speed)]
            assert c.batch_size == batch
            assert c.epochs == epoch

    def test_split_impute(self):
        def check_split(df_in, df_len_expected, n_lags, n_forecasts, freq, p=0.1):
            m = NeuralProphet(
                n_lags=n_lags,
                n_forecasts=n_forecasts,
            )
            df_in = df_utils.check_dataframe(df_in, check_y=False)
            df_in = m._handle_missing_data(df_in, freq=freq, predicting=False)
            assert df_len_expected == len(df_in)

            total_samples = len(df_in) - n_lags - 2 * n_forecasts + 2
            df_train, df_test = m.split_df(df_in, freq=freq, valid_p=0.1, inputs_overbleed=True)
            n_train = len(df_train) - n_lags - n_forecasts + 1
            n_test = len(df_test) - n_lags - n_forecasts + 1
            assert total_samples == n_train + n_test

            n_test_expected = max(1, int(total_samples * p))
            n_train_expected = total_samples - n_test_expected
            assert n_train == n_train_expected
            assert n_test == n_test_expected

        log.info("testing: SPLIT: daily data")
        df = pd.read_csv(PEYTON_FILE)
        check_split(df_in=df, df_len_expected=len(df) + 59, freq="D", n_lags=10, n_forecasts=3)

        log.info("testing: SPLIT: monthly data")
        df = pd.read_csv(AIR_FILE)
        check_split(df_in=df, df_len_expected=len(df), freq="MS", n_lags=10, n_forecasts=3)

        log.info("testing: SPLIT:  5min data")
        df = pd.read_csv(YOS_FILE)
        check_split(df_in=df, df_len_expected=len(df), freq="5min", n_lags=10, n_forecasts=3)

        # redo with no lags
        log.info("testing: SPLIT: daily data")
        df = pd.read_csv(PEYTON_FILE)
        check_split(df_in=df, df_len_expected=len(df), freq="D", n_lags=0, n_forecasts=1)

        log.info("testing: SPLIT: monthly data")
        df = pd.read_csv(AIR_FILE)
        check_split(df_in=df, df_len_expected=len(df), freq="MS", n_lags=0, n_forecasts=1)

        log.info("testing: SPLIT:  5min data")
        df = pd.read_csv(YOS_FILE)
        check_split(df_in=df, df_len_expected=len(df) - 12, freq="5min", n_lags=0, n_forecasts=1)

    def test_cv(self):
<<<<<<< HEAD
        def check_folds(df, n_lags, n_forecasts, valid_fold_num, valid_fold_pct, fold_overlap_pct):
=======
        def check_folds(df, len_df, n_lags, n_forecasts, valid_fold_num, valid_fold_pct, fold_overlap_pct):
>>>>>>> df9291b9
            folds = df_utils.crossvalidation_split_df(
                df, n_lags, n_forecasts, valid_fold_num, valid_fold_pct, fold_overlap_pct
            )

            train_folds_len = []
            val_folds_len = []
            for (f_train, f_val) in folds:
                train_folds_len.append(len(f_train))
                val_folds_len.append(len(f_val))

            train_folds_samples = [x - n_lags - n_forecasts + 1 for x in train_folds_len]
            val_folds_samples = [x - n_lags - n_forecasts + 1 for x in val_folds_len]
<<<<<<< HEAD
            total_samples = len(df) - n_lags - (2 * n_forecasts) + 2
=======
            total_samples = len_df - n_lags - (2 * n_forecasts) + 2
>>>>>>> df9291b9
            val_fold_each = max(1, int(total_samples * valid_fold_pct))
            overlap_each = int(fold_overlap_pct * val_fold_each)
            assert all([x == val_fold_each for x in val_folds_samples])
            train_folds_should = [
                total_samples - val_fold_each - (valid_fold_num - i - 1) * (val_fold_each - overlap_each)
                for i in range(valid_fold_num)
            ]
            assert all([x == y for (x, y) in zip(train_folds_samples, train_folds_should)])
            log.debug("total_samples: {}".format(total_samples))
            log.debug("val_fold_each: {}".format(val_fold_each))
            log.debug("overlap_each: {}".format(overlap_each))
            log.debug("val_folds_len: {}".format(val_folds_len))
            log.debug("val_folds_samples: {}".format(val_folds_samples))
            log.debug("train_folds_len: {}".format(train_folds_len))
            log.debug("train_folds_samples: {}".format(train_folds_samples))
            log.debug("train_folds_should: {}".format(train_folds_should))

        len_df = 100
        check_folds(
            df=pd.DataFrame({"ds": pd.date_range(start="2017-01-01", periods=len_df), "y": np.arange(len_df)}),
            n_lags=0,
            n_forecasts=1,
            valid_fold_num=3,
            valid_fold_pct=0.1,
            fold_overlap_pct=0.0,
        )
        len_df = 1000
        check_folds(
            df=pd.DataFrame({"ds": pd.date_range(start="2017-01-01", periods=len_df), "y": np.arange(len_df)}),
            n_lags=50,
            n_forecasts=10,
            valid_fold_num=10,
            valid_fold_pct=0.1,
            fold_overlap_pct=0.5,
        )<|MERGE_RESOLUTION|>--- conflicted
+++ resolved
@@ -233,11 +233,8 @@
         check_split(df_in=df, df_len_expected=len(df) - 12, freq="5min", n_lags=0, n_forecasts=1)
 
     def test_cv(self):
-<<<<<<< HEAD
         def check_folds(df, n_lags, n_forecasts, valid_fold_num, valid_fold_pct, fold_overlap_pct):
-=======
-        def check_folds(df, len_df, n_lags, n_forecasts, valid_fold_num, valid_fold_pct, fold_overlap_pct):
->>>>>>> df9291b9
+
             folds = df_utils.crossvalidation_split_df(
                 df, n_lags, n_forecasts, valid_fold_num, valid_fold_pct, fold_overlap_pct
             )
@@ -250,11 +247,8 @@
 
             train_folds_samples = [x - n_lags - n_forecasts + 1 for x in train_folds_len]
             val_folds_samples = [x - n_lags - n_forecasts + 1 for x in val_folds_len]
-<<<<<<< HEAD
             total_samples = len(df) - n_lags - (2 * n_forecasts) + 2
-=======
-            total_samples = len_df - n_lags - (2 * n_forecasts) + 2
->>>>>>> df9291b9
+
             val_fold_each = max(1, int(total_samples * valid_fold_pct))
             overlap_each = int(fold_overlap_pct * val_fold_each)
             assert all([x == val_fold_each for x in val_folds_samples])
