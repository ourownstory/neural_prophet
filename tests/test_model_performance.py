--- conflicted
+++ resolved
@@ -135,14 +135,11 @@
 
 def test_PeytonManning():
     df = pd.read_csv(PEYTON_FILE)
-<<<<<<< HEAD
     m = NeuralProphet(
         # learning_rate=0.01,
         # epochs=3,
-    )
-=======
-    m = NeuralProphet(deterministic=True)
->>>>>>> ec76aae3
+        deterministic=True
+    )
     df_train, df_test = m.split_df(df=df, freq="D", valid_p=0.1)
 
     system_speed, std = get_system_speed()
@@ -191,15 +188,12 @@
 
 def test_AirPassengers():
     df = pd.read_csv(AIR_FILE)
-<<<<<<< HEAD
     m = NeuralProphet(
         # learning_rate=0.01,
         # epochs=3,
         seasonality_mode="multiplicative",
-    )
-=======
-    m = NeuralProphet(seasonality_mode="multiplicative", deterministic=True)
->>>>>>> ec76aae3
+        deterministic=True,
+    )
     df_train, df_test = m.split_df(df=df, freq="MS", valid_p=0.1)
 
     system_speed, std = get_system_speed()
