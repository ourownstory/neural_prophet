--- conflicted
+++ resolved
@@ -37,91 +37,10 @@
 
     m = NeuralProphet(epochs=EPOCHS, batch_size=BATCH_SIZE, learning_rate=LR)
     _ = m.fit(df_dummy)
-<<<<<<< HEAD
-    _ = m.make_future_dataframe(df_dummy, periods=365, n_historic_predictions=True)
-=======
     _ = m.make_future_dataframe(df_dummy, periods=365, n_historic_predictions=True)
 
-
+    
 def test_no_log():
     df = pd.read_csv(PEYTON_FILE, nrows=NROWS)
     m = NeuralProphet(epochs=EPOCHS, batch_size=BATCH_SIZE, learning_rate=LR)
-    _ = m.fit(df, metrics=False, metrics_log_dir=False)
-
-
-def test_save_load():
-    df = pd.read_csv(PEYTON_FILE, nrows=NROWS)
-    m = NeuralProphet(
-        epochs=EPOCHS,
-        batch_size=BATCH_SIZE,
-        learning_rate=LR,
-        n_lags=6,
-        n_forecasts=3,
-        n_changepoints=0,
-    )
-    _ = m.fit(df, freq="D")
-    future = m.make_future_dataframe(df, periods=3)
-    forecast = m.predict(df=future)
-    log.info("testing: save")
-    save(m, "test_model.pt")
-
-    log.info("testing: load")
-    m2 = load("test_model.pt")
-    forecast2 = m2.predict(df=future)
-
-    m3 = load("test_model.pt", map_location="cpu")
-    forecast3 = m3.predict(df=future)
-
-    # Check that the forecasts are the same
-    pd.testing.assert_frame_equal(forecast, forecast2)
-    pd.testing.assert_frame_equal(forecast, forecast3)
-
-
-def test_save_load_io():
-    df = pd.read_csv(PEYTON_FILE, nrows=NROWS)
-    m = NeuralProphet(
-        epochs=EPOCHS,
-        batch_size=BATCH_SIZE,
-        learning_rate=LR,
-        n_lags=6,
-        n_forecasts=3,
-        n_changepoints=0,
-    )
-    _ = m.fit(df, freq="D")
-    future = m.make_future_dataframe(df, periods=3)
-    forecast = m.predict(df=future)
-
-    # Save the model to an in-memory buffer
-    log.info("testing: save to buffer")
-    buffer = io.BytesIO()
-    save(m, buffer)
-    buffer.seek(0)  # Reset buffer position to the beginning
-
-    log.info("testing: load from buffer")
-    m2 = load(buffer)
-    forecast2 = m2.predict(df=future)
-
-    buffer.seek(0)  # Reset buffer position to the beginning for another load
-    m3 = load(buffer, map_location="cpu")
-    forecast3 = m3.predict(df=future)
-
-    # Check that the forecasts are the same
-    pd.testing.assert_frame_equal(forecast, forecast2)
-    pd.testing.assert_frame_equal(forecast, forecast3)
-
-
-# TODO: add functionality to continue training
-# def test_continue_training():
-#     df = pd.read_csv(PEYTON_FILE, nrows=NROWS)
-#     m = NeuralProphet(
-#         epochs=EPOCHS,
-#         batch_size=BATCH_SIZE,
-#         learning_rate=LR,
-#         n_lags=6,
-#         n_forecasts=3,
-#         n_changepoints=0,
-#     )
-#     metrics = m.fit(df, freq="D")
-#     metrics2 = m.fit(df, freq="D", continue_training=True)
-#     assert metrics1["Loss"].sum() >= metrics2["Loss"].sum()
->>>>>>> 00301ad1
+    _ = m.fit(df, metrics=False, metrics_log_dir=False)