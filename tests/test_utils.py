--- conflicted
+++ resolved
@@ -100,39 +100,6 @@
     pd.testing.assert_frame_equal(forecast, forecast2)
     pd.testing.assert_frame_equal(forecast, forecast3)
 
-<<<<<<< HEAD
-def test_save_load_io():
-    df = pd.read_csv(PEYTON_FILE, nrows=NROWS)
-    m = NeuralProphet(
-        epochs=EPOCHS,
-        batch_size=BATCH_SIZE,
-        learning_rate=LR,
-        n_lags=6,
-        n_forecasts=3,
-        n_changepoints=0,
-    )
-    _ = m.fit(df, freq="D")
-    future = m.make_future_dataframe(df, periods=3)
-    forecast = m.predict(df=future)
-    # Save the model to an in-memory buffer
-    log.info("testing: save to buffer")
-    buffer = io.BytesIO()
-    save(m, buffer)
-    buffer.seek(0)  # Reset buffer position to the beginning
-    log.info("testing: load from buffer")
-    m2 = load(buffer)
-    forecast2 = m2.predict(df=future)
-
-    buffer.seek(0)  # Reset buffer position to the beginning for another load
-    m3 = load(buffer, map_location="cpu")
-    forecast3 = m3.predict(df=future)
-
-    # Check that the forecasts are the same
-    pd.testing.assert_frame_equal(forecast, forecast2)
-    pd.testing.assert_frame_equal(forecast, forecast3)
-
-=======
->>>>>>> 79ea9cd7
 
 # TODO: add functionality to continue training
 # def test_continue_training():
