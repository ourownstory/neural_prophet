--- conflicted
+++ resolved
@@ -50,12 +50,9 @@
         scheduler="CosineAnnealingWarmRestarts",
         scheduler_args={"T_0": 5, "T_mult": 2},
     )
-<<<<<<< HEAD
     metrics = m.fit(df, freq="D")
     print(f"metrics = {metrics}")
-=======
-    _ = m.fit(df, freq="D")
->>>>>>> ae560c11
+
     # Set in NeuralProphet(), no args
     m = NeuralProphet(
         epochs=EPOCHS,
@@ -63,13 +60,9 @@
         learning_rate=LR,
         scheduler="StepLR",
     )
-<<<<<<< HEAD
     metrics = m.fit(df, freq="D")
     print(f"metrics = {metrics}")
-=======
-    _ = m.fit(df, freq="D")
 
->>>>>>> ae560c11
     # Set in fit()
     m = NeuralProphet(epochs=EPOCHS, batch_size=BATCH_SIZE, learning_rate=LR)
     _ = m.fit(
