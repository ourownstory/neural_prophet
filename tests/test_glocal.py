--- conflicted
+++ resolved
@@ -342,11 +342,8 @@
     df2_0["ID"] = "df2"
     df3_0 = df.iloc[256:384, :].copy(deep=True)
     df3_0["ID"] = "df3"
-<<<<<<< HEAD
     for coef_i in [0, 1.5, False, True]:
-=======
-    for _ in [-30, 0, False, True]:
->>>>>>> 92a0198c
+
         m = NeuralProphet(
             n_forecasts=1,
             epochs=EPOCHS,
@@ -354,6 +351,7 @@
             learning_rate=LR,
             season_global_local="local",
             yearly_seasonality_glocal_mode="global",
+            seasonality_local_reg=coef_i,
         )
 
         m.add_seasonality(period=30, fourier_order=8, name="monthly", global_local="global")
