--- conflicted
+++ resolved
@@ -180,12 +180,7 @@
 
 # def test_future_regressor_nn_shared_coef_2():
 #     log.info("future regressor with NN shared coef 2")
-<<<<<<< HEAD
-#     df = pd.read_csv(TUTORIAL_FILE, nrows=NROWS)
-=======
 #     df = pd.read_csv(ENERGY_TEMP_DAILY_FILE, nrows=NROWS)
->>>>>>> fa97742c
-
 #     m = NeuralProphet(
 # epochs=EPOCHS, batch_size=BATCH_SIZE, learning_rate=LR,
 #         yearly_seasonality=False,
