#!/usr/bin/env python3

import logging
import math
import os
import pathlib

import matplotlib.pyplot as plt
import numpy as np
import pandas as pd
import pytest
import torch
import torchmetrics

from neuralprophet import NeuralProphet, df_utils, forecaster, set_random_seed

log = logging.getLogger("NP.test")
log.setLevel("DEBUG")
log.parent.setLevel("WARNING")

DIR = pathlib.Path(__file__).parent.parent.absolute()
DATA_DIR = os.path.join(DIR, "tests", "test-data")
PEYTON_FILE = os.path.join(DATA_DIR, "wp_log_peyton_manning.csv")
AIR_FILE = os.path.join(DATA_DIR, "air_passengers.csv")
YOS_FILE = os.path.join(DATA_DIR, "yosemite_temps.csv")
NROWS = 256
EPOCHS = 1
BATCH_SIZE = 128
LR = 1.0

PLOT = False


def test_names():
    log.info("testing: names")
    m = NeuralProphet()
    m._validate_column_name("hello_friend")


def test_train_eval_test():
    log.info("testing: Train Eval Test")
    m = NeuralProphet(
        n_lags=10,
        n_forecasts=3,
        ar_reg=0.1,
        epochs=EPOCHS,
        batch_size=BATCH_SIZE,
        learning_rate=LR,
    )
    df = pd.read_csv(PEYTON_FILE, nrows=95)
    df, _ = df_utils.check_dataframe(df, check_y=False)
    df = m._handle_missing_data(df, freq="D", predicting=False)
    df_train, df_test = m.split_df(df, freq="D", valid_p=0.1)
    metrics = m.fit(df_train, freq="D", validation_df=df_test)
    val_metrics = m.test(df_test)
    log.debug("Metrics: train/eval: \n {}".format(metrics.to_string(float_format=lambda x: "{:6.3f}".format(x))))
    log.debug("Metrics: test: \n {}".format(val_metrics.to_string(float_format=lambda x: "{:6.3f}".format(x))))


def test_df_utils_func():
    log.info("testing: df_utils Test")
    df = pd.read_csv(PEYTON_FILE, nrows=95)
    df, _ = df_utils.check_dataframe(df, check_y=False)

    # test find_time_threshold
    df, _, _, _ = df_utils.prep_or_copy_df(df)
    time_threshold = df_utils.find_time_threshold(df, n_lags=2, n_forecasts=2, valid_p=0.2, inputs_overbleed=True)
    df_train, df_val = df_utils.split_considering_timestamp(
        df, n_lags=2, n_forecasts=2, inputs_overbleed=True, threshold_time_stamp=time_threshold
    )

    # test find_time_threshold
    time_interval = df_utils.find_valid_time_interval_for_cv(df)

    # test unfold fold of dicts
    df1 = df.copy(deep=True)
    df1["ID"] = "df1"
    df2 = df.copy(deep=True)
    df2["ID"] = "df2"
    df_global = pd.concat((df1, df2))
    folds_dict = {}
    start_date, end_date = df_utils.find_valid_time_interval_for_cv(df_global)
    for df_name, df_i in df_global.groupby("ID"):
        # Use data only from the time period of intersection among time series
        mask = (df_i["ds"] >= start_date) & (df_i["ds"] <= end_date)
        df_i = df_i[mask].copy(deep=True)
        folds_dict[df_name] = df_utils._crossvalidation_split_df(
            df_i, n_lags=5, n_forecasts=2, k=5, fold_pct=0.1, fold_overlap_pct=0
        )
    folds = df_utils.unfold_dict_of_folds(folds_dict, 5)
    with pytest.raises(AssertionError):
        folds = df_utils.unfold_dict_of_folds(folds_dict, 3)

    # init data params with a list
    global_data_params = df_utils.init_data_params(df_global, normalize="soft")
    global_data_params = df_utils.init_data_params(df_global, normalize="soft1")
    global_data_params = df_utils.init_data_params(df_global, normalize="standardize")

    log.debug(f"Time Threshold: \n {time_threshold}")
    log.debug(f"Df_train: \n {df_train}")
    log.debug(f"Df_val: \n {df_val}")


def test_trend():
    log.info("testing: Trend")
    df = pd.read_csv(PEYTON_FILE, nrows=NROWS)
    m = NeuralProphet(
        growth="linear",
        n_changepoints=10,
        changepoints_range=0.9,
        trend_reg=1,
        trend_reg_threshold=False,
        yearly_seasonality=False,
        weekly_seasonality=False,
        daily_seasonality=False,
        epochs=EPOCHS,
        batch_size=BATCH_SIZE,
        learning_rate=LR,
    )
    # print(m.config_trend)
    metrics_df = m.fit(df, freq="D")
    future = m.make_future_dataframe(df, periods=60, n_historic_predictions=60)
    forecast = m.predict(df=future)
    if PLOT:
        m.plot(forecast)
        # m.plot_components(forecast)
        m.plot_parameters()
        plt.show()


def test_custom_changepoints():
    log.info("testing: Custom Changepoints")
    df = pd.read_csv(PEYTON_FILE, nrows=NROWS)
    dates = df["ds"][range(1, len(df) - 1, int(len(df) / 5.0))]
    dates_list = [str(d) for d in dates]
    dates_array = pd.to_datetime(dates_list).values
    log.debug(f"dates: {dates}")
    log.debug(f"dates_list: {dates_list}")
    log.debug(f"dates_array: {dates_array.dtype} {dates_array}")
    for cp in [dates_list, dates_array]:
        m = NeuralProphet(
            changepoints=cp,
            yearly_seasonality=False,
            weekly_seasonality=False,
            daily_seasonality=False,
            epochs=EPOCHS,
            batch_size=BATCH_SIZE,
            learning_rate=LR,
        )
        # print(m.config_trend)
        metrics_df = m.fit(df, freq="D")
        future = m.make_future_dataframe(df, periods=60, n_historic_predictions=60)
        forecast = m.predict(df=future)
        if PLOT:
            # m.plot(forecast)
            # m.plot_components(forecast)
            m.plot_parameters()
            plt.show()


def test_no_trend():
    log.info("testing: No-Trend")
    df = pd.read_csv(PEYTON_FILE, nrows=512)
    m = NeuralProphet(
        growth="off",
        yearly_seasonality=False,
        weekly_seasonality=False,
        daily_seasonality=False,
        epochs=EPOCHS,
        batch_size=BATCH_SIZE,
        learning_rate=LR,
    )
    # m.highlight_nth_step_ahead_of_each_forecast(m.n_forecasts)
    metrics_df = m.fit(df, freq="D")
    future = m.make_future_dataframe(df, periods=60, n_historic_predictions=60)
    forecast = m.predict(df=future)
    if PLOT:
        m.plot(forecast)
        m.plot_components(forecast)
        m.plot_parameters()
        plt.show()


def test_seasons():
    log.info("testing: Seasonality: additive")
    df = pd.read_csv(PEYTON_FILE, nrows=NROWS)
    m = NeuralProphet(
        yearly_seasonality=8,
        weekly_seasonality=4,
        seasonality_mode="additive",
        seasonality_reg=1,
        epochs=EPOCHS,
        batch_size=BATCH_SIZE,
        learning_rate=LR,
    )
    metrics_df = m.fit(df, freq="D")
    future = m.make_future_dataframe(df, n_historic_predictions=365, periods=365)
    forecast = m.predict(df=future)
    log.debug("SUM of yearly season params: {}".format(sum(abs(m.model.season_params["yearly"].data.numpy()))))
    log.debug("SUM of weekly season params: {}".format(sum(abs(m.model.season_params["weekly"].data.numpy()))))
    log.debug(f"season params: {m.model.season_params.items()}")
    if PLOT:
        m.plot(forecast)
        # m.plot_components(forecast)
        m.plot_parameters()
        plt.show()
    log.info("testing: Seasonality: multiplicative")
    df = pd.read_csv(PEYTON_FILE, nrows=NROWS)
    # m = NeuralProphet(n_lags=60, n_changepoints=10, n_forecasts=30, verbose=True,
    #                   epochs=EPOCHS, batch_size=BATCH_SIZE, learning_rate=LR,)
    m = NeuralProphet(
        yearly_seasonality=8,
        weekly_seasonality=4,
        seasonality_mode="multiplicative",
        epochs=EPOCHS,
        batch_size=BATCH_SIZE,
        learning_rate=LR,
    )
    metrics_df = m.fit(df, freq="D")
    future = m.make_future_dataframe(df, n_historic_predictions=365, periods=365)
    forecast = m.predict(df=future)


def test_custom_seasons():
    log.info("testing: Custom Seasonality")
    df = pd.read_csv(PEYTON_FILE, nrows=NROWS)
    other_seasons = False
    m = NeuralProphet(
        yearly_seasonality=other_seasons,
        weekly_seasonality=other_seasons,
        daily_seasonality=other_seasons,
        seasonality_mode="additive",
        # seasonality_mode="multiplicative",
        seasonality_reg=1,
        epochs=EPOCHS,
        batch_size=BATCH_SIZE,
        learning_rate=LR,
    )
    m = m.add_seasonality(name="quarterly", period=90, fourier_order=5)
    log.debug(f"seasonalities: {m.config_season.periods}")
    metrics_df = m.fit(df, freq="D")
    future = m.make_future_dataframe(df, n_historic_predictions=365, periods=365)
    forecast = m.predict(df=future)
    log.debug(f"season params: {m.model.season_params.items()}")
    if PLOT:
        m.plot(forecast)
        # m.plot_components(forecast)
        m.plot_parameters()
        plt.show()


def test_ar():
    log.info("testing: AR")
    df = pd.read_csv(PEYTON_FILE, nrows=NROWS)
    m = NeuralProphet(
        n_forecasts=7,
        n_lags=7,
        yearly_seasonality=False,
        epochs=EPOCHS,
        batch_size=BATCH_SIZE,
        learning_rate=LR,
    )
    m.highlight_nth_step_ahead_of_each_forecast(m.n_forecasts)
    metrics_df = m.fit(df, freq="D")
    future = m.make_future_dataframe(df, n_historic_predictions=90)
    forecast = m.predict(df=future)
    if PLOT:
        m.plot_latest_forecast(forecast, include_previous_forecasts=3)
        m.plot(forecast)
        m.plot_components(forecast)
        m.plot_parameters()
        plt.show()


def test_ar_sparse():
    log.info("testing: AR (sparse")
    df = pd.read_csv(PEYTON_FILE, nrows=NROWS)
    m = NeuralProphet(
        n_forecasts=3,
        n_lags=14,
        ar_reg=0.5,
        yearly_seasonality=False,
        epochs=EPOCHS,
        batch_size=BATCH_SIZE,
        learning_rate=LR,
    )
    m.highlight_nth_step_ahead_of_each_forecast(m.n_forecasts)
    metrics_df = m.fit(df, freq="D")
    future = m.make_future_dataframe(df, n_historic_predictions=90)
    forecast = m.predict(df=future)
    if PLOT:
        m.plot_latest_forecast(forecast, include_previous_forecasts=3)
        m.plot(forecast)
        m.plot_components(forecast)
        m.plot_parameters()
        plt.show()


def test_ar_deep():
    log.info("testing: AR-Net (deep)")
    df = pd.read_csv(PEYTON_FILE, nrows=NROWS)
    m = NeuralProphet(
        n_forecasts=7,
        n_lags=14,
        num_hidden_layers=2,
        d_hidden=32,
        yearly_seasonality=False,
        weekly_seasonality=False,
        daily_seasonality=False,
        epochs=EPOCHS,
        batch_size=BATCH_SIZE,
        learning_rate=LR,
    )
    m.highlight_nth_step_ahead_of_each_forecast(m.n_forecasts)
    metrics_df = m.fit(df, freq="D")
    future = m.make_future_dataframe(df, n_historic_predictions=90)
    forecast = m.predict(df=future)
    if PLOT:
        m.plot_latest_forecast(forecast, include_previous_forecasts=3)
        m.plot(forecast)
        m.plot_components(forecast)
        m.plot_parameters()
        plt.show()


def test_lag_reg():
    log.info("testing: Lagged Regressors")
    df = pd.read_csv(PEYTON_FILE, nrows=NROWS)
    m = NeuralProphet(
        n_forecasts=2,
        n_lags=3,
        weekly_seasonality=False,
        daily_seasonality=False,
        epochs=EPOCHS,
        batch_size=BATCH_SIZE,
        learning_rate=LR,
    )
    df["A"] = df["y"].rolling(7, min_periods=1).mean()
    df["B"] = df["y"].rolling(30, min_periods=1).mean()
    m = m.add_lagged_regressor(names="A")
    m = m.add_lagged_regressor(names="B")
    metrics_df = m.fit(df, freq="D")
    future = m.make_future_dataframe(df, n_historic_predictions=10)
    forecast = m.predict(future)
    if PLOT:
        print(forecast.to_string())
        m.plot_latest_forecast(forecast, include_previous_forecasts=5)
        m.plot(forecast)
        m.plot_components(forecast)
        m.plot_parameters()
        plt.show()


def test_lag_reg_deep():
    log.info("testing: List of Lagged Regressors (deep)")
    df = pd.read_csv(PEYTON_FILE, nrows=NROWS)
    m = NeuralProphet(
        n_forecasts=1,
        n_lags=14,
        num_hidden_layers=2,
        d_hidden=32,
        weekly_seasonality=False,
        daily_seasonality=False,
        epochs=EPOCHS,
        batch_size=BATCH_SIZE,
        learning_rate=LR,
    )
    df["A"] = df["y"].rolling(7, min_periods=1).mean()
    df["B"] = df["y"].rolling(15, min_periods=1).mean()
    df["C"] = df["y"].rolling(30, min_periods=1).mean()
    cols = [col for col in df.columns if col not in ["ds", "y"]]
    m = m.add_lagged_regressor(names=cols)
    m.highlight_nth_step_ahead_of_each_forecast(m.n_forecasts)
    metrics_df = m.fit(df, freq="D")
    forecast = m.predict(df)
    if PLOT:
        # print(forecast.to_string())
        # m.plot_last_forecast(forecast, include_previous_forecasts=10)
        # m.plot(forecast)
        # m.plot_components(forecast)
        m.plot_parameters()
        plt.show()


def test_events():
    log.info("testing: Events")
    df = pd.read_csv(PEYTON_FILE)[-NROWS:]
    playoffs = pd.DataFrame(
        {
            "event": "playoff",
            "ds": pd.to_datetime(
                [
                    "2008-01-13",
                    "2009-01-03",
                    "2010-01-16",
                    "2010-01-24",
                    "2010-02-07",
                    "2011-01-08",
                    "2013-01-12",
                    "2014-01-12",
                    "2014-01-19",
                    "2014-02-02",
                    "2015-01-11",
                    "2016-01-17",
                    "2016-01-24",
                    "2016-02-07",
                ]
            ),
        }
    )
    superbowls = pd.DataFrame(
        {
            "event": "superbowl",
            "ds": pd.to_datetime(["2010-02-07", "2014-02-02", "2016-02-07"]),
        }
    )
    events_df = pd.concat((playoffs, superbowls))
    m = NeuralProphet(
        n_lags=2,
        n_forecasts=30,
        daily_seasonality=False,
        epochs=EPOCHS,
        batch_size=BATCH_SIZE,
        learning_rate=LR,
    )
    # set event windows
    m = m.add_events(
        ["superbowl", "playoff"], lower_window=-1, upper_window=1, mode="multiplicative", regularization=0.5
    )
    # add the country specific holidays
    m = m.add_country_holidays("US", mode="additive", regularization=0.5)
    m.add_country_holidays("Indonesia")
    m.add_country_holidays("Thailand")
    m.add_country_holidays("Philippines")
    m.add_country_holidays("Pakistan")
    m.add_country_holidays("Belarus")
    history_df = m.create_df_with_events(df, events_df)
    metrics_df = m.fit(history_df, freq="D")
    future = m.make_future_dataframe(df=history_df, events_df=events_df, periods=30, n_historic_predictions=90)
    forecast = m.predict(df=future)
    log.debug(f"Event Parameters:: {m.model.event_params}")
    if PLOT:
        m.plot_components(forecast)
        m.plot(forecast)
        m.plot_parameters()
        plt.show()


def test_future_reg():
    log.info("testing: Future Regressors")
    df = pd.read_csv(PEYTON_FILE, nrows=NROWS + 50)
    m = NeuralProphet(
        epochs=EPOCHS,
        batch_size=BATCH_SIZE,
        learning_rate=LR,
    )
    df["A"] = df["y"].rolling(7, min_periods=1).mean()
    df["B"] = df["y"].rolling(30, min_periods=1).mean()
    regressors_df_future = pd.DataFrame(data={"A": df["A"][-50:], "B": df["B"][-50:]})
    df = df[:-50]
    m = m.add_future_regressor(name="A")
    m = m.add_future_regressor(name="B", mode="multiplicative")
    metrics_df = m.fit(df, freq="D")
    future = m.make_future_dataframe(df=df, regressors_df=regressors_df_future, n_historic_predictions=10, periods=50)
    forecast = m.predict(df=future)
    if PLOT:
        m.plot(forecast)
        m.plot_components(forecast)
        m.plot_parameters()
        plt.show()


<<<<<<< HEAD
=======
def test_plot():
    log.info("testing: Plotting")
    df = pd.read_csv(PEYTON_FILE, nrows=NROWS)
    m = NeuralProphet(
        n_forecasts=7,
        n_lags=14,
        epochs=EPOCHS,
        batch_size=BATCH_SIZE,
        learning_rate=LR,
    )
    metrics_df = m.fit(df, freq="D")
    future = m.make_future_dataframe(df, periods=m.n_forecasts, n_historic_predictions=10)
    forecast = m.predict(future)
    m.plot(forecast)
    m.plot_latest_forecast(forecast, include_previous_forecasts=10)
    m.plot_last_forecast(fcst=forecast, include_previous_forecasts=10)  # test deprecated alias
    m.plot_components(forecast)
    m.plot_parameters()
    log.info("testing: Plotting with quants")
    m = NeuralProphet(
        n_forecasts=7, n_lags=14, epochs=EPOCHS, batch_size=BATCH_SIZE, learning_rate=LR, quantiles=[0.05, 0.95]
    )
    metrics_df = m.fit(df, freq="D")
    m.highlight_nth_step_ahead_of_each_forecast(m.n_forecasts)
    forecast = m.predict(df)
    m.plot(forecast)
    m.plot_latest_forecast(forecast, include_previous_forecasts=10)
    m.plot_components(forecast)
    m.plot_parameters()
    if PLOT:
        plt.show()
    ## Global Model Plot
    df1 = df.copy(deep=True)
    df1["ID"] = "df1"
    df2 = df.copy(deep=True)
    df2["ID"] = "df2"
    df_global = pd.concat((df1, df2))
    m = NeuralProphet(
        n_forecasts=7,
        n_lags=14,
        epochs=EPOCHS,
        batch_size=BATCH_SIZE,
        learning_rate=LR,
    )
    metrics_df = m.fit(df_global, freq="D")
    future = m.make_future_dataframe(df_global, periods=m.n_forecasts, n_historic_predictions=10)
    forecast = m.predict(future)
    log.info("Plot forecast with many IDs - Raise exceptions")
    with pytest.raises(Exception):
        m.plot(forecast)
    with pytest.raises(Exception):
        m.plot_latest_forecast(forecast, include_previous_forecasts=10)
    with pytest.raises(Exception):
        m.plot_components(forecast)
    forecast = m.predict(df_global)
    with pytest.raises(Exception):
        m.plot(forecast)
    with pytest.raises(Exception):
        m.plot_latest_forecast(forecast, include_previous_forecasts=10)
    with pytest.raises(Exception):
        m.plot_components(forecast)


def test_plot_global_local_parameters():
    log.info("Global Modeling + Global Normalization")
    df = pd.read_csv(PEYTON_FILE, nrows=512)
    df1_0 = df.iloc[:128, :].copy(deep=True)
    df1_0["ID"] = "df1"
    df2_0 = df.iloc[128:256, :].copy(deep=True)
    df2_0["ID"] = "df2"
    df3_0 = df.iloc[256:384, :].copy(deep=True)
    df3_0["ID"] = "df3"
    m = NeuralProphet(
        n_forecasts=2, n_lags=10, epochs=EPOCHS, batch_size=BATCH_SIZE, learning_rate=LR, trend_global_local="local"
    )
    train_df, test_df = m.split_df(pd.concat((df1_0, df2_0, df3_0)), valid_p=0.33, local_split=True)
    m.fit(train_df)
    future = m.make_future_dataframe(test_df)
    forecast = m.predict(future)

    fig1 = m.plot_parameters(df_name="df1")

    if PLOT:
        fig1.show()


def test_seasons_plot():
    log.info("testing: Seasonality Plotting")
    df = pd.read_csv(PEYTON_FILE, nrows=NROWS)
    m = NeuralProphet(
        yearly_seasonality=8,
        weekly_seasonality=4,
        daily_seasonality=30,
        seasonality_mode="additive",
        seasonality_reg=1,
        epochs=EPOCHS,
        batch_size=BATCH_SIZE,
        learning_rate=LR,
    )
    metrics_df = m.fit(df, freq="D")
    future = m.make_future_dataframe(df, periods=m.n_forecasts, n_historic_predictions=10)
    forecast = m.predict(future)
    m.plot(forecast)
    # m.plot_last_forecast(forecast, include_previous_forecasts=10)
    m.plot_components(forecast)
    m.plot_parameters()
    if PLOT:
        plt.show()
    log.info("testing: Seasonality Plotting with Business Day freq")
    m = NeuralProphet(
        yearly_seasonality=8,
        weekly_seasonality=4,
        daily_seasonality=30,
        seasonality_mode="additive",
        seasonality_reg=1,
        epochs=EPOCHS,
        batch_size=BATCH_SIZE,
        learning_rate=LR,
    )
    df["ds"] = pd.to_datetime(df["ds"])
    # create a range of business days over that period
    bdays = pd.bdate_range(start=df["ds"].min(), end=df["ds"].max())
    # Filter the series to just those days contained in the business day range.
    df = df[df["ds"].isin(bdays)]
    metrics_df = m.fit(df, freq="B")
    forecast = m.predict(df)
    m.plot_components(forecast)
    if PLOT:
        plt.show()


>>>>>>> e7a7dbd7
def test_air_data():
    log.info("TEST air_passengers.csv")
    df = pd.read_csv(AIR_FILE)
    m = NeuralProphet(
        n_changepoints=0,
        yearly_seasonality=2,
        seasonality_mode="multiplicative",
        epochs=EPOCHS,
        batch_size=BATCH_SIZE,
        learning_rate=LR,
    )
    metrics = m.fit(df, freq="MS")
    future = m.make_future_dataframe(df, periods=48, n_historic_predictions=len(df) - m.n_lags)
    forecast = m.predict(future)
    if PLOT:
        m.plot(forecast)
        m.plot_components(forecast)
        m.plot_parameters()
        plt.show()


def test_random_seed():
    log.info("TEST random seed")
    df = pd.read_csv(PEYTON_FILE, nrows=512)
    set_random_seed(0)
    m = NeuralProphet(
        epochs=EPOCHS,
        batch_size=BATCH_SIZE,
        learning_rate=LR,
    )
    metrics_df = m.fit(df, freq="D")
    future = m.make_future_dataframe(df, periods=10, n_historic_predictions=10)
    forecast = m.predict(future)
    checksum1 = sum(forecast["yhat1"].values)
    set_random_seed(0)
    m = NeuralProphet(
        epochs=EPOCHS,
        batch_size=BATCH_SIZE,
        learning_rate=LR,
    )
    metrics_df = m.fit(df, freq="D")
    future = m.make_future_dataframe(df, periods=10, n_historic_predictions=10)
    forecast = m.predict(future)
    checksum2 = sum(forecast["yhat1"].values)
    set_random_seed(1)
    m = NeuralProphet(
        epochs=EPOCHS,
        batch_size=BATCH_SIZE,
        learning_rate=LR,
    )
    metrics_df = m.fit(df, freq="D")
    future = m.make_future_dataframe(df, periods=10, n_historic_predictions=10)
    forecast = m.predict(future)
    checksum3 = sum(forecast["yhat1"].values)
    log.debug(f"should be same: {checksum1} and {checksum2}")
    log.debug(f"should not be same: {checksum1} and {checksum3}")
    assert math.isclose(checksum1, checksum2)
    assert not math.isclose(checksum1, checksum3)


def test_yosemite():
    log.info("TEST Yosemite Temps")
    df = pd.read_csv(YOS_FILE, nrows=NROWS)
    m = NeuralProphet(
        changepoints_range=0.95,
        n_changepoints=15,
        weekly_seasonality=False,
        epochs=EPOCHS,
        batch_size=BATCH_SIZE,
        learning_rate=LR,
    )
    metrics = m.fit(df, freq="5min")
    future = m.make_future_dataframe(df, periods=12 * 24, n_historic_predictions=12 * 24)
    forecast = m.predict(future)
    if PLOT:
        m.plot(forecast)
        m.plot_parameters()
        plt.show()


def test_model_cv():
    log.info("CV from model")

    def check_simple(df):
        m = NeuralProphet(
            epochs=EPOCHS,
            batch_size=BATCH_SIZE,
            learning_rate=LR,
        )
        folds = m.crossvalidation_split_df(df, freq="D", k=5, fold_pct=0.1, fold_overlap_pct=0.5)
        assert all([70 + i * 5 == len(train) for i, (train, val) in enumerate(folds)])
        assert all([10 == len(val) for (train, val) in folds])

    def check_cv(df, freq, n_lags, n_forecasts, k, fold_pct, fold_overlap_pct):
        m = NeuralProphet(
            n_lags=n_lags,
            n_forecasts=n_forecasts,
            epochs=EPOCHS,
            batch_size=BATCH_SIZE,
            learning_rate=LR,
        )
        folds = m.crossvalidation_split_df(df, freq=freq, k=k, fold_pct=fold_pct, fold_overlap_pct=fold_overlap_pct)
        total_samples = len(df) - m.n_lags + 2 - (2 * m.n_forecasts)
        per_fold = int(fold_pct * total_samples)
        not_overlap = per_fold - int(fold_overlap_pct * per_fold)
        assert all([per_fold == len(val) - m.n_lags + 1 - m.n_forecasts for (train, val) in folds])
        assert all(
            [
                total_samples - per_fold - (k - i - 1) * not_overlap == len(train) - m.n_lags + 1 - m.n_forecasts
                for i, (train, val) in enumerate(folds)
            ]
        )

    check_simple(pd.DataFrame({"ds": pd.date_range(start="2017-01-01", periods=100), "y": np.arange(100)}))
    check_cv(
        df=pd.DataFrame({"ds": pd.date_range(start="2017-01-01", periods=100), "y": np.arange(100)}),
        n_lags=10,
        n_forecasts=5,
        freq="D",
        k=5,
        fold_pct=0.1,
        fold_overlap_pct=0,
    )
    check_cv(
        df=pd.DataFrame({"ds": pd.date_range(start="2017-01-01", periods=100), "y": np.arange(100)}),
        n_lags=10,
        n_forecasts=15,
        freq="D",
        k=5,
        fold_pct=0.1,
        fold_overlap_pct=0.5,
    )


def test_loss_func():
    log.info("TEST setting torch.nn loss func")
    df = pd.read_csv(PEYTON_FILE, nrows=512)
    m = NeuralProphet(
        epochs=EPOCHS,
        batch_size=BATCH_SIZE,
        loss_func="MSE",
        learning_rate=LR,
    )
    metrics_df = m.fit(df, freq="D")
    future = m.make_future_dataframe(df, periods=10, n_historic_predictions=10)
    forecast = m.predict(future)


def test_loss_func_torch():
    log.info("TEST setting torch.nn loss func")
    df = pd.read_csv(PEYTON_FILE, nrows=512)
    m = NeuralProphet(
        epochs=EPOCHS,
        batch_size=BATCH_SIZE,
        loss_func=torch.nn.MSELoss,
        learning_rate=LR,
    )
    metrics_df = m.fit(df, freq="D")
    future = m.make_future_dataframe(df, periods=10, n_historic_predictions=10)
    forecast = m.predict(future)


def test_callable_loss():
    log.info("TEST Callable Loss")

    def my_loss(output, target):
        assym_penalty = 1.25
        beta = 1
        e = target - output
        me = torch.abs(e)
        z = torch.where(me < beta, 0.5 * (me**2) / beta, me - 0.5 * beta)
        z = torch.where(e < 0, z, assym_penalty * z)
        return z

    df = pd.read_csv(YOS_FILE, nrows=NROWS)
    # auto-lr with range test
    m = NeuralProphet(
        epochs=EPOCHS,
        batch_size=BATCH_SIZE,
        seasonality_mode="multiplicative",
        loss_func=my_loss,
    )
    metrics = m.fit(df, freq="5min")
    future = m.make_future_dataframe(df, periods=12 * 24, n_historic_predictions=12 * 24)
    forecast = m.predict(future)


def test_custom_torch_loss():
    log.info("TEST PyTorch Custom Loss")

    class MyLoss(torch.nn.modules.loss._Loss):
        def forward(self, input, target):
            alpha = 0.9
            y_diff = target - input
            yhat_diff = input - target
            loss = (
                (
                    alpha * torch.max(y_diff, torch.zeros_like(y_diff))
                    + (1 - alpha) * torch.max(yhat_diff, torch.zeros_like(yhat_diff))
                )
                .sum()
                .mean()
            )
            return loss

    df = pd.read_csv(YOS_FILE, nrows=NROWS)
    m = NeuralProphet(
        epochs=EPOCHS,
        batch_size=BATCH_SIZE,
        loss_func=MyLoss,
    )
    metrics = m.fit(df, freq="5min")
    future = m.make_future_dataframe(df, periods=12, n_historic_predictions=12)
    forecast = m.predict(future)


def test_global_modeling_split_df():
    ### GLOBAL MODELLING - SPLIT DF
    log.info("Global Modeling - Split df")
    df = pd.read_csv(PEYTON_FILE, nrows=512)
    df1 = df.iloc[:128, :].copy(deep=True)
    df1["ID"] = "dataset1"
    df2 = df.iloc[128:256, :].copy(deep=True)
    df2["ID"] = "dataset2"
    df3 = df.iloc[256:384, :].copy(deep=True)
    df3["ID"] = "dataset3"
    df_global = pd.concat((df1, df2, df3))
    m = NeuralProphet(
        epochs=EPOCHS,
        batch_size=BATCH_SIZE,
        learning_rate=LR,
        n_forecasts=2,
        n_lags=3,
    )
    log.info("split df with single ts df")
    df_train, df_val = m.split_df(df1)
    log.info("split df with many ts df")
    df_train, df_val = m.split_df(df_global)
    log.info("split df with many ts df - local_split")
    df_train, df_val = m.split_df(df_global, local_split=True)


def test_global_modeling_no_exogenous_variable():
    ### GLOBAL MODELLING - NO EXOGENOUS VARIABLE
    log.info("Global Modeling - No exogenous variables")
    df = pd.read_csv(PEYTON_FILE, nrows=512)
    df1_0 = df.iloc[:128, :].copy(deep=True)
    df1_0["ID"] = "df1"
    df2_0 = df.iloc[128:256, :].copy(deep=True)
    df2_0["ID"] = "df2"
    df3_0 = df.iloc[256:384, :].copy(deep=True)
    df3_0["ID"] = "df1"
    df4_0 = df.iloc[384:, :].copy(deep=True)
    df4_0["ID"] = "df2"
    train_input = {0: df1_0, 1: pd.concat((df1_0, df2_0)), 2: pd.concat((df1_0, df2_0))}
    test_input = {0: df3_0, 1: df3_0, 2: pd.concat((df3_0, df4_0))}
    info_input = {
        0: "Testing single ts df train / df test - no events, no regressors",
        1: "Testing many ts df train / df test - no events, no regressors",
        2: "Testing many ts df train / many ts df test - no events, no regressors",
    }
    for i in range(0, 3):
        log.info(info_input[i])
        m = NeuralProphet(
            epochs=EPOCHS,
            batch_size=BATCH_SIZE,
            learning_rate=LR,
            n_forecasts=2,
            n_lags=10,
            trend_global_local="global",
            season_global_local="global",
        )
        metrics = m.fit(train_input[i], freq="D")
        forecast = m.predict(df=test_input[i])
        forecast_trend = m.predict_trend(df=test_input[i])
        forecast_seasonal_componets = m.predict_seasonal_components(df=test_input[i])
        if PLOT:
            for key, df in forecast.groupby("ID"):
                fig1 = m.plot(df)
                fig2 = m.plot_parameters(df_name=key)
                fig3 = m.plot_parameters()
    df4_0["ID"] = "df4"
    with pytest.raises(ValueError):
        forecast = m.predict(df4_0)
    log.info("Error - df with id not provided in the train df (not in the data params ID)")
    with pytest.raises(ValueError):
        metrics = m.test(df4_0)
    log.info("Error - df with id not provided in the train df (not in the data params ID)")
    m = NeuralProphet(
        n_forecasts=2,
        n_lags=10,
        epochs=EPOCHS,
        batch_size=BATCH_SIZE,
        learning_rate=LR,
        trend_global_local="global",
        season_global_local="global",
    )
    m.fit(pd.concat((df1_0, df2_0)), freq="D")
    with pytest.raises(ValueError):
        forecast = m.predict(df4_0)
    log.info("unknown_data_normalization was not set to True")
    with pytest.raises(ValueError):
        metrics = m.test(df4_0)
    log.info("unknown_data_normalization was not set to True")
    with pytest.raises(ValueError):
        forecast_trend = m.predict_trend(df4_0)
    log.info("unknown_data_normalization was not set to True")
    with pytest.raises(ValueError):
        forecast_seasonal_componets = m.predict_seasonal_components(df4_0)
    log.info("unknown_data_normalization was not set to True")
    # Set unknown_data_normalization to True - now there should be no errors
    m.config_normalization.unknown_data_normalization = True
    forecast = m.predict(df4_0)
    metrics = m.test(df4_0)
    forecast_trend = m.predict_trend(df4_0)
    forecast_seasonal_componets = m.predict_seasonal_components(df4_0)
    m.plot_parameters(df_name="df1")
    m.plot_parameters()


def test_global_modeling_validation_df():
    log.info("Global Modeling + Local Normalization")
    df = pd.read_csv(PEYTON_FILE, nrows=512)
    df1_0 = df.iloc[:128, :].copy(deep=True)
    df1_0["ID"] = "df1"
    df2_0 = df.iloc[128:256, :].copy(deep=True)
    df2_0["ID"] = "df2"
    df3_0 = df.iloc[256:384, :].copy(deep=True)
    df_global = pd.concat((df1_0, df2_0))
    m = NeuralProphet(
        n_forecasts=2,
        n_lags=10,
        epochs=EPOCHS,
        batch_size=BATCH_SIZE,
        learning_rate=LR,
    )
    with pytest.raises(ValueError):
        m.fit(df_global, freq="D", validation_df=df3_0)
    log.info("Error - name of validation df was not provided")
    m = NeuralProphet(
        n_forecasts=2,
        n_lags=10,
        epochs=EPOCHS,
        batch_size=BATCH_SIZE,
        learning_rate=LR,
    )
    m.fit(df_global, freq="D", validation_df=df2_0)
    # Now it works because we provide the name of the validation_df


def test_global_modeling_global_normalization():
    ### GLOBAL MODELLING - NO EXOGENOUS VARIABLES - GLOBAL NORMALIZATION
    log.info("Global Modeling + Global Normalization")
    df = pd.read_csv(PEYTON_FILE, nrows=512)
    df1_0 = df.iloc[:128, :].copy(deep=True)
    df1_0["ID"] = "df1"
    df2_0 = df.iloc[128:256, :].copy(deep=True)
    df2_0["ID"] = "df2"
    df3_0 = df.iloc[256:384, :].copy(deep=True)
    df3_0["ID"] = "df3"
    m = NeuralProphet(
        epochs=EPOCHS,
        batch_size=BATCH_SIZE,
        learning_rate=LR,
        n_forecasts=2,
        n_lags=10,
        global_normalization=True,
        trend_global_local="global",
        season_global_local="global",
    )
    train_df = pd.concat((df1_0, df2_0))
    test_df = df3_0
    m.fit(train_df)
    future = m.make_future_dataframe(test_df)
    forecast = m.predict(future)
    metrics = m.test(test_df)
    forecast_trend = m.predict_trend(test_df)
    forecast_seasonal_componets = m.predict_seasonal_components(test_df)


def test_global_modeling_with_future_regressors():
    ### GLOBAL MODELLING + REGRESSORS
    log.info("Global Modeling + Regressors")
    df = pd.read_csv(PEYTON_FILE, nrows=512)
    df1 = df.iloc[:128, :].copy(deep=True)
    df2 = df.iloc[128:256, :].copy(deep=True)
    df3 = df.iloc[256:384, :].copy(deep=True)
    df4 = df.iloc[384:, :].copy(deep=True)
    df1["A"] = df1["y"].rolling(30, min_periods=1).mean()
    df2["A"] = df2["y"].rolling(10, min_periods=1).mean()
    df3["A"] = df3["y"].rolling(40, min_periods=1).mean()
    df4["A"] = df4["y"].rolling(20, min_periods=1).mean()
    df1["ID"] = "df1"
    df2["ID"] = "df2"
    df3["ID"] = "df1"
    df4["ID"] = "df2"
    future_regressors_df3 = pd.DataFrame(data={"A": df3["A"].iloc[:30]})
    future_regressors_df3["ID"] = "df1"
    future_regressors_df4 = pd.DataFrame(data={"A": df4["A"].iloc[:40]})
    future_regressors_df4["ID"] = "df2"
    train_input = {0: df1, 1: pd.concat((df1, df2)), 2: pd.concat((df1, df2))}
    test_input = {0: df3, 1: df3, 2: pd.concat((df3, df4))}
    regressors_input = {
        0: future_regressors_df3,
        1: future_regressors_df3,
        2: pd.concat((future_regressors_df3, future_regressors_df4)),
    }
    info_input = {
        0: "Testing single ts df train / single ts df test - single regressor, no events",
        1: "Testing many ts df train / single ts df test - single regressor, no events",
        2: "Testing many ts df train / many ts df test - many regressors, no events",
    }
    for i in range(0, 3):
        log.info(info_input[i])
        m = NeuralProphet(
            epochs=EPOCHS,
            batch_size=BATCH_SIZE,
            learning_rate=LR,
            trend_global_local="global",
            season_global_local="global",
        )
        m = m.add_future_regressor(name="A")
        metrics = m.fit(train_input[i], freq="D")
        future = m.make_future_dataframe(test_input[i], n_historic_predictions=True, regressors_df=regressors_input[i])
        forecast = m.predict(future)
        if PLOT:
            for key, df in forecast.groupby("ID"):
                fig1 = m.plot(df)
                fig2 = m.plot_parameters(df_name=key)
                fig3 = m.plot_parameters()
    # Possible errors with regressors
    m = NeuralProphet(
        epochs=EPOCHS,
        batch_size=BATCH_SIZE,
        learning_rate=LR,
    )
    m = m.add_future_regressor(name="A")
    metrics = m.fit(pd.concat((df1, df2)), freq="D")
    with pytest.raises(ValueError):
        future = m.make_future_dataframe(
            pd.concat((df3, df4)), n_historic_predictions=True, regressors_df=future_regressors_df3
        )
    log.info("Error - regressors df len is different than ts df len")
    future_regressors_df3["ID"] = "dfn"
    with pytest.raises(ValueError):
        future = m.make_future_dataframe(df3, n_historic_predictions=True, regressors_df=future_regressors_df3)
    log.info("Error - key for regressors not valid")


def test_global_modeling_with_lagged_regressors():
    ### GLOBAL MODELLING + REGRESSORS
    log.info("Global Modeling + Regressors")
    df = pd.read_csv(PEYTON_FILE, nrows=512)
    df1 = df.iloc[:128, :].copy(deep=True)
    df2 = df.iloc[128:256, :].copy(deep=True)
    df3 = df.iloc[256:384, :].copy(deep=True)
    df4 = df.iloc[384:, :].copy(deep=True)
    df1["A"] = df1["y"].rolling(30, min_periods=1).mean()
    df2["A"] = df2["y"].rolling(10, min_periods=1).mean()
    df3["A"] = df3["y"].rolling(40, min_periods=1).mean()
    df4["A"] = df4["y"].rolling(20, min_periods=1).mean()
    df1["ID"] = "df1"
    df2["ID"] = "df2"
    df3["ID"] = "df1"
    df4["ID"] = "df2"
    future_regressors_df3 = pd.DataFrame(data={"A": df3["A"].iloc[:30]})
    future_regressors_df4 = pd.DataFrame(data={"A": df4["A"].iloc[:40]})
    future_regressors_df3["ID"] = "df1"
    future_regressors_df4["ID"] = "df2"
    train_input = {0: df1, 1: pd.concat((df1, df2)), 2: pd.concat((df1, df2))}
    test_input = {0: df3, 1: df3, 2: pd.concat((df3, df4))}
    regressors_input = {
        0: future_regressors_df3,
        1: future_regressors_df3,
        2: pd.concat((future_regressors_df3, future_regressors_df4)),
    }
    info_input = {
        0: "Testing single ts df train / single ts df test - single df regressors, no events",
        1: "Testing many ts df train / many ts df test - single df regressors, no events",
        2: "Testing many ts df train / many ts df test - many df regressors, no events",
    }
    for i in range(0, 3):
        log.info(info_input[i])
        m = NeuralProphet(
            n_lags=5,
            n_forecasts=3,
            epochs=EPOCHS,
            batch_size=BATCH_SIZE,
            learning_rate=LR,
            trend_global_local="global",
            season_global_local="global",
        )
        m = m.add_lagged_regressor(names="A")
        metrics = m.fit(train_input[i], freq="D")
        future = m.make_future_dataframe(test_input[i], n_historic_predictions=True, regressors_df=regressors_input[i])
        forecast = m.predict(future)
        if PLOT:
            for key, df in forecast.groupby("ID"):
                fig1 = m.plot(df)
                fig2 = m.plot_parameters(df_name=key)
                fig3 = m.plot_parameters()
    # Possible errors with regressors
    m = NeuralProphet(
        n_lags=5,
        n_forecasts=3,
        epochs=EPOCHS,
        batch_size=BATCH_SIZE,
        learning_rate=LR,
    )
    m = m.add_lagged_regressor(names="A")
    metrics = m.fit(pd.concat((df1, df2)), freq="D")
    future = m.make_future_dataframe(
        pd.concat((df3, df4)), n_historic_predictions=True, regressors_df=future_regressors_df3
    )
    log.info("global model regressors with regressors df with not all IDs from original df")
    future_regressors_df3["ID"] = "dfn"
    with pytest.raises(ValueError):
        future = m.make_future_dataframe(df3, n_historic_predictions=True, regressors_df=future_regressors_df3)
    log.info("Error - key for regressors not valid")


def test_global_modeling_with_events_only():
    ### GLOBAL MODELLING + EVENTS
    log.info("Global Modeling + Events")
    df = pd.read_csv(PEYTON_FILE, nrows=512)
    df1_0 = df.iloc[:128, :].copy(deep=True)
    df2_0 = df.iloc[128:256, :].copy(deep=True)
    df3_0 = df.iloc[256:384, :].copy(deep=True)
    df4_0 = df.iloc[384:, :].copy(deep=True)
    df1_0["ID"] = "df1"
    df2_0["ID"] = "df2"
    df3_0["ID"] = "df1"
    df4_0["ID"] = "df2"
    playoffs_history = pd.DataFrame(
        {
            "event": "playoff",
            "ds": pd.to_datetime(
                [
                    "2007-12-13",
                    "2008-05-31",
                    "2008-06-04",
                    "2008-06-06",
                    "2008-06-09",
                    "2008-12-13",
                    "2008-12-25",
                    "2009-01-01",
                    "2009-01-15",
                    "2009-03-20",
                    "2009-04-20",
                    "2009-05-20",
                ]
            ),
        }
    )
    history_events_df1 = playoffs_history.iloc[:3, :].copy(deep=True)
    history_events_df2 = playoffs_history.iloc[3:6, :].copy(deep=True)
    history_events_df3 = playoffs_history.iloc[6:9, :].copy(deep=True)
    history_events_df4 = playoffs_history.iloc[9:, :].copy(deep=True)
    playoffs_future = pd.DataFrame(
        {
            "event": "playoff",
            "ds": pd.to_datetime(
                [
                    "2008-06-10",
                    "2008-06-11",
                    "2008-12-15",
                    "2008-12-16",
                    "2009-01-26",
                    "2009-01-27",
                    "2009-06-05",
                    "2009-06-06",
                ]
            ),
        }
    )
    future_events_df3 = playoffs_future.iloc[4:6, :].copy(deep=True)
    future_events_df4 = playoffs_future.iloc[6:8, :].copy(deep=True)
    future_events_df3["ID"] = "df1"
    future_events_df4["ID"] = "df2"
    events_input = {
        0: future_events_df3,
        1: future_events_df3,
        2: pd.concat((future_events_df3, future_events_df4)),
    }

    info_input = {
        0: "Testing single ts df train / single ts df test - single df events, no regressors",
        1: "Testing many ts df train / single ts df test - single df events, no regressors",
        2: "Testing many ts df train / many ts df test - many df events, no regressors",
    }
    for i in range(0, 3):
        log.debug(info_input[i])
        m = NeuralProphet(
            epochs=EPOCHS,
            batch_size=BATCH_SIZE,
            learning_rate=LR,
            trend_global_local="global",
            season_global_local="global",
        )
        m.add_events(["playoff"])
        history_df1 = m.create_df_with_events(df1_0, history_events_df1)
        history_df2 = m.create_df_with_events(df2_0, history_events_df2)
        history_df3 = m.create_df_with_events(df3_0, history_events_df3)
        history_df4 = m.create_df_with_events(df4_0, history_events_df4)
        if i == 1:
            history_df1 = pd.concat((history_df1, history_df2))
            history_df3 = history_df3
        if i == 2:
            history_df1 = pd.concat((history_df1, history_df2))
            history_df3 = pd.concat((history_df3, history_df4))
        metrics = m.fit(history_df1, freq="D")
        future = m.make_future_dataframe(history_df3, n_historic_predictions=True, events_df=events_input[i])
        forecast = m.predict(future)
        forecast = m.predict(df=future)
        if PLOT:
            for key, df in forecast.groupby("ID"):
                fig1 = m.plot(df)
                fig2 = m.plot_parameters(df_name=key)
                fig3 = m.plot_parameters()
    # Possible errors with events
    m = NeuralProphet(
        n_forecasts=2,
        n_lags=10,
        epochs=EPOCHS,
        batch_size=BATCH_SIZE,
        learning_rate=LR,
    )
    m.add_events(["playoff"])
    metrics = m.fit(history_df1, freq="D")
    future = m.make_future_dataframe(history_df3, n_historic_predictions=True, events_df=future_events_df3)
    log.info("global model events with events df with not all IDs from original df")
    future_events_df3["ID"] = "dfn"
    with pytest.raises(ValueError):
        future = m.make_future_dataframe(
            history_df3, n_historic_predictions=True, events_df=pd.concat((future_events_df3, future_events_df4))
        )
    log.info("Error - key for events not valid")


def test_global_modeling_with_events_and_future_regressors():
    ### GLOBAL MODELLING + REGRESSORS + EVENTS
    log.info("Global Modeling + Events + Regressors")
    df = pd.read_csv(PEYTON_FILE, nrows=512)
    df1 = df.iloc[:128, :].copy(deep=True)
    df2 = df.iloc[128:256, :].copy(deep=True)
    df3 = df.iloc[256:384, :].copy(deep=True)
    df4 = df.iloc[384:, :].copy(deep=True)
    df1["A"] = df1["y"].rolling(30, min_periods=1).mean()
    df2["A"] = df2["y"].rolling(10, min_periods=1).mean()
    df3["A"] = df3["y"].rolling(40, min_periods=1).mean()
    df4["A"] = df4["y"].rolling(20, min_periods=1).mean()
    df1["ID"] = "df1"
    df2["ID"] = "df2"
    df3["ID"] = "df1"
    df4["ID"] = "df2"
    future_regressors_df3 = pd.DataFrame(data={"A": df3["A"].iloc[:30]})
    future_regressors_df4 = pd.DataFrame(data={"A": df4["A"].iloc[:40]})
    future_regressors_df3["ID"] = "df1"
    future_regressors_df4["ID"] = "df2"
    playoffs_history = pd.DataFrame(
        {
            "event": "playoff",
            "ds": pd.to_datetime(
                [
                    "2007-12-13",
                    "2008-05-31",
                    "2008-06-04",
                    "2008-06-06",
                    "2008-06-09",
                    "2008-12-13",
                    "2008-12-25",
                    "2009-01-01",
                    "2009-01-15",
                    "2009-03-20",
                    "2009-04-20",
                    "2009-05-20",
                ]
            ),
        }
    )
    history_events_df1 = playoffs_history.iloc[:3, :].copy(deep=True)
    history_events_df2 = playoffs_history.iloc[3:6, :].copy(deep=True)
    history_events_df3 = playoffs_history.iloc[6:9, :].copy(deep=True)
    history_events_df4 = playoffs_history.iloc[9:, :].copy(deep=True)
    playoffs_future = pd.DataFrame(
        {
            "event": "playoff",
            "ds": pd.to_datetime(
                [
                    "2008-06-10",
                    "2008-06-11",
                    "2008-12-15",
                    "2008-12-16",
                    "2009-01-26",
                    "2009-01-27",
                    "2009-06-05",
                    "2009-06-06",
                ]
            ),
        }
    )
    future_events_df3 = playoffs_future.iloc[4:6, :].copy(deep=True)
    future_events_df4 = playoffs_future.iloc[6:8, :].copy(deep=True)
    future_events_df3["ID"] = "df1"
    future_events_df4["ID"] = "df2"
    m = NeuralProphet(
        epochs=EPOCHS,
        batch_size=BATCH_SIZE,
        learning_rate=LR,
        trend_global_local="global",
        season_global_local="global",
    )
    m = m.add_events(["playoff"])
    m = m.add_future_regressor(name="A")
    history_df1 = m.create_df_with_events(df1, history_events_df1)
    history_df2 = m.create_df_with_events(df2, history_events_df2)
    history_df3 = m.create_df_with_events(df3, history_events_df3)
    history_df4 = m.create_df_with_events(df4, history_events_df4)
    metrics = m.fit(pd.concat((history_df1, history_df2)), freq="D")
    future = m.make_future_dataframe(
        pd.concat((history_df3, history_df4)),
        n_historic_predictions=True,
        events_df=pd.concat((future_events_df3, future_events_df4)),
        regressors_df=pd.concat((future_regressors_df3, future_regressors_df4)),
    )
    forecast = m.predict(future)
    if PLOT:
        for key, df in forecast.groupby("ID"):
            fig1 = m.plot(df)
            fig2 = m.plot_parameters(df_name=key)
            fig3 = m.plot_parameters()


def test_auto_normalization():
    length = 100
    days = pd.date_range(start="2017-01-01", periods=length)
    y = np.ones(length)
    y[1] = 0
    y[2] = 2
    y[3] = 3.3
    df = pd.DataFrame({"ds": days, "y": y})
    df["future_constant"] = 1.0
    df["future_dynamic"] = df["y"] * 2
    m = NeuralProphet(
        epochs=EPOCHS,
        batch_size=BATCH_SIZE,
        learning_rate=LR,
        n_forecasts=5,
        normalize="auto",
    )
    m = m.add_future_regressor("future_constant")
    m = m.add_future_regressor("future_dynamic")
    _ = m.fit(df, freq="D")


def test_minimal():
    log.info("testing: Plotting")
    df = pd.read_csv(PEYTON_FILE, nrows=NROWS)
    m = NeuralProphet(
        n_forecasts=7,
        n_lags=14,
        epochs=EPOCHS,
        batch_size=BATCH_SIZE,
        learning_rate=LR,
    )
    metrics_df = m.fit(df, freq="D", minimal=True)
    assert metrics_df is None
    forecast = m.predict(df)


def test_get_latest_forecast():
    log.info("testing: get_latest_forecast")
    df = pd.read_csv(PEYTON_FILE, nrows=NROWS)
    m = NeuralProphet(
        epochs=EPOCHS,
        batch_size=BATCH_SIZE,
        learning_rate=LR,
        n_forecasts=24,
        n_lags=36,
        changepoints_range=0.95,
        n_changepoints=30,
        weekly_seasonality=False,
    )
    metrics_df = m.fit(df)
    forecast = m.predict(df)
    forecastdf = m.get_latest_forecast(forecast, df_name=None, include_history_data=None, include_previous_forecasts=5)
    forecastdf = m.get_latest_forecast(forecast, include_history_data=False, include_previous_forecasts=5)
    forecastdf = m.get_latest_forecast(forecast, include_history_data=True, include_previous_forecasts=5)
    help(m.get_latest_forecast)
    log.info("testing: get_latest_forecast with n_lags=0")
    m = NeuralProphet(
        epochs=EPOCHS,
        batch_size=BATCH_SIZE,
        learning_rate=LR,
        n_forecasts=24,
        n_lags=0,
        changepoints_range=0.95,
        n_changepoints=30,
        weekly_seasonality=False,
    )
    metrics_df = m.fit(df)
    forecast = m.predict(df)
    with pytest.raises(Exception):
        m.get_latest_forecast(forecast, include_history_data=None, include_previous_forecasts=5)

    df1 = df.copy(deep=True)
    df1["ID"] = "df1"
    df2 = df.copy(deep=True)
    df2["ID"] = "df2"
    df_global = pd.concat((df1, df2))
    m = NeuralProphet(
        epochs=EPOCHS,
        batch_size=BATCH_SIZE,
        learning_rate=LR,
        n_forecasts=24,
        n_lags=36,
        changepoints_range=0.95,
        n_changepoints=30,
        weekly_seasonality=False,
    )
    metrics_df = m.fit(df_global, freq="D")
    future = m.make_future_dataframe(df_global, periods=m.n_forecasts, n_historic_predictions=10)
    forecast = m.predict(future)
    log.info("Plot forecast with many IDs - Raise exceptions")
    forecast = m.predict(df_global)
    forecastdf = m.get_latest_forecast(forecast, df_name="df1", include_history_data=None, include_previous_forecasts=5)
    with pytest.raises(Exception):
        m.get_latest_forecast(forecast, include_previous_forecasts=10)


def test_metrics():
    log.info("testing: Plotting")
    df = pd.read_csv(PEYTON_FILE, nrows=NROWS)
    m = NeuralProphet(
        epochs=EPOCHS,
        batch_size=BATCH_SIZE,
        learning_rate=LR,
        collect_metrics=["MAE", "MSE", "RMSE"],
    )
    metrics_df = m.fit(df, freq="D")
    assert all([metric in metrics_df.columns for metric in ["MAE", "MSE", "RMSE"]])
    forecast = m.predict(df)

    m2 = NeuralProphet(
        epochs=EPOCHS,
        batch_size=BATCH_SIZE,
        learning_rate=LR,
        collect_metrics={"ABC": torchmetrics.MeanAbsoluteError()},
    )
    metrics_df = m2.fit(df, freq="D")
    assert "ABC" in metrics_df.columns
    forecast = m2.predict(df)


def test_progress_display():
    log.info("testing: Progress Display")
    df = pd.read_csv(AIR_FILE, nrows=100)
    df_val = df[-20:]
    progress_types = ["bar", "print", "plot", "plot-all", "none"]
    for progress in progress_types:
        m = NeuralProphet(
            epochs=EPOCHS,
            batch_size=BATCH_SIZE,
            learning_rate=LR,
        )
        metrics_df = m.fit(df, progress=progress)


def test_n_lags_for_regressors():
    df = pd.read_csv(PEYTON_FILE, nrows=NROWS)
    df1 = df.iloc[:128, :].copy(deep=True)
    df1["A"] = df1["y"].rolling(30, min_periods=1).mean()
    n_lags_input = [2, 2, 5, 2, 1, 2, 2, 0]
    n_lags_regressors_input = [2, "auto", 2, 5, 2, 1, "scalar", 5]
    info_input = [
        "n_lags == n_lags_regressors",
        "n_lags == n_lags_regressors (auto)",
        "n_lags > n_lags_regressors",
        "n_lags < n_lags_regressors",
        "n_lags (1) < n_lags_regressors",
        "n_lags > n_lags_regressors (1)",
        "n_lags > n_lags_regressors (scalar)",
        "n_lags == 0 and n_lags_regressors > 0",
    ]
    # Testing cases with 1 covariate
    for i in range(len(info_input)):
        log.debug(info_input[i])
        m = NeuralProphet(
            epochs=EPOCHS,
            batch_size=BATCH_SIZE,
            learning_rate=LR,
            n_forecasts=2,
            n_lags=n_lags_input[i],
        )
        m = m.add_lagged_regressor(names="A", n_lags=n_lags_regressors_input[i])
        metrics = m.fit(df1, freq="D")
        future = m.make_future_dataframe(df1, n_historic_predictions=True)
        forecast = m.predict(df=future)
        if PLOT:
            fig = m.plot(forecast)
            fig = m.plot_parameters()
    # Testing case with 2 covariates
    df1["B"] = df1["y"].rolling(8, min_periods=1).mean()
    n_lags_input = [0, 2, 2, 5, 1]
    n_lags_regressors_input_A = [5, 7, 3, 3, "scalar"]
    n_lags_regressors_input_B = [7, 5, None, None, None]
    info_input = [
        "n_lags == 0 and 2 regressors with different lags between them",
        "n_lags > 0 and 2 regressors with different lags between them",
        "n_lags < lags from both regressors",
        "n_lags > lags from both regressors",
        "n_lags == lags from both regressors (scalar)",
    ]
    for i in range(len(info_input)):
        log.debug(info_input[i])
        m = NeuralProphet(epochs=EPOCHS, batch_size=BATCH_SIZE, learning_rate=LR, n_forecasts=3, n_lags=n_lags_input[i])
        if i < 2:
            m = m.add_lagged_regressor(names="A", n_lags=n_lags_regressors_input_A[i])
            m = m.add_lagged_regressor(names="B", n_lags=n_lags_regressors_input_B[i])
        else:
            # Testing call of add_lagged_regressor with list of names
            m = m.add_lagged_regressor(names=["A", "B"], n_lags=n_lags_regressors_input_A[i])
        metrics = m.fit(df1, freq="D")
        future = m.make_future_dataframe(df1, n_historic_predictions=True)
        forecast = m.predict(df=future)
        if PLOT:
            fig = m.plot(forecast)
            fig = m.plot_parameters()
    # Testing case with assertion error in time_dataset - n_lags = 0
    log.debug("Exception regressor n_lags == 0")
    m = NeuralProphet(
        epochs=EPOCHS,
        batch_size=BATCH_SIZE,
        learning_rate=LR,
        n_forecasts=2,
        n_lags=2,
    )
    m = m.add_lagged_regressor(names="A", n_lags=0)
    m = m.add_lagged_regressor(names="B", n_lags=0)
    with pytest.raises(AssertionError):
        metrics = m.fit(df1, freq="D")


def test_drop_missing_values_after_imputation():
    m1 = NeuralProphet(
        epochs=EPOCHS,
        batch_size=BATCH_SIZE,
        learning_rate=LR,
        n_lags=12,
        n_forecasts=12,
        weekly_seasonality=True,
        impute_missing=True,
        impute_linear=10,
        impute_rolling=0,
        drop_missing=True,
    )
    df = pd.read_csv(PEYTON_FILE, nrows=NROWS)
    log.info("introducing two large NaN windows")
    df.loc[100:131, "y"] = np.nan
    df.loc[170:200, "y"] = np.nan
    metrics = m1.fit(df, freq="D", validation_df=None)
    future = m1.make_future_dataframe(df, periods=60, n_historic_predictions=60)
    forecast = m1.predict(df=df)
    forecast = m1.predict(df=future)

    log.info("Testing drop of remaining values after lin imputation, no lags")
    m2 = NeuralProphet(
        epochs=EPOCHS,
        batch_size=BATCH_SIZE,
        learning_rate=LR,
        n_lags=0,
        n_forecasts=12,
        weekly_seasonality=True,
        impute_missing=True,
        impute_linear=10,
        impute_rolling=0,
        drop_missing=True,
    )
    metrics = m2.fit(df, freq="D", validation_df=None)
    forecast = m2.predict(df=df)
    future = m2.make_future_dataframe(df, periods=60, n_historic_predictions=60)
    forecast = m2.predict(df=future)


def test_predict_raw():
    df = pd.read_csv(PEYTON_FILE, nrows=NROWS)

    # no quantiles
    m = NeuralProphet(n_forecasts=12, n_lags=24, epochs=EPOCHS, batch_size=BATCH_SIZE, learning_rate=LR)
    log.info("Testing raw prediction without any quantiles")
    metrics = m.fit(df, freq="D")
    future = m.make_future_dataframe(df, periods=30, n_historic_predictions=100)
    forecast = m.predict(df=future, raw=True)

    # with quantiles
    m = NeuralProphet(
        n_forecasts=12, n_lags=24, quantiles=[0.9, 0.1], epochs=EPOCHS, batch_size=BATCH_SIZE, learning_rate=LR
    )
    log.info("Testing raw prediction with some quantiles")
    metrics = m.fit(df, freq="D")
    future = m.make_future_dataframe(df, periods=30, n_historic_predictions=100)
    forecast = m.predict(df=future, raw=True)<|MERGE_RESOLUTION|>--- conflicted
+++ resolved
@@ -470,140 +470,6 @@
         plt.show()
 
 
-<<<<<<< HEAD
-=======
-def test_plot():
-    log.info("testing: Plotting")
-    df = pd.read_csv(PEYTON_FILE, nrows=NROWS)
-    m = NeuralProphet(
-        n_forecasts=7,
-        n_lags=14,
-        epochs=EPOCHS,
-        batch_size=BATCH_SIZE,
-        learning_rate=LR,
-    )
-    metrics_df = m.fit(df, freq="D")
-    future = m.make_future_dataframe(df, periods=m.n_forecasts, n_historic_predictions=10)
-    forecast = m.predict(future)
-    m.plot(forecast)
-    m.plot_latest_forecast(forecast, include_previous_forecasts=10)
-    m.plot_last_forecast(fcst=forecast, include_previous_forecasts=10)  # test deprecated alias
-    m.plot_components(forecast)
-    m.plot_parameters()
-    log.info("testing: Plotting with quants")
-    m = NeuralProphet(
-        n_forecasts=7, n_lags=14, epochs=EPOCHS, batch_size=BATCH_SIZE, learning_rate=LR, quantiles=[0.05, 0.95]
-    )
-    metrics_df = m.fit(df, freq="D")
-    m.highlight_nth_step_ahead_of_each_forecast(m.n_forecasts)
-    forecast = m.predict(df)
-    m.plot(forecast)
-    m.plot_latest_forecast(forecast, include_previous_forecasts=10)
-    m.plot_components(forecast)
-    m.plot_parameters()
-    if PLOT:
-        plt.show()
-    ## Global Model Plot
-    df1 = df.copy(deep=True)
-    df1["ID"] = "df1"
-    df2 = df.copy(deep=True)
-    df2["ID"] = "df2"
-    df_global = pd.concat((df1, df2))
-    m = NeuralProphet(
-        n_forecasts=7,
-        n_lags=14,
-        epochs=EPOCHS,
-        batch_size=BATCH_SIZE,
-        learning_rate=LR,
-    )
-    metrics_df = m.fit(df_global, freq="D")
-    future = m.make_future_dataframe(df_global, periods=m.n_forecasts, n_historic_predictions=10)
-    forecast = m.predict(future)
-    log.info("Plot forecast with many IDs - Raise exceptions")
-    with pytest.raises(Exception):
-        m.plot(forecast)
-    with pytest.raises(Exception):
-        m.plot_latest_forecast(forecast, include_previous_forecasts=10)
-    with pytest.raises(Exception):
-        m.plot_components(forecast)
-    forecast = m.predict(df_global)
-    with pytest.raises(Exception):
-        m.plot(forecast)
-    with pytest.raises(Exception):
-        m.plot_latest_forecast(forecast, include_previous_forecasts=10)
-    with pytest.raises(Exception):
-        m.plot_components(forecast)
-
-
-def test_plot_global_local_parameters():
-    log.info("Global Modeling + Global Normalization")
-    df = pd.read_csv(PEYTON_FILE, nrows=512)
-    df1_0 = df.iloc[:128, :].copy(deep=True)
-    df1_0["ID"] = "df1"
-    df2_0 = df.iloc[128:256, :].copy(deep=True)
-    df2_0["ID"] = "df2"
-    df3_0 = df.iloc[256:384, :].copy(deep=True)
-    df3_0["ID"] = "df3"
-    m = NeuralProphet(
-        n_forecasts=2, n_lags=10, epochs=EPOCHS, batch_size=BATCH_SIZE, learning_rate=LR, trend_global_local="local"
-    )
-    train_df, test_df = m.split_df(pd.concat((df1_0, df2_0, df3_0)), valid_p=0.33, local_split=True)
-    m.fit(train_df)
-    future = m.make_future_dataframe(test_df)
-    forecast = m.predict(future)
-
-    fig1 = m.plot_parameters(df_name="df1")
-
-    if PLOT:
-        fig1.show()
-
-
-def test_seasons_plot():
-    log.info("testing: Seasonality Plotting")
-    df = pd.read_csv(PEYTON_FILE, nrows=NROWS)
-    m = NeuralProphet(
-        yearly_seasonality=8,
-        weekly_seasonality=4,
-        daily_seasonality=30,
-        seasonality_mode="additive",
-        seasonality_reg=1,
-        epochs=EPOCHS,
-        batch_size=BATCH_SIZE,
-        learning_rate=LR,
-    )
-    metrics_df = m.fit(df, freq="D")
-    future = m.make_future_dataframe(df, periods=m.n_forecasts, n_historic_predictions=10)
-    forecast = m.predict(future)
-    m.plot(forecast)
-    # m.plot_last_forecast(forecast, include_previous_forecasts=10)
-    m.plot_components(forecast)
-    m.plot_parameters()
-    if PLOT:
-        plt.show()
-    log.info("testing: Seasonality Plotting with Business Day freq")
-    m = NeuralProphet(
-        yearly_seasonality=8,
-        weekly_seasonality=4,
-        daily_seasonality=30,
-        seasonality_mode="additive",
-        seasonality_reg=1,
-        epochs=EPOCHS,
-        batch_size=BATCH_SIZE,
-        learning_rate=LR,
-    )
-    df["ds"] = pd.to_datetime(df["ds"])
-    # create a range of business days over that period
-    bdays = pd.bdate_range(start=df["ds"].min(), end=df["ds"].max())
-    # Filter the series to just those days contained in the business day range.
-    df = df[df["ds"].isin(bdays)]
-    metrics_df = m.fit(df, freq="B")
-    forecast = m.predict(df)
-    m.plot_components(forecast)
-    if PLOT:
-        plt.show()
-
-
->>>>>>> e7a7dbd7
 def test_air_data():
     log.info("TEST air_passengers.csv")
     df = pd.read_csv(AIR_FILE)
