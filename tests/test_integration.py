--- conflicted
+++ resolved
@@ -70,15 +70,6 @@
     df_utils.init_data_params(df_dict, normalize="soft")
     df_utils.init_data_params(df_dict, normalize="soft1")
     df_utils.init_data_params(df_dict, normalize="standardize")
-
-    # Check split_df to handle input dataframe as a list
-<<<<<<< HEAD
-    df_train, df_val = df_utils.split_df(df_list, n_lags=2, n_forecasts=2, local_modeling=True)
-    df_train, df_val = df_utils.split_df(df_list, n_lags=2, n_forecasts=2, local_modeling=False)
-=======
-    df_train, df_val = df_utils.split_df(df_dict, n_lags=2, n_forecasts=2, local_split=True)
-    df_train, df_val = df_utils.split_df(df_dict, n_lags=2, n_forecasts=2, local_split=False)
->>>>>>> 9e41feff
 
     log.debug("Time Threshold: \n {}".format(time_threshold))
     log.debug("Df_train: \n {}".format(type(df_train)))
@@ -670,13 +661,14 @@
     df1 = df.iloc[:128, :].copy(deep=True)
     df2 = df.iloc[128:256, :].copy(deep=True)
     df3 = df.iloc[256:384, :].copy(deep=True)
+    df_dict = {"dataset1": df1, "dataset2": df2, "dataset3": df3}
     m = NeuralProphet(n_forecasts=2, n_lags=3)
     log.info("split df with single df")
     df_train, df_val = m.split_df(df1)
-    log.info("split df with dict")
-    df_train, df_val = m.split_df({"dataset1": df1, "dataset2": df2, "dataset3": df3})
-    log.info("split df with dict - local_split")
-    df_train, df_val = m.split_df({"dataset1": df1, "dataset2": df2, "dataset3": df3}, local_split=True)
+    log.info("split df with dict of dataframes")
+    df_train, df_val = m.split_df(df_dict)
+    log.info("split df with dict of dataframes - local_split")
+    df_train, df_val = m.split_df(df_dict, local_split=True)
 
 
 def test_global_modeling_no_exogenous_variable():
