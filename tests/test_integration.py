#!/usr/bin/env python3

import unittest
import os
import pathlib
import pandas as pd
import numpy as np
import matplotlib.pyplot as plt
import logging

from neuralprophet import NeuralProphet
import torch
from torch import nn
import numpy as np

import math

from neuralprophet import NeuralProphet, set_random_seed
from neuralprophet import df_utils

log = logging.getLogger("NP.test")
log.setLevel("WARNING")
log.parent.setLevel("WARNING")

DIR = pathlib.Path(__file__).parent.parent.absolute()
DATA_DIR = os.path.join(DIR, "tests", "test-data")
PEYTON_FILE = os.path.join(DATA_DIR, "wp_log_peyton_manning.csv")
AIR_FILE = os.path.join(DATA_DIR, "air_passengers.csv")
YOS_FILE = os.path.join(DATA_DIR, "yosemite_temps.csv")
NROWS = 512
EPOCHS = 3
BATCH_SIZE = 32


class IntegrationTests(unittest.TestCase):
    plot = False

    def test_names(self):
        log.info("testing: names")
        m = NeuralProphet()
        m._validate_column_name("hello_friend")

    def test_train_eval_test(self):
        log.info("testing: Train Eval Test")
        m = NeuralProphet(
            n_lags=10,
            n_forecasts=3,
            ar_sparsity=0.1,
            epochs=3,
            batch_size=32,
        )
        df = pd.read_csv(PEYTON_FILE, nrows=95)
        df = df_utils.check_dataframe(df, check_y=False)
        df = m.handle_missing_data(df, freq="D", predicting=False)
        df_train, df_test = m.split_df(df, freq="D", valid_p=0.1)
        metrics = m.fit(df_train, freq="D", validation_df=df_test)
        metrics = m.fit(df_train, freq="D")
        val_metrics = m.test(df_test)
        log.debug("Metrics: train/eval: \n {}".format(metrics.to_string(float_format=lambda x: "{:6.3f}".format(x))))
        log.debug("Metrics: test: \n {}".format(val_metrics.to_string(float_format=lambda x: "{:6.3f}".format(x))))

    def test_trend(self):
        log.info("testing: Trend")
        df = pd.read_csv(PEYTON_FILE, nrows=NROWS)
        m = NeuralProphet(
            growth="linear",
            n_changepoints=10,
            changepoints_range=0.9,
            trend_reg=1,
            trend_reg_threshold=False,
            yearly_seasonality=False,
            weekly_seasonality=False,
            daily_seasonality=False,
            epochs=EPOCHS,
            batch_size=BATCH_SIZE,
        )
        # print(m.config_trend)
        metrics_df = m.fit(df, freq="D")
        future = m.make_future_dataframe(df, periods=60, n_historic_predictions=60)
        forecast = m.predict(df=future)
        if self.plot:
            m.plot(forecast)
            # m.plot_components(forecast)
            m.plot_parameters()
            plt.show()

    def test_custom_changepoints(self):
        log.info("testing: Custom Changepoints")
        df = pd.read_csv(PEYTON_FILE, nrows=NROWS)
        dates = df["ds"][range(1, len(df) - 1, int(len(df) / 5.0))]
        dates_list = [str(d) for d in dates]
        dates_array = pd.to_datetime(dates_list).values
        log.debug("dates: {}".format(dates))
        log.debug("dates_list: {}".format(dates_list))
        log.debug("dates_array: {} {}".format(dates_array.dtype, dates_array))
        for cp in [dates_list, dates_array]:
            m = NeuralProphet(
                changepoints=cp,
                yearly_seasonality=False,
                weekly_seasonality=False,
                daily_seasonality=False,
                epochs=EPOCHS,
                batch_size=BATCH_SIZE,
            )
            # print(m.config_trend)
            metrics_df = m.fit(df, freq="D")
            future = m.make_future_dataframe(df, periods=60, n_historic_predictions=60)
            forecast = m.predict(df=future)
            if self.plot:
                # m.plot(forecast)
                # m.plot_components(forecast)
                m.plot_parameters()
                plt.show()

    def test_no_trend(self):
        log.info("testing: No-Trend")
        df = pd.read_csv(PEYTON_FILE, nrows=512)
        m = NeuralProphet(
            growth="off",
            yearly_seasonality=False,
            weekly_seasonality=False,
            daily_seasonality=False,
            epochs=EPOCHS,
            batch_size=BATCH_SIZE,
        )
        # m.highlight_nth_step_ahead_of_each_forecast(m.n_forecasts)
        metrics_df = m.fit(df, freq="D")
        future = m.make_future_dataframe(df, periods=60, n_historic_predictions=60)

        forecast = m.predict(df=future)
        if self.plot:
            m.plot(forecast)
            m.plot_components(forecast)
            m.plot_parameters()
            plt.show()

    def test_seasons(self):
        log.info("testing: Seasonality: additive")
        df = pd.read_csv(PEYTON_FILE, nrows=NROWS)
        # m = NeuralProphet(n_lags=60, n_changepoints=10, n_forecasts=30, verbose=True)
        m = NeuralProphet(
            yearly_seasonality=8,
            weekly_seasonality=4,
            seasonality_mode="additive",
            seasonality_reg=1,
            epochs=EPOCHS,
            batch_size=BATCH_SIZE,
        )
        metrics_df = m.fit(df, freq="D")
        future = m.make_future_dataframe(df, n_historic_predictions=365, periods=365)
        forecast = m.predict(df=future)
        log.debug("SUM of yearly season params: {}".format(sum(abs(m.model.season_params["yearly"].data.numpy()))))
        log.debug("SUM of weekly season params: {}".format(sum(abs(m.model.season_params["weekly"].data.numpy()))))
        log.debug("season params: {}".format(m.model.season_params.items()))

        if self.plot:
            m.plot(forecast)
            # m.plot_components(forecast)
            m.plot_parameters()
            plt.show()

        log.info("testing: Seasonality: multiplicative")
        df = pd.read_csv(PEYTON_FILE, nrows=NROWS)
        # m = NeuralProphet(n_lags=60, n_changepoints=10, n_forecasts=30, verbose=True)
        m = NeuralProphet(
            yearly_seasonality=8,
            weekly_seasonality=4,
            seasonality_mode="multiplicative",
            epochs=EPOCHS,
            batch_size=BATCH_SIZE,
        )
        metrics_df = m.fit(df, freq="D")
        future = m.make_future_dataframe(df, n_historic_predictions=365, periods=365)
        forecast = m.predict(df=future)

    def test_custom_seasons(self):
        log.info("testing: Custom Seasonality")
        df = pd.read_csv(PEYTON_FILE, nrows=NROWS)
        # m = NeuralProphet(n_lags=60, n_changepoints=10, n_forecasts=30, verbose=True)
        other_seasons = False
        m = NeuralProphet(
            yearly_seasonality=other_seasons,
            weekly_seasonality=other_seasons,
            daily_seasonality=other_seasons,
            seasonality_mode="additive",
            # seasonality_mode="multiplicative",
            seasonality_reg=1,
            epochs=EPOCHS,
            batch_size=BATCH_SIZE,
        )
        m = m.add_seasonality(name="quarterly", period=90, fourier_order=5)
        log.debug("seasonalities: {}".format(m.season_config.periods))
        metrics_df = m.fit(df, freq="D")
        future = m.make_future_dataframe(df, n_historic_predictions=365, periods=365)
        forecast = m.predict(df=future)
        log.debug("season params: {}".format(m.model.season_params.items()))

        if self.plot:
            m.plot(forecast)
            # m.plot_components(forecast)
            m.plot_parameters()
            plt.show()

    def test_ar(self):
        log.info("testing: AR")
        df = pd.read_csv(PEYTON_FILE, nrows=NROWS)
        m = NeuralProphet(
            n_forecasts=7,
            n_lags=7,
            yearly_seasonality=False,
            epochs=EPOCHS,
            # batch_size=BATCH_SIZE,
        )
        m.highlight_nth_step_ahead_of_each_forecast(m.n_forecasts)
        metrics_df = m.fit(df, freq="D")
        future = m.make_future_dataframe(df, n_historic_predictions=90)
        forecast = m.predict(df=future)
        if self.plot:
            m.plot_last_forecast(forecast, include_previous_forecasts=3)
            m.plot(forecast)
            m.plot_components(forecast)
            m.plot_parameters()
            plt.show()

    def test_ar_sparse(self):
        log.info("testing: AR (sparse")
        df = pd.read_csv(PEYTON_FILE, nrows=NROWS)
        m = NeuralProphet(
            n_forecasts=3,
            n_lags=14,
            ar_sparsity=0.5,
            yearly_seasonality=False,
            epochs=EPOCHS,
            batch_size=BATCH_SIZE,
        )
        m.highlight_nth_step_ahead_of_each_forecast(m.n_forecasts)
        metrics_df = m.fit(df, freq="D")
        future = m.make_future_dataframe(df, n_historic_predictions=90)
        forecast = m.predict(df=future)
        if self.plot:
            m.plot_last_forecast(forecast, include_previous_forecasts=3)
            m.plot(forecast)
            m.plot_components(forecast)
            m.plot_parameters()
            plt.show()

    def test_ar_deep(self):
        log.info("testing: AR-Net (deep)")
        df = pd.read_csv(PEYTON_FILE, nrows=NROWS)
        m = NeuralProphet(
            n_forecasts=7,
            n_lags=14,
            num_hidden_layers=2,
            d_hidden=32,
            yearly_seasonality=False,
            weekly_seasonality=False,
            daily_seasonality=False,
            epochs=EPOCHS,
            batch_size=BATCH_SIZE,
        )
        m.highlight_nth_step_ahead_of_each_forecast(m.n_forecasts)
        metrics_df = m.fit(df, freq="D")
        future = m.make_future_dataframe(df, n_historic_predictions=90)
        forecast = m.predict(df=future)
        if self.plot:
            m.plot_last_forecast(forecast, include_previous_forecasts=3)
            m.plot(forecast)
            m.plot_components(forecast)
            m.plot_parameters()
            plt.show()

    def test_lag_reg(self):
        log.info("testing: Lagged Regressors")
        df = pd.read_csv(PEYTON_FILE, nrows=NROWS)
        m = NeuralProphet(
            n_forecasts=2,
            n_lags=3,
            weekly_seasonality=False,
            daily_seasonality=False,
            epochs=EPOCHS,
            batch_size=BATCH_SIZE,
        )
        df["A"] = df["y"].rolling(7, min_periods=1).mean()
        df["B"] = df["y"].rolling(30, min_periods=1).mean()
        m = m.add_lagged_regressor(names="A")
        m = m.add_lagged_regressor(names="B", only_last_value=True)
        metrics_df = m.fit(df, freq="D")
        future = m.make_future_dataframe(df, n_historic_predictions=10)
        forecast = m.predict(future)

        if self.plot:
            print(forecast.to_string())
            m.plot_last_forecast(forecast, include_previous_forecasts=5)
            m.plot(forecast)
            m.plot_components(forecast)
            m.plot_parameters()
            plt.show()

    def test_lag_reg_deep(self):
        log.info("testing: List of Lagged Regressors (deep)")
        df = pd.read_csv(PEYTON_FILE, nrows=NROWS)
        m = NeuralProphet(
            n_forecasts=1,
            n_lags=14,
            num_hidden_layers=2,
            d_hidden=32,
            weekly_seasonality=False,
            daily_seasonality=False,
            epochs=EPOCHS,
            batch_size=BATCH_SIZE,
        )
        df["A"] = df["y"].rolling(7, min_periods=1).mean()
        df["B"] = df["y"].rolling(15, min_periods=1).mean()
        df["C"] = df["y"].rolling(30, min_periods=1).mean()

        cols = [col for col in df.columns if col not in ["ds", "y"]]
        m = m.add_lagged_regressor(names=cols)

        m.highlight_nth_step_ahead_of_each_forecast(m.n_forecasts)
        metrics_df = m.fit(df, freq="D")
        forecast = m.predict(df)

        if self.plot:
            # print(forecast.to_string())
            # m.plot_last_forecast(forecast, include_previous_forecasts=10)
            # m.plot(forecast)
            # m.plot_components(forecast)
            m.plot_parameters()
            plt.show()

    def test_events(self):
        log.info("testing: Events")
        df = pd.read_csv(PEYTON_FILE)[-NROWS:]
        playoffs = pd.DataFrame(
            {
                "event": "playoff",
                "ds": pd.to_datetime(
                    [
                        "2008-01-13",
                        "2009-01-03",
                        "2010-01-16",
                        "2010-01-24",
                        "2010-02-07",
                        "2011-01-08",
                        "2013-01-12",
                        "2014-01-12",
                        "2014-01-19",
                        "2014-02-02",
                        "2015-01-11",
                        "2016-01-17",
                        "2016-01-24",
                        "2016-02-07",
                    ]
                ),
            }
        )
        superbowls = pd.DataFrame(
            {
                "event": "superbowl",
                "ds": pd.to_datetime(["2010-02-07", "2014-02-02", "2016-02-07"]),
            }
        )
        events_df = pd.concat((playoffs, superbowls))

        m = NeuralProphet(
            n_lags=2,
            n_forecasts=30,
            daily_seasonality=False,
            epochs=EPOCHS,
            batch_size=BATCH_SIZE,
        )
        # set event windows
        m = m.add_events(
            ["superbowl", "playoff"], lower_window=-1, upper_window=1, mode="multiplicative", regularization=0.5
        )
        # add the country specific holidays
        m = m.add_country_holidays("US", mode="additive", regularization=0.5)
        m.add_country_holidays("Indonesia")

        history_df = m.create_df_with_events(df, events_df)
        metrics_df = m.fit(history_df, freq="D")
        future = m.make_future_dataframe(df=history_df, events_df=events_df, periods=30, n_historic_predictions=90)
        forecast = m.predict(df=future)
        log.debug("Event Parameters:: {}".format(m.model.event_params))
        if self.plot:
            m.plot_components(forecast)
            m.plot(forecast)
            m.plot_parameters()
            plt.show()

    def test_future_reg(self):
        log.info("testing: Future Regressors")
        df = pd.read_csv(PEYTON_FILE, nrows=NROWS + 50)
        m = NeuralProphet(
            epochs=EPOCHS,
            batch_size=BATCH_SIZE,
        )

        df["A"] = df["y"].rolling(7, min_periods=1).mean()
        df["B"] = df["y"].rolling(30, min_periods=1).mean()
        regressors_df_future = pd.DataFrame(data={"A": df["A"][-50:], "B": df["B"][-50:]})
        df = df[:-50]
        m = m.add_future_regressor(name="A")
        m = m.add_future_regressor(name="B", mode="multiplicative")
        metrics_df = m.fit(df, freq="D")
        future = m.make_future_dataframe(
            df=df, regressors_df=regressors_df_future, n_historic_predictions=10, periods=50
        )
        forecast = m.predict(df=future)

        if self.plot:
            m.plot(forecast)
            m.plot_components(forecast)
            m.plot_parameters()
            plt.show()

    def test_plot(self):
        log.info("testing: Plotting")
        df = pd.read_csv(PEYTON_FILE, nrows=NROWS)
        m = NeuralProphet(
            n_forecasts=7,
            n_lags=14,
            epochs=EPOCHS,
            batch_size=BATCH_SIZE,
        )
        metrics_df = m.fit(df, freq="D")

        future = m.make_future_dataframe(df, periods=m.n_forecasts, n_historic_predictions=10)
        forecast = m.predict(future)
        m.plot(forecast)
        m.plot_last_forecast(forecast, include_previous_forecasts=10)
        m.plot_components(forecast)
        m.plot_parameters()

        m.highlight_nth_step_ahead_of_each_forecast(7)
        forecast = m.predict(df)
        m.plot(forecast)
        m.plot_last_forecast(forecast, include_previous_forecasts=10)
        m.plot_components(forecast)
        m.plot_parameters()
        if self.plot:
            plt.show()

    def test_air_data(self):
        log.info("TEST air_passengers.csv")
        df = pd.read_csv(AIR_FILE)
        m = NeuralProphet(
            n_changepoints=0,
            yearly_seasonality=2,
            seasonality_mode="multiplicative",
            epochs=EPOCHS,
            batch_size=BATCH_SIZE,
        )
        metrics = m.fit(df, freq="MS")
        future = m.make_future_dataframe(df, periods=48, n_historic_predictions=len(df) - m.n_lags)
        forecast = m.predict(future)

        if self.plot:
            m.plot(forecast)
            m.plot_components(forecast)
            m.plot_parameters()
            plt.show()

    def test_random_seed(self):
        log.info("TEST random seed")
        df = pd.read_csv(PEYTON_FILE, nrows=512)
        set_random_seed(0)
        m = NeuralProphet(
            epochs=EPOCHS,
            batch_size=BATCH_SIZE,
        )
        metrics_df = m.fit(df, freq="D")
        future = m.make_future_dataframe(df, periods=10, n_historic_predictions=10)
        forecast = m.predict(future)
        checksum1 = sum(forecast["yhat1"].values)
        set_random_seed(0)
        m = NeuralProphet(
            epochs=EPOCHS,
            batch_size=BATCH_SIZE,
        )
        metrics_df = m.fit(df, freq="D")
        future = m.make_future_dataframe(df, periods=10, n_historic_predictions=10)
        forecast = m.predict(future)
        checksum2 = sum(forecast["yhat1"].values)
        set_random_seed(1)
        m = NeuralProphet(
            epochs=EPOCHS,
            batch_size=BATCH_SIZE,
        )
        metrics_df = m.fit(df, freq="D")
        future = m.make_future_dataframe(df, periods=10, n_historic_predictions=10)
        forecast = m.predict(future)
        checksum3 = sum(forecast["yhat1"].values)
        log.debug("should be same: {} and {}".format(checksum1, checksum2))
        log.debug("should not be same: {} and {}".format(checksum1, checksum3))
        assert math.isclose(checksum1, checksum2)
        assert not math.isclose(checksum1, checksum3)

    def test_yosemite(self):
        log.info("TEST Yosemite Temps")
        df = pd.read_csv(YOS_FILE, nrows=NROWS)
        m = NeuralProphet(
            changepoints_range=0.95,
            n_changepoints=15,
            weekly_seasonality=False,
            epochs=EPOCHS,
            batch_size=BATCH_SIZE,
        )
        metrics = m.fit(df, freq="5min")
        future = m.make_future_dataframe(df, periods=12 * 24, n_historic_predictions=12 * 24)
        forecast = m.predict(future)

        if self.plot:
            m.plot(forecast)
            m.plot_parameters()
            plt.show()

    def test_model_cv(self):
        log.info("CV from model")

        def check_simple(df):
            m = NeuralProphet()
            folds = m.crossvalidation_split_df(df, freq="D", k=5, fold_pct=0.1, fold_overlap_pct=0.5)
            assert all([70 + i * 5 == len(train) for i, (train, val) in enumerate(folds)])
            assert all([10 == len(val) for (train, val) in folds])

        def check_cv(df, freq, n_lags, n_forecasts, k, fold_pct, fold_overlap_pct):
            m = NeuralProphet(
                n_lags=n_lags,
                n_forecasts=n_forecasts,
            )
            folds = m.crossvalidation_split_df(df, freq=freq, k=k, fold_pct=fold_pct, fold_overlap_pct=fold_overlap_pct)
            total_samples = len(df) - m.n_lags + 2 - (2 * m.n_forecasts)
            per_fold = int(fold_pct * total_samples)
            not_overlap = per_fold - int(fold_overlap_pct * per_fold)
            assert all([per_fold == len(val) - m.n_lags + 1 - m.n_forecasts for (train, val) in folds])
            assert all(
                [
                    total_samples - per_fold - (k - i - 1) * not_overlap == len(train) - m.n_lags + 1 - m.n_forecasts
                    for i, (train, val) in enumerate(folds)
                ]
            )

        check_simple(pd.DataFrame({"ds": pd.date_range(start="2017-01-01", periods=100), "y": np.arange(100)}))
        check_cv(
            df=pd.DataFrame({"ds": pd.date_range(start="2017-01-01", periods=100), "y": np.arange(100)}),
            n_lags=10,
            n_forecasts=5,
            freq="D",
            k=5,
            fold_pct=0.1,
            fold_overlap_pct=0,
        )
        check_cv(
            df=pd.DataFrame({"ds": pd.date_range(start="2017-01-01", periods=100), "y": np.arange(100)}),
            n_lags=10,
            n_forecasts=15,
            freq="D",
            k=5,
            fold_pct=0.1,
            fold_overlap_pct=0.5,
        )

    def test_loss_func(self):
        log.info("TEST setting torch.nn loss func")
        df = pd.read_csv(PEYTON_FILE, nrows=512)
        loss_fn = torch.nn.MSELoss()
        m = NeuralProphet(
            epochs=EPOCHS,
            batch_size=BATCH_SIZE,
            loss_func=loss_fn,
        )
        metrics_df = m.fit(df, freq="D")
        future = m.make_future_dataframe(df, periods=10, n_historic_predictions=10)
        forecast = m.predict(future)

    def test_callable_loss(self):
        log.info("TEST Callable Loss")

        def loss(output, target):
            assym_penalty = 1.25
            beta = 1
            e = target - output
            me = torch.abs(e)
            z = torch.where(me < beta, 0.5 * (me ** 2) / beta, me - 0.5 * beta)
            z = torch.where(e < 0, z, assym_penalty * z)
            return z.mean()

        df = pd.read_csv(YOS_FILE, nrows=NROWS)
        m = NeuralProphet(
            seasonality_mode="multiplicative",
            loss_func=loss,
            changepoints_range=0.95,
            n_changepoints=15,
            weekly_seasonality=False,
            epochs=EPOCHS,
            batch_size=BATCH_SIZE,
        )
        metrics = m.fit(df, freq="5min")
        future = m.make_future_dataframe(df, periods=12 * 24, n_historic_predictions=12 * 24)
        forecast = m.predict(future)

<<<<<<< HEAD
        if self.plot:
            m.plot(forecast)
            m.plot_parameters()
            plt.show()

    def test_logistic_trend(self):
        log.info("testing: Logistic growth trend")

        t_min = 0
        t_max = 1
        samples = 3200
        n_changepoints = 5

        ds_freq = "H"

        idx = pd.date_range("2018-01-01", periods=samples, freq=ds_freq)

        t_datetime = pd.Series(idx)
        t = torch.linspace(0, 1, samples)

        changepoints_ds = np.linspace(idx[0].value, idx[-1].value, n_changepoints + 2)[1:-1]
        changepoints_ds = pd.to_datetime(changepoints_ds)

        snr = 5
        torch.manual_seed(5)

        def coeff_determination(y, f):
            """
            Computes the coefficient of determination of f modeling y
            y: 1D array-like of floats giving outcomes to predict
            f: 1D array-like of floats modeling corresponding values of y
            Returns:
            float, coefficient of determination
            """
            y_bar = np.mean(y)
            sum_sq_tot = np.sum((y - y_bar) ** 2)
            sum_sq_reg = np.sum((y - f) ** 2)
            return 1 - sum_sq_reg / sum_sq_tot

        coeffs_determination = []

        series_proportion = 0.6
        # index of time before which model has access to. Times with indices at or after this time are not trained on.
        current_time_idx = int(len(t) * series_proportion)
        train_t = t[:current_time_idx]
        train_out = train_t
        current_time = t_min + (t_max - t_min) * series_proportion

        # target curves for testing:
        # 1. logistic curve up and down, cap/floor of model given (as in Prophet)
        # 2. smooth logistic curve (as in Prophet)
        # 3. same logistic curve as 2. with learned cap and floor (and with small regularization)
        trend_caps = [[50.0], [5.0], [5.0]]
        trend_floors = [[5.0], [-25.0], [-25.0]]
        trend_k0s = [[24.5123], [100.0], [100.0]]
        trend_deltas = [
            [12.2064, 0.0, -150.0, 49.1343, -9.3666],
            [12.2064, -25.0, -160.0, 49.1343, -9.3666],
            [12.2064, -25.0, -160.0, 49.1343, -9.3666],
        ]
        trend_m0s = [[0.2], [0.2], [0.2]]
        # whether to use target as cap/floor for testing user-set cap/floor
        prespecified_trend_cap = [True, True, False]
        prespecified_trend_floor = [True, True, False]
        n_epochs = [EPOCHS, EPOCHS, EPOCHS]  # [80, 80, 80]
        trend_regs = [0, 0, 0.003]

        runs = len(trend_caps)

        for run in range(runs):
            # create simple logistic growth target trends with additive white noise for testing
            target = NeuralProphet(
                growth="logistic",
                n_changepoints=n_changepoints,
                yearly_seasonality=False,
                weekly_seasonality=False,
                daily_seasonality=False,
            )
            target.model = target._init_model()
            target.model.trend_cap = nn.Parameter(torch.Tensor(trend_caps[run]))
            target.model.trend_floor = nn.Parameter(torch.Tensor(trend_floors[run]))
            target.model.trend_k0 = nn.Parameter(torch.Tensor(trend_k0s[run]))
            target.model.trend_deltas = nn.Parameter(torch.Tensor(trend_deltas[run]))
            target.model.trend_m0 = nn.Parameter(torch.Tensor(trend_m0s[run]))
            while target.model.trend_m0 > current_time:
                target.model.trend_m0 = nn.Parameter(
                    torch.distributions.normal.Normal(t_min + (t_max - t_min) / 2, (t_max - t_min) / 4).sample([1])
                )

            # add white noise
            with torch.no_grad():
                target_trend = target.model._logistic_growth_trend(t)
                noise_sigma = target_trend.std() / snr
                torch.manual_seed(run)
                noisy_target_trend = target_trend + torch.distributions.normal.Normal(0, noise_sigma).sample([len(t)])

            df = pd.DataFrame()
            df["ds"] = t_datetime
            df["y"] = noisy_target_trend
            if prespecified_trend_floor[run]:
                df["floor"] = np.ones_like(target_trend) * target.model.trend_floor.detach().numpy()
            if prespecified_trend_cap[run]:
                df["cap"] = np.ones_like(target_trend) * target.model.trend_cap.detach().numpy()

            model = NeuralProphet(
                growth="logistic",
                trend_reg=trend_regs[run],
                n_changepoints=n_changepoints,
                yearly_seasonality=False,
                weekly_seasonality=False,
                daily_seasonality=False,
                loss_func="l2",
                learning_rate=0.5,
                batch_size=BATCH_SIZE,
                epochs=n_epochs[run],
            )
            model.model = model._init_model()
            model.fit(df, ds_freq)

            future = model.make_future_dataframe(df, periods=0, n_historic_predictions=len(df))

            pred = model.predict(future)["trend"]
            coeffs_determination.append(coeff_determination(noisy_target_trend.detach().numpy(), pred))

            periods = 60
            future = model.make_future_dataframe(
                df,
                periods=periods,
                n_historic_predictions=len(df),
                cap_df=np.ones(periods) if prespecified_trend_cap[run] else None,
                floor_df=np.ones(periods) if prespecified_trend_floor[run] else None,
            )
            forecast = model.predict(df=future)

        # test basic performance with ideal target functions
        # performance worse with torch LR finder rather than old LR with LR decay,
        # min coefficient of determination with tests was above 0.94 with 40 epochs,
        # now only up to 0.9 with 40 epochs
        # additionally, the logistic growth trend model can select poor initial parameters 
        # without being given floor and cap (as was done in the original Prophet), 
        # leading to the model getting stuck with e.g. a concave section in a convex section
        # of the target. This could be addressed with a global optimization technique.
        # The logistic growth trend is non-convex.
        assert np.min(coeffs_determination) > 0.73, (
            "Optimization with logistic growth trend achieving poor performance:\n"
            "min coefficient of determination {}\n"
            "mean coefficient of determination {}".format(np.min(coeffs_determination), np.mean(coeffs_determination))
        )
=======
    def test_custom_torch_loss(self):
        log.info("TEST PyTorch Custom Loss")

        class Loss(torch.nn.modules.loss._Loss):
            def __init__(self, size_average=None, reduce=None, reduction="mean"):
                super(Loss, self).__init__(size_average, reduce, reduction)

            def forward(self, input, target):
                alpha = 0.9
                y_diff = target - input
                yhat_diff = input - target
                loss = (
                    (
                        alpha * torch.max(y_diff, torch.zeros_like(y_diff))
                        + (1 - alpha) * torch.max(yhat_diff, torch.zeros_like(yhat_diff))
                    )
                    .sum()
                    .mean()
                )
                return loss

        loss = Loss()
        df = pd.read_csv(YOS_FILE, nrows=NROWS)
        m = NeuralProphet(
            epochs=EPOCHS,
            batch_size=BATCH_SIZE,
        )
        metrics = m.fit(df, freq="5min")
        future = m.make_future_dataframe(df, periods=12, n_historic_predictions=12)
        forecast = m.predict(future)

    def test_global_modeling(self):
        log.debug("Testing: Global Modeling")
        df = pd.read_csv(PEYTON_FILE)
        df1 = df.iloc[:600, :].copy(deep=True)
        df2 = df.iloc[600:1200, :].copy(deep=True)
        df3 = df.iloc[1200:1800, :].copy(deep=True)
        df4 = df.iloc[1800:2400, :].copy(deep=True)
        df1_0 = df1.copy(deep=True)
        df2_0 = df2.copy(deep=True)
        df3_0 = df3.copy(deep=True)
        df4_0 = df4.copy(deep=True)
        df1["A"] = df1["y"].rolling(30, min_periods=1).mean()
        df2["A"] = df2["y"].rolling(10, min_periods=1).mean()
        df3["A"] = df3["y"].rolling(40, min_periods=1).mean()
        df4["A"] = df4["y"].rolling(20, min_periods=1).mean()
        # future_regressors_df1 = pd.DataFrame(data={'A': df1['A'][:25]})
        # future_regressors_df2 = pd.DataFrame(data={'A': df2['A'][:30]})
        future_regressors_df3 = pd.DataFrame(data={"A": df3["A"][:30]})
        future_regressors_df4 = pd.DataFrame(data={"A": df4["A"][:40]})
        playoffs_history = pd.DataFrame(
            {
                "event": "playoff",
                "ds": pd.to_datetime(
                    [
                        "2007-12-13",
                        "2009-08-23",
                        "2009-08-25",
                        "2009-09-02",
                        "2011-05-09",
                        "2011-05-11",
                        "2011-05-16",
                        "2013-01-01",
                        "2013-01-05",
                        "2013-01-10",
                        "2014-08-27",
                        "2014-08-31",
                    ]
                ),
            }
        )
        history_events_df1 = playoffs_history.iloc[:3, :].copy(deep=True)
        history_events_df2 = playoffs_history.iloc[3:6, :].copy(deep=True)
        history_events_df3 = playoffs_history.iloc[6:9, :].copy(deep=True)
        history_events_df4 = playoffs_history.iloc[9:, :].copy(deep=True)
        playoffs_future = pd.DataFrame(
            {
                "event": "playoff",
                "ds": pd.to_datetime(
                    [
                        "2009-08-27",
                        "2009-08-29",
                        "2011-05-14",
                        "2011-05-17",
                        "2013-01-10",
                        "2013-01-15",
                        "2014-09-05",
                        "2014-09-08",
                    ]
                ),
            }
        )
        # future_events_df1 = playoffs_future.iloc[:2,:].copy(deep=True)
        # future_events_df2 = playoffs_future.iloc[2:4,:].copy(deep=True)
        future_events_df3 = playoffs_future.iloc[4:6, :].copy(deep=True)
        future_events_df4 = playoffs_future.iloc[6:8, :].copy(deep=True)

        def global_modeling():  ### GLOBAL MODELLING - NO EXOGENOUS VARIABLES
            log.debug("Global Modeling - No exogenous variables")
            train_input = {0: df1_0, 1: [df1_0, df2_0], 2: [df1_0, df2_0]}
            test_input = {0: df3_0, 1: df3_0, 2: [df3_0, df4_0]}
            info_input = {
                0: "Testing df train / df test - no events, no regressors",
                1: "Testing LIST df train / df test - no events, no regressors",
                2: "Testing LIST df train / LIST df test - no events, no regressors",
            }
            for i in range(0, 3):
                log.debug(info_input[i])
                m = NeuralProphet(n_forecasts=2, n_lags=10, epochs=EPOCHS, batch_size=BATCH_SIZE)
                metrics = m.fit(train_input[i], freq="D")
                forecast = m.predict(df=test_input[i])
                if self.plot:
                    forecast = forecast if isinstance(forecast, list) else [forecast]
                    for frst in forecast:
                        fig1 = m.plot(frst)
                        fig2 = m.plot_components(frst)

        def global_modeling_regressors():  ### GLOBAL MODELLING + REGRESSORS
            log.debug("Global Modeling + Regressors")
            train_input = {0: df1, 1: [df1, df2], 2: [df1, df2], 3: [df1, df2]}
            test_input = {0: df3, 1: df3, 2: [df3, df4], 3: [df3, df4]}
            regressors_input = {
                0: future_regressors_df3,
                1: future_regressors_df3,
                2: future_regressors_df3,
                3: [future_regressors_df3, future_regressors_df4],
            }
            info_input = {
                0: "Testing df train / df test - df regressor, no events",
                1: "Testing LIST df train / df test - df regressors, no events",
                2: "Testing LIST df train / LIST df test - df regressors, no events",
                3: "Testing LIST df train / LIST df test - LIST regressors, no events",
            }
            for i in range(0, 4):
                log.debug(info_input[i])
                m = NeuralProphet(n_forecasts=2, n_lags=10, epochs=EPOCHS, batch_size=BATCH_SIZE)
                m = m.add_lagged_regressor(names="A")
                metrics = m.fit(train_input[i], freq="D")
                future = m.make_future_dataframe(
                    test_input[i], n_historic_predictions=True, regressors_df=regressors_input[i]
                )
                forecast = m.predict(df=future)
            if self.plot:
                forecast = forecast if isinstance(forecast, list) else [forecast]
                for frst in forecast:
                    fig = m.plot(frst)
                    fig = m.plot_components(frst)

        def global_modeling_events():  ### GLOBAL MODELLING + EVENTS
            log.debug("Global Modeling + Events")
            events_input = {
                0: future_events_df3,
                1: future_events_df3,
                2: future_events_df3,
                3: [future_events_df3, future_events_df4],
            }
            info_input = {
                0: "Testing df train / df test - df events, no regressors",
                1: "Testing LIST train / df test - df events, no regressors",
                2: "Testing LIST train / LIST test - df events, no regressors",
                3: "Testing LIST train / LIST test - LIST events, no regressors",
            }
            for i in range(0, 4):
                log.debug(info_input[i])
                m = NeuralProphet(n_forecasts=2, n_lags=10, epochs=EPOCHS, batch_size=BATCH_SIZE)
                m.add_events(["playoff"])
                history_df1 = m.create_df_with_events(df1_0, history_events_df1)
                history_df3 = m.create_df_with_events(df3_0, history_events_df3)
                if i > 0:
                    history_df2 = m.create_df_with_events(df2_0, history_events_df2)
                    history_df1 = [history_df1, history_df2]
                if i > 1:
                    history_df4 = m.create_df_with_events(df4_0, history_events_df4)
                    history_df3 = [history_df3, history_df4]
                metrics = m.fit(history_df1, freq="D")
                future = m.make_future_dataframe(history_df3, n_historic_predictions=True, events_df=events_input[i])
                forecast = m.predict(future)
                forecast = m.predict(df=future)
            if self.plot:
                forecast = forecast if isinstance(forecast, list) else [forecast]
                for frst in forecast:
                    fig = m.plot(frst)
                    fig = m.plot_components(frst)

        def global_modeling_events_plus_regressors():  ### GLOBAL MODELLING + REGRESSORS + EVENTS
            # One must call global modeling events and global modeling regressors before calling this function
            log.debug("Global Modeling + Events + Regressors")
            m = NeuralProphet(n_lags=10, n_forecasts=5, epochs=EPOCHS, batch_size=BATCH_SIZE)
            m = m.add_events(["playoff"])
            m = m.add_lagged_regressor(names="A")
            history_df1 = m.create_df_with_events(df1, history_events_df1)
            history_df2 = m.create_df_with_events(df2, history_events_df2)
            history_df3 = m.create_df_with_events(df3, history_events_df3)
            history_df4 = m.create_df_with_events(df4, history_events_df4)
            metrics = m.fit([history_df1, history_df2], freq="D")
            future = m.make_future_dataframe(
                [history_df3, history_df4],
                n_historic_predictions=True,
                events_df=[future_events_df3, future_events_df4],
                regressors_df=[future_regressors_df3, future_regressors_df4],
            )
            forecast = m.predict(future)
            if self.plot:
                for frst in forecast:
                    fig = m.plot(frst)
                    fig = m.plot_components(frst)

        global_modeling()
        global_modeling_regressors()
        global_modeling_events()
        global_modeling_events_plus_regressors()
        log.debug("GLOBAL MODELING TESTING - DONE")
>>>>>>> 380eda17
<|MERGE_RESOLUTION|>--- conflicted
+++ resolved
@@ -600,12 +600,6 @@
         future = m.make_future_dataframe(df, periods=12 * 24, n_historic_predictions=12 * 24)
         forecast = m.predict(future)
 
-<<<<<<< HEAD
-        if self.plot:
-            m.plot(forecast)
-            m.plot_parameters()
-            plt.show()
-
     def test_logistic_trend(self):
         log.info("testing: Logistic growth trend")
 
@@ -744,12 +738,12 @@
         # leading to the model getting stuck with e.g. a concave section in a convex section
         # of the target. This could be addressed with a global optimization technique.
         # The logistic growth trend is non-convex.
-        assert np.min(coeffs_determination) > 0.73, (
+        assert np.min(coeffs_determination) > 0.77, (
             "Optimization with logistic growth trend achieving poor performance:\n"
             "min coefficient of determination {}\n"
             "mean coefficient of determination {}".format(np.min(coeffs_determination), np.mean(coeffs_determination))
         )
-=======
+
     def test_custom_torch_loss(self):
         log.info("TEST PyTorch Custom Loss")
 
@@ -961,5 +955,4 @@
         global_modeling_regressors()
         global_modeling_events()
         global_modeling_events_plus_regressors()
-        log.debug("GLOBAL MODELING TESTING - DONE")
->>>>>>> 380eda17
+        log.debug("GLOBAL MODELING TESTING - DONE")