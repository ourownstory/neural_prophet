#!/usr/bin/env python3

import pytest
import os
import pathlib
import pandas as pd
import numpy as np
import matplotlib.pyplot as plt
import logging
import math
import torch

from neuralprophet import NeuralProphet, set_random_seed
from neuralprophet import df_utils

log = logging.getLogger("NP.test")
log.setLevel("WARNING")
log.parent.setLevel("WARNING")

DIR = pathlib.Path(__file__).parent.parent.absolute()
DATA_DIR = os.path.join(DIR, "tests", "test-data")
PEYTON_FILE = os.path.join(DATA_DIR, "wp_log_peyton_manning.csv")
AIR_FILE = os.path.join(DATA_DIR, "air_passengers.csv")
YOS_FILE = os.path.join(DATA_DIR, "yosemite_temps.csv")
NROWS = 256
EPOCHS = 2
BATCH_SIZE = 64
LR = 1.0

PLOT = False


def test_names():
    log.info("testing: names")
    m = NeuralProphet()
    m._validate_column_name("hello_friend")


def test_train_eval_test():
    log.info("testing: Train Eval Test")
    m = NeuralProphet(
        n_lags=10,
        n_forecasts=3,
        ar_reg=0.1,
        epochs=EPOCHS,
        batch_size=BATCH_SIZE,
        learning_rate=LR,
    )
    df = pd.read_csv(PEYTON_FILE, nrows=95)
    df = df_utils.check_dataframe(df, check_y=False)
    df = m._handle_missing_data(df, freq="D", predicting=False)
    df_train, df_test = m.split_df(df, freq="D", valid_p=0.1)
    metrics = m.fit(df_train, freq="D", validation_df=df_test)
    val_metrics = m.test(df_test)
    log.debug("Metrics: train/eval: \n {}".format(metrics.to_string(float_format=lambda x: "{:6.3f}".format(x))))
    log.debug("Metrics: test: \n {}".format(val_metrics.to_string(float_format=lambda x: "{:6.3f}".format(x))))


def test_df_utils_func():
    log.info("testing: df_utils Test")
    df = pd.read_csv(PEYTON_FILE, nrows=95)
    df = df_utils.check_dataframe(df, check_y=False)

    # test find_time_threshold
    df, _, _, _ = df_utils.prep_or_copy_df(df)
    time_threshold = df_utils.find_time_threshold(df, n_lags=2, n_forecasts=2, valid_p=0.2, inputs_overbleed=True)
    df_train, df_val = df_utils.split_considering_timestamp(
        df, n_lags=2, n_forecasts=2, inputs_overbleed=True, threshold_time_stamp=time_threshold
    )

    # test find_time_threshold
    time_interval = df_utils.find_valid_time_interval_for_cv(df)

    # test unfold fold of dicts
    df1 = df.copy(deep=True)
    df1["ID"] = "df1"
    df2 = df.copy(deep=True)
    df2["ID"] = "df2"
    df_global = pd.concat((df1, df2))
    folds_dict = {}
    start_date, end_date = df_utils.find_valid_time_interval_for_cv(df_global)
    for df_name, df_i in df_global.groupby("ID"):
        # Use data only from the time period of intersection among time series
        mask = (df_i["ds"] >= start_date) & (df_i["ds"] <= end_date)
        df_i = df_i[mask].copy(deep=True)
        folds_dict[df_name] = df_utils._crossvalidation_split_df(
            df_i, n_lags=5, n_forecasts=2, k=5, fold_pct=0.1, fold_overlap_pct=0
        )
    folds = df_utils.unfold_dict_of_folds(folds_dict, 5)
    with pytest.raises(AssertionError):
        folds = df_utils.unfold_dict_of_folds(folds_dict, 3)

    # init data params with a list
    global_data_params = df_utils.init_data_params(df_global, normalize="soft")
    global_data_params = df_utils.init_data_params(df_global, normalize="soft1")
    global_data_params = df_utils.init_data_params(df_global, normalize="standardize")

    log.debug("Time Threshold: \n {}".format(time_threshold))
    log.debug("Df_train: \n {}".format(type(df_train)))
    log.debug("Df_val: \n {}".format(type(df_val)))


def test_trend():
    log.info("testing: Trend")
    df = pd.read_csv(PEYTON_FILE, nrows=NROWS)
    m = NeuralProphet(
        growth="linear",
        n_changepoints=10,
        changepoints_range=0.9,
        trend_reg=1,
        trend_reg_threshold=False,
        yearly_seasonality=False,
        weekly_seasonality=False,
        daily_seasonality=False,
        epochs=EPOCHS,
        batch_size=BATCH_SIZE,
        learning_rate=LR,
    )
    # print(m.config_trend)
    metrics_df = m.fit(df, freq="D")
    future = m.make_future_dataframe(df, periods=60, n_historic_predictions=60)
    forecast = m.predict(df=future)
    if PLOT:
        m.plot(forecast)
        # m.plot_components(forecast)
        m.plot_parameters()
        plt.show()


def test_custom_changepoints():
    log.info("testing: Custom Changepoints")
    df = pd.read_csv(PEYTON_FILE, nrows=NROWS)
    dates = df["ds"][range(1, len(df) - 1, int(len(df) / 5.0))]
    dates_list = [str(d) for d in dates]
    dates_array = pd.to_datetime(dates_list).values
    log.debug("dates: {}".format(dates))
    log.debug("dates_list: {}".format(dates_list))
    log.debug("dates_array: {} {}".format(dates_array.dtype, dates_array))
    for cp in [dates_list, dates_array]:
        m = NeuralProphet(
            changepoints=cp,
            yearly_seasonality=False,
            weekly_seasonality=False,
            daily_seasonality=False,
            epochs=EPOCHS,
            batch_size=BATCH_SIZE,
            learning_rate=LR,
        )
        # print(m.config_trend)
        metrics_df = m.fit(df, freq="D")
        future = m.make_future_dataframe(df, periods=60, n_historic_predictions=60)
        forecast = m.predict(df=future)
        if PLOT:
            # m.plot(forecast)
            # m.plot_components(forecast)
            m.plot_parameters()
            plt.show()


def test_no_trend():
    log.info("testing: No-Trend")
    df = pd.read_csv(PEYTON_FILE, nrows=512)
    m = NeuralProphet(
        growth="off",
        yearly_seasonality=False,
        weekly_seasonality=False,
        daily_seasonality=False,
        epochs=EPOCHS,
        batch_size=BATCH_SIZE,
        learning_rate=LR,
    )
    # m.highlight_nth_step_ahead_of_each_forecast(m.n_forecasts)
    metrics_df = m.fit(df, freq="D")
    future = m.make_future_dataframe(df, periods=60, n_historic_predictions=60)
    forecast = m.predict(df=future)
    if PLOT:
        m.plot(forecast)
        m.plot_components(forecast)
        m.plot_parameters()
        plt.show()


def test_seasons():
    log.info("testing: Seasonality: additive")
    df = pd.read_csv(PEYTON_FILE, nrows=NROWS)
    m = NeuralProphet(
        yearly_seasonality=8,
        weekly_seasonality=4,
        seasonality_mode="additive",
        seasonality_reg=1,
        epochs=EPOCHS,
        batch_size=BATCH_SIZE,
        learning_rate=LR,
    )
    metrics_df = m.fit(df, freq="D")
    future = m.make_future_dataframe(df, n_historic_predictions=365, periods=365)
    forecast = m.predict(df=future)
    log.debug("SUM of yearly season params: {}".format(sum(abs(m.model.season_params["yearly"].data.numpy()))))
    log.debug("SUM of weekly season params: {}".format(sum(abs(m.model.season_params["weekly"].data.numpy()))))
    log.debug("season params: {}".format(m.model.season_params.items()))
    if PLOT:
        m.plot(forecast)
        # m.plot_components(forecast)
        m.plot_parameters()
        plt.show()
    log.info("testing: Seasonality: multiplicative")
    df = pd.read_csv(PEYTON_FILE, nrows=NROWS)
    # m = NeuralProphet(n_lags=60, n_changepoints=10, n_forecasts=30, verbose=True)
    m = NeuralProphet(
        yearly_seasonality=8,
        weekly_seasonality=4,
        seasonality_mode="multiplicative",
        epochs=EPOCHS,
        batch_size=BATCH_SIZE,
        learning_rate=LR,
    )
    metrics_df = m.fit(df, freq="D")
    future = m.make_future_dataframe(df, n_historic_predictions=365, periods=365)
    forecast = m.predict(df=future)


def test_custom_seasons():
    log.info("testing: Custom Seasonality")
    df = pd.read_csv(PEYTON_FILE, nrows=NROWS)
    other_seasons = False
    m = NeuralProphet(
        yearly_seasonality=other_seasons,
        weekly_seasonality=other_seasons,
        daily_seasonality=other_seasons,
        seasonality_mode="additive",
        # seasonality_mode="multiplicative",
        seasonality_reg=1,
        epochs=EPOCHS,
        batch_size=BATCH_SIZE,
        learning_rate=LR,
    )
    m = m.add_seasonality(name="quarterly", period=90, fourier_order=5)
    log.debug("seasonalities: {}".format(m.season_config.periods))
    metrics_df = m.fit(df, freq="D")
    future = m.make_future_dataframe(df, n_historic_predictions=365, periods=365)
    forecast = m.predict(df=future)
    log.debug("season params: {}".format(m.model.season_params.items()))
    if PLOT:
        m.plot(forecast)
        # m.plot_components(forecast)
        m.plot_parameters()
        plt.show()


def test_ar():
    log.info("testing: AR")
    df = pd.read_csv(PEYTON_FILE, nrows=NROWS)
    m = NeuralProphet(
        n_forecasts=7,
        n_lags=7,
        yearly_seasonality=False,
        epochs=EPOCHS,
        # batch_size=BATCH_SIZE,
        learning_rate=LR,
    )
    m.highlight_nth_step_ahead_of_each_forecast(m.n_forecasts)
    metrics_df = m.fit(df, freq="D")
    future = m.make_future_dataframe(df, n_historic_predictions=90)
    forecast = m.predict(df=future)
    if PLOT:
        m.plot_last_forecast(forecast, include_previous_forecasts=3)
        m.plot(forecast)
        m.plot_components(forecast)
        m.plot_parameters()
        plt.show()


def test_ar_sparse():
    log.info("testing: AR (sparse")
    df = pd.read_csv(PEYTON_FILE, nrows=NROWS)
    m = NeuralProphet(
        n_forecasts=3,
        n_lags=14,
        ar_reg=0.5,
        yearly_seasonality=False,
        epochs=EPOCHS,
        batch_size=BATCH_SIZE,
        learning_rate=LR,
    )
    m.highlight_nth_step_ahead_of_each_forecast(m.n_forecasts)
    metrics_df = m.fit(df, freq="D")
    future = m.make_future_dataframe(df, n_historic_predictions=90)
    forecast = m.predict(df=future)
    if PLOT:
        m.plot_last_forecast(forecast, include_previous_forecasts=3)
        m.plot(forecast)
        m.plot_components(forecast)
        m.plot_parameters()
        plt.show()


def test_ar_deep():
    log.info("testing: AR-Net (deep)")
    df = pd.read_csv(PEYTON_FILE, nrows=NROWS)
    m = NeuralProphet(
        n_forecasts=7,
        n_lags=14,
        num_hidden_layers=2,
        d_hidden=32,
        yearly_seasonality=False,
        weekly_seasonality=False,
        daily_seasonality=False,
        epochs=EPOCHS,
        batch_size=BATCH_SIZE,
        learning_rate=LR,
    )
    m.highlight_nth_step_ahead_of_each_forecast(m.n_forecasts)
    metrics_df = m.fit(df, freq="D")
    future = m.make_future_dataframe(df, n_historic_predictions=90)
    forecast = m.predict(df=future)
    if PLOT:
        m.plot_last_forecast(forecast, include_previous_forecasts=3)
        m.plot(forecast)
        m.plot_components(forecast)
        m.plot_parameters()
        plt.show()


def test_lag_reg():
    log.info("testing: Lagged Regressors")
    df = pd.read_csv(PEYTON_FILE, nrows=NROWS)
    m = NeuralProphet(
        n_forecasts=2,
        n_lags=3,
        weekly_seasonality=False,
        daily_seasonality=False,
        epochs=EPOCHS,
        batch_size=BATCH_SIZE,
        learning_rate=LR,
    )
    df["A"] = df["y"].rolling(7, min_periods=1).mean()
    df["B"] = df["y"].rolling(30, min_periods=1).mean()
    m = m.add_lagged_regressor(names="A")
    m = m.add_lagged_regressor(names="B")
    metrics_df = m.fit(df, freq="D")
    future = m.make_future_dataframe(df, n_historic_predictions=10)
    forecast = m.predict(future)
    if PLOT:
        print(forecast.to_string())
        m.plot_last_forecast(forecast, include_previous_forecasts=5)
        m.plot(forecast)
        m.plot_components(forecast)
        m.plot_parameters()
        plt.show()


def test_lag_reg_deep():
    log.info("testing: List of Lagged Regressors (deep)")
    df = pd.read_csv(PEYTON_FILE, nrows=NROWS)
    m = NeuralProphet(
        n_forecasts=1,
        n_lags=14,
        num_hidden_layers=2,
        d_hidden=32,
        weekly_seasonality=False,
        daily_seasonality=False,
        epochs=EPOCHS,
        batch_size=BATCH_SIZE,
        learning_rate=LR,
    )
    df["A"] = df["y"].rolling(7, min_periods=1).mean()
    df["B"] = df["y"].rolling(15, min_periods=1).mean()
    df["C"] = df["y"].rolling(30, min_periods=1).mean()
    cols = [col for col in df.columns if col not in ["ds", "y"]]
    m = m.add_lagged_regressor(names=cols)
    m.highlight_nth_step_ahead_of_each_forecast(m.n_forecasts)
    metrics_df = m.fit(df, freq="D")
    forecast = m.predict(df)
    if PLOT:
        # print(forecast.to_string())
        # m.plot_last_forecast(forecast, include_previous_forecasts=10)
        # m.plot(forecast)
        # m.plot_components(forecast)
        m.plot_parameters()
        plt.show()


def test_events():
    log.info("testing: Events")
    df = pd.read_csv(PEYTON_FILE)[-NROWS:]
    playoffs = pd.DataFrame(
        {
            "event": "playoff",
            "ds": pd.to_datetime(
                [
                    "2008-01-13",
                    "2009-01-03",
                    "2010-01-16",
                    "2010-01-24",
                    "2010-02-07",
                    "2011-01-08",
                    "2013-01-12",
                    "2014-01-12",
                    "2014-01-19",
                    "2014-02-02",
                    "2015-01-11",
                    "2016-01-17",
                    "2016-01-24",
                    "2016-02-07",
                ]
            ),
        }
    )
    superbowls = pd.DataFrame(
        {
            "event": "superbowl",
            "ds": pd.to_datetime(["2010-02-07", "2014-02-02", "2016-02-07"]),
        }
    )
    events_df = pd.concat((playoffs, superbowls))
    m = NeuralProphet(
        n_lags=2,
        n_forecasts=30,
        daily_seasonality=False,
        epochs=EPOCHS,
        batch_size=BATCH_SIZE,
        learning_rate=LR,
    )
    # set event windows
    m = m.add_events(
        ["superbowl", "playoff"], lower_window=-1, upper_window=1, mode="multiplicative", regularization=0.5
    )
    # add the country specific holidays
    m = m.add_country_holidays("US", mode="additive", regularization=0.5)
    m.add_country_holidays("Indonesia")
    m.add_country_holidays("Thailand")
    m.add_country_holidays("Philippines")
    m.add_country_holidays("Pakistan")
    m.add_country_holidays("Belarus")
    history_df = m.create_df_with_events(df, events_df)
    metrics_df = m.fit(history_df, freq="D")
    future = m.make_future_dataframe(df=history_df, events_df=events_df, periods=30, n_historic_predictions=90)
    forecast = m.predict(df=future)
    log.debug("Event Parameters:: {}".format(m.model.event_params))
    if PLOT:
        m.plot_components(forecast)
        m.plot(forecast)
        m.plot_parameters()
        plt.show()


def test_future_reg():
    log.info("testing: Future Regressors")
    df = pd.read_csv(PEYTON_FILE, nrows=NROWS + 50)
    m = NeuralProphet(
        epochs=EPOCHS,
        batch_size=BATCH_SIZE,
        learning_rate=LR,
    )
    df["A"] = df["y"].rolling(7, min_periods=1).mean()
    df["B"] = df["y"].rolling(30, min_periods=1).mean()
    regressors_df_future = pd.DataFrame(data={"A": df["A"][-50:], "B": df["B"][-50:]})
    df = df[:-50]
    m = m.add_future_regressor(name="A")
    m = m.add_future_regressor(name="B", mode="multiplicative")
    metrics_df = m.fit(df, freq="D")
    future = m.make_future_dataframe(df=df, regressors_df=regressors_df_future, n_historic_predictions=10, periods=50)
    forecast = m.predict(df=future)
    if PLOT:
        m.plot(forecast)
        m.plot_components(forecast)
        m.plot_parameters()
        plt.show()


def test_plot():
    log.info("testing: Plotting")
    df = pd.read_csv(PEYTON_FILE, nrows=NROWS)
    m = NeuralProphet(
        n_forecasts=7,
        n_lags=14,
        epochs=EPOCHS,
        batch_size=BATCH_SIZE,
        learning_rate=LR,
    )
    metrics_df = m.fit(df, freq="D")
    future = m.make_future_dataframe(df, periods=m.n_forecasts, n_historic_predictions=10)
    forecast = m.predict(future)
    m.plot(forecast)
    m.plot_last_forecast(forecast, include_previous_forecasts=10)
    m.plot_components(forecast)
    m.plot_parameters()
    m.highlight_nth_step_ahead_of_each_forecast(7)
    forecast = m.predict(df)
    m.plot(forecast)
    m.plot_last_forecast(forecast, include_previous_forecasts=10)
    m.plot_components(forecast)
    m.plot_parameters()
    if PLOT:
        plt.show()
    ## Global Model Plot
    df1 = df.copy(deep=True)
    df1["ID"] = "df1"
    df2 = df.copy(deep=True)
    df2["ID"] = "df2"
    df_global = pd.concat((df1, df2))
    m = NeuralProphet(
        n_forecasts=7,
        n_lags=14,
        epochs=EPOCHS,
        batch_size=BATCH_SIZE,
        learning_rate=LR,
    )
    metrics_df = m.fit(df_global, freq="D")
    future = m.make_future_dataframe(df_global, periods=m.n_forecasts, n_historic_predictions=10)
    forecast = m.predict(future)
    log.info("Plot forecast with many IDs - Raise exceptions")
    with pytest.raises(Exception):
        m.plot(forecast)
    with pytest.raises(Exception):
        m.plot_last_forecast(forecast, include_previous_forecasts=10)
    with pytest.raises(Exception):
        m.plot_components(forecast)
    forecast = m.predict(df_global)
    with pytest.raises(Exception):
        m.plot(forecast)
    with pytest.raises(Exception):
        m.plot_last_forecast(forecast, include_previous_forecasts=10)
    with pytest.raises(Exception):
        m.plot_components(forecast)


def test_air_data():
    log.info("TEST air_passengers.csv")
    df = pd.read_csv(AIR_FILE)
    m = NeuralProphet(
        n_changepoints=0,
        yearly_seasonality=2,
        seasonality_mode="multiplicative",
        epochs=EPOCHS,
        batch_size=BATCH_SIZE,
        learning_rate=LR,
    )
    metrics = m.fit(df, freq="MS")
    future = m.make_future_dataframe(df, periods=48, n_historic_predictions=len(df) - m.n_lags)
    forecast = m.predict(future)
    if PLOT:
        m.plot(forecast)
        m.plot_components(forecast)
        m.plot_parameters()
        plt.show()


def test_random_seed():
    log.info("TEST random seed")
    df = pd.read_csv(PEYTON_FILE, nrows=512)
    set_random_seed(0)
    m = NeuralProphet(
        epochs=EPOCHS,
        batch_size=BATCH_SIZE,
        learning_rate=LR,
    )
    metrics_df = m.fit(df, freq="D")
    future = m.make_future_dataframe(df, periods=10, n_historic_predictions=10)
    forecast = m.predict(future)
    checksum1 = sum(forecast["yhat1"].values)
    set_random_seed(0)
    m = NeuralProphet(
        epochs=EPOCHS,
        batch_size=BATCH_SIZE,
        learning_rate=LR,
    )
    metrics_df = m.fit(df, freq="D")
    future = m.make_future_dataframe(df, periods=10, n_historic_predictions=10)
    forecast = m.predict(future)
    checksum2 = sum(forecast["yhat1"].values)
    set_random_seed(1)
    m = NeuralProphet(
        epochs=EPOCHS,
        batch_size=BATCH_SIZE,
        learning_rate=LR,
    )
    metrics_df = m.fit(df, freq="D")
    future = m.make_future_dataframe(df, periods=10, n_historic_predictions=10)
    forecast = m.predict(future)
    checksum3 = sum(forecast["yhat1"].values)
    log.debug("should be same: {} and {}".format(checksum1, checksum2))
    log.debug("should not be same: {} and {}".format(checksum1, checksum3))
    assert math.isclose(checksum1, checksum2)
    assert not math.isclose(checksum1, checksum3)


def test_yosemite():
    log.info("TEST Yosemite Temps")
    df = pd.read_csv(YOS_FILE, nrows=NROWS)
    m = NeuralProphet(
        changepoints_range=0.95,
        n_changepoints=15,
        weekly_seasonality=False,
        epochs=EPOCHS,
        batch_size=BATCH_SIZE,
        learning_rate=LR,
    )
    metrics = m.fit(df, freq="5min")
    future = m.make_future_dataframe(df, periods=12 * 24, n_historic_predictions=12 * 24)
    forecast = m.predict(future)
    if PLOT:
        m.plot(forecast)
        m.plot_parameters()
        plt.show()


def test_model_cv():
    log.info("CV from model")

    def check_simple(df):
        m = NeuralProphet(
            learning_rate=LR,
        )
        folds = m.crossvalidation_split_df(df, freq="D", k=5, fold_pct=0.1, fold_overlap_pct=0.5)
        assert all([70 + i * 5 == len(train) for i, (train, val) in enumerate(folds)])
        assert all([10 == len(val) for (train, val) in folds])

    def check_cv(df, freq, n_lags, n_forecasts, k, fold_pct, fold_overlap_pct):
        m = NeuralProphet(
            n_lags=n_lags,
            n_forecasts=n_forecasts,
            learning_rate=LR,
        )
        folds = m.crossvalidation_split_df(df, freq=freq, k=k, fold_pct=fold_pct, fold_overlap_pct=fold_overlap_pct)
        total_samples = len(df) - m.n_lags + 2 - (2 * m.n_forecasts)
        per_fold = int(fold_pct * total_samples)
        not_overlap = per_fold - int(fold_overlap_pct * per_fold)
        assert all([per_fold == len(val) - m.n_lags + 1 - m.n_forecasts for (train, val) in folds])
        assert all(
            [
                total_samples - per_fold - (k - i - 1) * not_overlap == len(train) - m.n_lags + 1 - m.n_forecasts
                for i, (train, val) in enumerate(folds)
            ]
        )

    check_simple(pd.DataFrame({"ds": pd.date_range(start="2017-01-01", periods=100), "y": np.arange(100)}))
    check_cv(
        df=pd.DataFrame({"ds": pd.date_range(start="2017-01-01", periods=100), "y": np.arange(100)}),
        n_lags=10,
        n_forecasts=5,
        freq="D",
        k=5,
        fold_pct=0.1,
        fold_overlap_pct=0,
    )
    check_cv(
        df=pd.DataFrame({"ds": pd.date_range(start="2017-01-01", periods=100), "y": np.arange(100)}),
        n_lags=10,
        n_forecasts=15,
        freq="D",
        k=5,
        fold_pct=0.1,
        fold_overlap_pct=0.5,
    )


def test_loss_func():
    log.info("TEST setting torch.nn loss func")
    df = pd.read_csv(PEYTON_FILE, nrows=512)
    m = NeuralProphet(
        epochs=EPOCHS,
        batch_size=BATCH_SIZE,
        loss_func="MSE",
        learning_rate=LR,
    )
    metrics_df = m.fit(df, freq="D")
    future = m.make_future_dataframe(df, periods=10, n_historic_predictions=10)
    forecast = m.predict(future)


def test_loss_func_torch():
    log.info("TEST setting torch.nn loss func")
    df = pd.read_csv(PEYTON_FILE, nrows=512)
    m = NeuralProphet(
        epochs=EPOCHS,
        batch_size=BATCH_SIZE,
        loss_func=torch.nn.MSELoss,
        learning_rate=LR,
    )
    metrics_df = m.fit(df, freq="D")
    future = m.make_future_dataframe(df, periods=10, n_historic_predictions=10)
    forecast = m.predict(future)


def test_callable_loss():
    log.info("TEST Callable Loss")

    def my_loss(output, target):
        assym_penalty = 1.25
        beta = 1
        e = target - output
        me = torch.abs(e)
        z = torch.where(me < beta, 0.5 * (me**2) / beta, me - 0.5 * beta)
        z = torch.where(e < 0, z, assym_penalty * z)
        return z

    df = pd.read_csv(YOS_FILE, nrows=NROWS)
    # auto-lr with range test
    m = NeuralProphet(
        seasonality_mode="multiplicative",
        loss_func=my_loss,
    )
    with pytest.raises(ValueError):
        # find_learning_rate only suports normal torch Loss functions
        metrics = m.fit(df, freq="5min")

    df = pd.read_csv(YOS_FILE, nrows=NROWS)
    m = NeuralProphet(
        loss_func=my_loss,
        epochs=EPOCHS,
        batch_size=BATCH_SIZE,
        learning_rate=0.1,  # bypasses find_learning_rate
    )
    metrics = m.fit(df, freq="5min")
    future = m.make_future_dataframe(df, periods=12 * 24, n_historic_predictions=12 * 24)
    forecast = m.predict(future)


def test_custom_torch_loss():
    log.info("TEST PyTorch Custom Loss")

    class MyLoss(torch.nn.modules.loss._Loss):
        def forward(self, input, target):
            alpha = 0.9
            y_diff = target - input
            yhat_diff = input - target
            loss = (
                (
                    alpha * torch.max(y_diff, torch.zeros_like(y_diff))
                    + (1 - alpha) * torch.max(yhat_diff, torch.zeros_like(yhat_diff))
                )
                .sum()
                .mean()
            )
            return loss

    df = pd.read_csv(YOS_FILE, nrows=NROWS)
    m = NeuralProphet(
        loss_func=MyLoss,  # auto-lr with range test
    )
    with pytest.raises(ValueError):
        # find_learning_rate only suports normal torch Loss functions
        metrics = m.fit(df, freq="5min")

    df = pd.read_csv(YOS_FILE, nrows=NROWS)
    m = NeuralProphet(
        epochs=EPOCHS,
        batch_size=BATCH_SIZE,
        loss_func=MyLoss,
        learning_rate=1,  # bypasses find_learning_rate
    )
    metrics = m.fit(df, freq="5min")
    future = m.make_future_dataframe(df, periods=12, n_historic_predictions=12)
    forecast = m.predict(future)


def test_global_modeling_split_df():
    ### GLOBAL MODELLING - SPLIT DF
    log.info("Global Modeling - Split df")
    df = pd.read_csv(PEYTON_FILE, nrows=512)
    df1 = df.iloc[:128, :].copy(deep=True)
    df1["ID"] = "dataset1"
    df2 = df.iloc[128:256, :].copy(deep=True)
    df2["ID"] = "dataset2"
    df3 = df.iloc[256:384, :].copy(deep=True)
    df3["ID"] = "dataset3"
    df_global = pd.concat((df1, df2, df3))
    m = NeuralProphet(
        n_forecasts=2,
        n_lags=3,
        learning_rate=LR,
    )
    log.info("split df with single ts df")
    df_train, df_val = m.split_df(df1)
    log.info("split df with many ts df")
    df_train, df_val = m.split_df(df_global)
    log.info("split df with many ts df - local_split")
    df_train, df_val = m.split_df(df_global, local_split=True)


def test_global_modeling_no_exogenous_variable():
    ### GLOBAL MODELLING - NO EXOGENOUS VARIABLE
    log.info("Global Modeling - No exogenous variables")
    df = pd.read_csv(PEYTON_FILE, nrows=512)
    df1_0 = df.iloc[:128, :].copy(deep=True)
    df1_0["ID"] = "df1"
    df2_0 = df.iloc[128:256, :].copy(deep=True)
    df2_0["ID"] = "df2"
    df3_0 = df.iloc[256:384, :].copy(deep=True)
    df3_0["ID"] = "df1"
    df4_0 = df.iloc[384:, :].copy(deep=True)
    df4_0["ID"] = "df2"
    train_input = {0: df1_0, 1: pd.concat((df1_0, df2_0)), 2: pd.concat((df1_0, df2_0))}
    test_input = {0: df3_0, 1: df3_0, 2: pd.concat((df3_0, df4_0))}
    info_input = {
        0: "Testing single ts df train / df test - no events, no regressors",
        1: "Testing many ts df train / df test - no events, no regressors",
        2: "Testing many ts df train / many ts df test - no events, no regressors",
    }
    for i in range(0, 3):
        log.info(info_input[i])
        m = NeuralProphet(
            n_forecasts=2,
            n_lags=10,
            epochs=EPOCHS,
            batch_size=BATCH_SIZE,
            learning_rate=LR,
        )
        metrics = m.fit(train_input[i], freq="D")
        forecast = m.predict(df=test_input[i])
        forecast_trend = m.predict_trend(df=test_input[i])
        forecast_seasonal_componets = m.predict_seasonal_components(df=test_input[i])
        if PLOT:
            for key, df in forecast.groupby("ID"):
                fig1 = m.plot(df)
                fig2 = m.plot_parameters(df_name=key)
                fig3 = m.plot_parameters()
    df4_0["ID"] = "df4"
    with pytest.raises(ValueError):
        forecast = m.predict(df4_0)
    log.info("Error - df with id not provided in the train df (not in the data params ID)")
    with pytest.raises(ValueError):
        metrics = m.test(df4_0)
    log.info("Error - df with id not provided in the train df (not in the data params ID)")
    m = NeuralProphet(
        n_forecasts=2,
        n_lags=10,
        epochs=EPOCHS,
        batch_size=BATCH_SIZE,
        learning_rate=LR,
    )
    m.fit(pd.concat((df1_0, df2_0)), freq="D")
    with pytest.raises(ValueError):
        forecast = m.predict(df4_0)
    log.info("unknown_data_normalization was not set to True")
    with pytest.raises(ValueError):
        metrics = m.test(df4_0)
    log.info("unknown_data_normalization was not set to True")
    with pytest.raises(ValueError):
        forecast_trend = m.predict_trend(df4_0)
    log.info("unknown_data_normalization was not set to True")
    with pytest.raises(ValueError):
        forecast_seasonal_componets = m.predict_seasonal_components(df4_0)
    log.info("unknown_data_normalization was not set to True")
    # Set unknown_data_normalization to True - now there should be no errors
    m.config_normalization.unknown_data_normalization = True
    forecast = m.predict(df4_0)
    metrics = m.test(df4_0)
    forecast_trend = m.predict_trend(df4_0)
    forecast_seasonal_componets = m.predict_seasonal_components(df4_0)
    m.plot_parameters(df_name="df1")
    m.plot_parameters()


def test_global_modeling_validation_df():
    log.info("Global Modeling + Local Normalization")
    df = pd.read_csv(PEYTON_FILE, nrows=512)
    df1_0 = df.iloc[:128, :].copy(deep=True)
    df1_0["ID"] = "df1"
    df2_0 = df.iloc[128:256, :].copy(deep=True)
    df2_0["ID"] = "df2"
    df3_0 = df.iloc[256:384, :].copy(deep=True)
    df_global = pd.concat((df1_0, df2_0))
    m = NeuralProphet(
        n_forecasts=2,
        n_lags=10,
        epochs=EPOCHS,
        batch_size=BATCH_SIZE,
        learning_rate=LR,
    )
    with pytest.raises(ValueError):
        m.fit(df_global, freq="D", validation_df=df3_0)
    log.info("Error - name of validation df was not provided")
    m = NeuralProphet(
        n_forecasts=2,
        n_lags=10,
        epochs=EPOCHS,
        batch_size=BATCH_SIZE,
        learning_rate=LR,
    )
    m.fit(df_global, freq="D", validation_df=df2_0)
    # Now it works because we provide the name of the validation_df


def test_global_modeling_global_normalization():
    ### GLOBAL MODELLING - NO EXOGENOUS VARIABLES - GLOBAL NORMALIZATION
    log.info("Global Modeling + Global Normalization")
    df = pd.read_csv(PEYTON_FILE, nrows=512)
    df1_0 = df.iloc[:128, :].copy(deep=True)
    df1_0["ID"] = "df1"
    df2_0 = df.iloc[128:256, :].copy(deep=True)
    df2_0["ID"] = "df2"
    df3_0 = df.iloc[256:384, :].copy(deep=True)
    df3_0["ID"] = "df3"
    m = NeuralProphet(
        n_forecasts=2, n_lags=10, epochs=EPOCHS, batch_size=BATCH_SIZE, learning_rate=LR, global_normalization=True
    )
    train_df = pd.concat((df1_0, df2_0))
    test_df = df3_0
    m.fit(train_df)
    future = m.make_future_dataframe(test_df)
    forecast = m.predict(future)
    metrics = m.test(test_df)
    forecast_trend = m.predict_trend(test_df)
    forecast_seasonal_componets = m.predict_seasonal_components(test_df)


def test_global_modeling_with_future_regressors():
    ### GLOBAL MODELLING + REGRESSORS
    log.info("Global Modeling + Regressors")
    df = pd.read_csv(PEYTON_FILE, nrows=512)
    df1 = df.iloc[:128, :].copy(deep=True)
    df2 = df.iloc[128:256, :].copy(deep=True)
    df3 = df.iloc[256:384, :].copy(deep=True)
    df4 = df.iloc[384:, :].copy(deep=True)
    df1["A"] = df1["y"].rolling(30, min_periods=1).mean()
    df2["A"] = df2["y"].rolling(10, min_periods=1).mean()
    df3["A"] = df3["y"].rolling(40, min_periods=1).mean()
    df4["A"] = df4["y"].rolling(20, min_periods=1).mean()
    df1["ID"] = "df1"
    df2["ID"] = "df2"
    df3["ID"] = "df1"
    df4["ID"] = "df2"
    future_regressors_df3 = pd.DataFrame(data={"A": df3["A"][:30]})
    future_regressors_df3["ID"] = "df1"
    future_regressors_df4 = pd.DataFrame(data={"A": df4["A"][:40]})
    future_regressors_df4["ID"] = "df2"
    train_input = {0: df1, 1: pd.concat((df1, df2)), 2: pd.concat((df1, df2))}
    test_input = {0: df3, 1: df3, 2: pd.concat((df3, df4))}
    regressors_input = {
        0: future_regressors_df3,
        1: future_regressors_df3,
        2: pd.concat((future_regressors_df3, future_regressors_df4)),
    }
    info_input = {
        0: "Testing single ts df train / single ts df test - single regressor, no events",
        1: "Testing many ts df train / single ts df test - single regressor, no events",
        2: "Testing many ts df train / many ts df test - many regressors, no events",
    }
    for i in range(0, 3):
        log.info(info_input[i])
        m = NeuralProphet(
            epochs=EPOCHS,
            batch_size=BATCH_SIZE,
            learning_rate=LR,
        )
        m = m.add_future_regressor(name="A")
        metrics = m.fit(train_input[i], freq="D")
        future = m.make_future_dataframe(test_input[i], n_historic_predictions=True, regressors_df=regressors_input[i])
        forecast = m.predict(future)
        if PLOT:
            for key, df in forecast.groupby("ID"):
                fig1 = m.plot(df)
                fig2 = m.plot_parameters(df_name=key)
                fig3 = m.plot_parameters()
    # Possible errors with regressors
    m = NeuralProphet(
        epochs=EPOCHS,
        batch_size=BATCH_SIZE,
        learning_rate=LR,
    )
    m = m.add_future_regressor(name="A")
    metrics = m.fit(pd.concat((df1, df2)), freq="D")
    with pytest.raises(ValueError):
        future = m.make_future_dataframe(
            pd.concat((df3, df4)), n_historic_predictions=True, regressors_df=future_regressors_df3
        )
    log.info("Error - regressors df len is different than ts df len")
    future_regressors_df3["ID"] = "dfn"
    with pytest.raises(ValueError):
        future = m.make_future_dataframe(df3, n_historic_predictions=True, regressors_df=future_regressors_df3)
    log.info("Error - key for regressors not valid")


def test_global_modeling_with_lagged_regressors():
    ### GLOBAL MODELLING + REGRESSORS
    log.info("Global Modeling + Regressors")
    df = pd.read_csv(PEYTON_FILE, nrows=512)
    df1 = df.iloc[:128, :].copy(deep=True)
    df2 = df.iloc[128:256, :].copy(deep=True)
    df3 = df.iloc[256:384, :].copy(deep=True)
    df4 = df.iloc[384:, :].copy(deep=True)
    df1["A"] = df1["y"].rolling(30, min_periods=1).mean()
    df2["A"] = df2["y"].rolling(10, min_periods=1).mean()
    df3["A"] = df3["y"].rolling(40, min_periods=1).mean()
    df4["A"] = df4["y"].rolling(20, min_periods=1).mean()
    df1["ID"] = "df1"
    df2["ID"] = "df2"
    df3["ID"] = "df1"
    df4["ID"] = "df2"
    future_regressors_df3 = pd.DataFrame(data={"A": df3["A"][:30]})
    future_regressors_df4 = pd.DataFrame(data={"A": df4["A"][:40]})
    future_regressors_df3["ID"] = "df1"
    future_regressors_df4["ID"] = "df2"
    train_input = {0: df1, 1: pd.concat((df1, df2)), 2: pd.concat((df1, df2))}
    test_input = {0: df3, 1: df3, 2: pd.concat((df3, df4))}
    regressors_input = {
        0: future_regressors_df3,
        1: future_regressors_df3,
        2: pd.concat((future_regressors_df3, future_regressors_df4)),
    }
    info_input = {
        0: "Testing single ts df train / single ts df test - single df regressors, no events",
        1: "Testing many ts df train / many ts df test - single df regressors, no events",
        2: "Testing many ts df train / many ts df test - many df regressors, no events",
    }
    for i in range(0, 3):
        log.info(info_input[i])
        m = NeuralProphet(
            n_lags=5,
            n_forecasts=3,
            epochs=EPOCHS,
            batch_size=BATCH_SIZE,
            learning_rate=LR,
        )
        m = m.add_lagged_regressor(names="A")
        metrics = m.fit(train_input[i], freq="D")
        future = m.make_future_dataframe(test_input[i], n_historic_predictions=True, regressors_df=regressors_input[i])
        forecast = m.predict(future)
        if PLOT:
            for key, df in forecast.groupby("ID"):
                fig1 = m.plot(df)
                fig2 = m.plot_parameters(df_name=key)
                fig3 = m.plot_parameters()
    # Possible errors with regressors
    m = NeuralProphet(
        n_lags=5,
        n_forecasts=3,
        epochs=EPOCHS,
        batch_size=BATCH_SIZE,
        learning_rate=LR,
    )
    m = m.add_lagged_regressor(names="A")
    metrics = m.fit(pd.concat((df1, df2)), freq="D")
    future = m.make_future_dataframe(
        pd.concat((df3, df4)), n_historic_predictions=True, regressors_df=future_regressors_df3
    )
    log.info("global model regressors with regressors df with not all IDs from original df")
    future_regressors_df3["ID"] = "dfn"
    with pytest.raises(ValueError):
        future = m.make_future_dataframe(df3, n_historic_predictions=True, regressors_df=future_regressors_df3)
    log.info("Error - key for regressors not valid")


def test_global_modeling_with_events_only():
    ### GLOBAL MODELLING + EVENTS
    log.info("Global Modeling + Events")
    df = pd.read_csv(PEYTON_FILE, nrows=512)
    df1_0 = df.iloc[:128, :].copy(deep=True)
    df2_0 = df.iloc[128:256, :].copy(deep=True)
    df3_0 = df.iloc[256:384, :].copy(deep=True)
    df4_0 = df.iloc[384:, :].copy(deep=True)
    df1_0["ID"] = "df1"
    df2_0["ID"] = "df2"
    df3_0["ID"] = "df1"
    df4_0["ID"] = "df2"
    playoffs_history = pd.DataFrame(
        {
            "event": "playoff",
            "ds": pd.to_datetime(
                [
                    "2007-12-13",
                    "2008-05-31",
                    "2008-06-04",
                    "2008-06-06",
                    "2008-06-09",
                    "2008-12-13",
                    "2008-12-25",
                    "2009-01-01",
                    "2009-01-15",
                    "2009-03-20",
                    "2009-04-20",
                    "2009-05-20",
                ]
            ),
        }
    )
    history_events_df1 = playoffs_history.iloc[:3, :].copy(deep=True)
    history_events_df2 = playoffs_history.iloc[3:6, :].copy(deep=True)
    history_events_df3 = playoffs_history.iloc[6:9, :].copy(deep=True)
    history_events_df4 = playoffs_history.iloc[9:, :].copy(deep=True)
    playoffs_future = pd.DataFrame(
        {
            "event": "playoff",
            "ds": pd.to_datetime(
                [
                    "2008-06-10",
                    "2008-06-11",
                    "2008-12-15",
                    "2008-12-16",
                    "2009-01-26",
                    "2009-01-27",
                    "2009-06-05",
                    "2009-06-06",
                ]
            ),
        }
    )
    future_events_df3 = playoffs_future.iloc[4:6, :].copy(deep=True)
    future_events_df4 = playoffs_future.iloc[6:8, :].copy(deep=True)
    future_events_df3["ID"] = "df1"
    future_events_df4["ID"] = "df2"
    events_input = {
        0: future_events_df3,
        1: future_events_df3,
        2: pd.concat((future_events_df3, future_events_df4)),
    }

    info_input = {
        0: "Testing single ts df train / single ts df test - single df events, no regressors",
        1: "Testing many ts df train / single ts df test - single df events, no regressors",
        2: "Testing many ts df train / many ts df test - many df events, no regressors",
    }
    for i in range(0, 3):
        log.debug(info_input[i])
        m = NeuralProphet(
            epochs=EPOCHS,
            batch_size=BATCH_SIZE,
            learning_rate=LR,
        )
        m.add_events(["playoff"])
        history_df1 = m.create_df_with_events(df1_0, history_events_df1)
        history_df2 = m.create_df_with_events(df2_0, history_events_df2)
        history_df3 = m.create_df_with_events(df3_0, history_events_df3)
        history_df4 = m.create_df_with_events(df4_0, history_events_df4)
        if i == 1:
            history_df1 = pd.concat((history_df1, history_df2))
            history_df3 = history_df3
        if i == 2:
            history_df1 = pd.concat((history_df1, history_df2))
            history_df3 = pd.concat((history_df3, history_df4))
        metrics = m.fit(history_df1, freq="D")
        future = m.make_future_dataframe(history_df3, n_historic_predictions=True, events_df=events_input[i])
        forecast = m.predict(future)
        forecast = m.predict(df=future)
        if PLOT:
            for key, df in forecast.groupby("ID"):
                fig1 = m.plot(df)
                fig2 = m.plot_parameters(df_name=key)
                fig3 = m.plot_parameters()
    # Possible errors with events
    m = NeuralProphet(
        n_forecasts=2,
        n_lags=10,
        epochs=EPOCHS,
        batch_size=BATCH_SIZE,
        learning_rate=LR,
    )
    m.add_events(["playoff"])
    metrics = m.fit(history_df1, freq="D")
    future = m.make_future_dataframe(history_df3, n_historic_predictions=True, events_df=future_events_df3)
    log.info("global model events with events df with not all IDs from original df")
    future_events_df3["ID"] = "dfn"
    with pytest.raises(ValueError):
        future = m.make_future_dataframe(
            history_df3, n_historic_predictions=True, events_df=pd.concat((future_events_df3, future_events_df4))
        )
    log.info("Error - key for events not valid")


def test_global_modeling_with_events_and_future_regressors():
    ### GLOBAL MODELLING + REGRESSORS + EVENTS
    log.info("Global Modeling + Events + Regressors")
    df = pd.read_csv(PEYTON_FILE, nrows=512)
    df1 = df.iloc[:128, :].copy(deep=True)
    df2 = df.iloc[128:256, :].copy(deep=True)
    df3 = df.iloc[256:384, :].copy(deep=True)
    df4 = df.iloc[384:, :].copy(deep=True)
    df1["A"] = df1["y"].rolling(30, min_periods=1).mean()
    df2["A"] = df2["y"].rolling(10, min_periods=1).mean()
    df3["A"] = df3["y"].rolling(40, min_periods=1).mean()
    df4["A"] = df4["y"].rolling(20, min_periods=1).mean()
    df1["ID"] = "df1"
    df2["ID"] = "df2"
    df3["ID"] = "df1"
    df4["ID"] = "df2"
    future_regressors_df3 = pd.DataFrame(data={"A": df3["A"][:30]})
    future_regressors_df4 = pd.DataFrame(data={"A": df4["A"][:40]})
    future_regressors_df3["ID"] = "df1"
    future_regressors_df4["ID"] = "df2"
    playoffs_history = pd.DataFrame(
        {
            "event": "playoff",
            "ds": pd.to_datetime(
                [
                    "2007-12-13",
                    "2008-05-31",
                    "2008-06-04",
                    "2008-06-06",
                    "2008-06-09",
                    "2008-12-13",
                    "2008-12-25",
                    "2009-01-01",
                    "2009-01-15",
                    "2009-03-20",
                    "2009-04-20",
                    "2009-05-20",
                ]
            ),
        }
    )
    history_events_df1 = playoffs_history.iloc[:3, :].copy(deep=True)
    history_events_df2 = playoffs_history.iloc[3:6, :].copy(deep=True)
    history_events_df3 = playoffs_history.iloc[6:9, :].copy(deep=True)
    history_events_df4 = playoffs_history.iloc[9:, :].copy(deep=True)
    playoffs_future = pd.DataFrame(
        {
            "event": "playoff",
            "ds": pd.to_datetime(
                [
                    "2008-06-10",
                    "2008-06-11",
                    "2008-12-15",
                    "2008-12-16",
                    "2009-01-26",
                    "2009-01-27",
                    "2009-06-05",
                    "2009-06-06",
                ]
            ),
        }
    )
    future_events_df3 = playoffs_future.iloc[4:6, :].copy(deep=True)
    future_events_df4 = playoffs_future.iloc[6:8, :].copy(deep=True)
    future_events_df3["ID"] = "df1"
    future_events_df4["ID"] = "df2"
    m = NeuralProphet(
        epochs=EPOCHS,
        batch_size=BATCH_SIZE,
        learning_rate=LR,
    )
    m = m.add_events(["playoff"])
    m = m.add_future_regressor(name="A")
    history_df1 = m.create_df_with_events(df1, history_events_df1)
    history_df2 = m.create_df_with_events(df2, history_events_df2)
    history_df3 = m.create_df_with_events(df3, history_events_df3)
    history_df4 = m.create_df_with_events(df4, history_events_df4)
    metrics = m.fit(pd.concat((history_df1, history_df2)), freq="D")
    future = m.make_future_dataframe(
        pd.concat((history_df3, history_df4)),
        n_historic_predictions=True,
        events_df=pd.concat((future_events_df3, future_events_df4)),
        regressors_df=pd.concat((future_regressors_df3, future_regressors_df4)),
    )
    forecast = m.predict(future)
    if PLOT:
        for key, df in forecast.groupby("ID"):
            fig1 = m.plot(df)
            fig2 = m.plot_parameters(df_name=key)
            fig3 = m.plot_parameters()


def test_minimal():
    log.info("testing: Plotting")
    df = pd.read_csv(PEYTON_FILE, nrows=NROWS)
    m = NeuralProphet(
        n_forecasts=7,
        n_lags=14,
        epochs=EPOCHS,
        batch_size=BATCH_SIZE,
        learning_rate=LR,
    )
    metrics_df = m.fit(df, freq="D", minimal=True)
    assert metrics_df is None
    forecast = m.predict(df)


def test_metrics():
    log.info("testing: Plotting")
    df = pd.read_csv(PEYTON_FILE, nrows=NROWS)
    m = NeuralProphet(
        epochs=EPOCHS,
        batch_size=BATCH_SIZE,
        learning_rate=LR,
        collect_metrics=["MAE", "MSE", "RMSE"],
    )
    metrics_df = m.fit(df, freq="D")
    assert metrics_df is not None
    forecast = m.predict(df)


def test_progress_display():
    log.info("testing: Progress Display")
    df = pd.read_csv(AIR_FILE, nrows=100)
    df_val = df[-20:]
    progress_types = ["bar", "print", "plot", "plot-all", "none"]
    for progress in progress_types:
        m = NeuralProphet(
            epochs=EPOCHS,
            batch_size=BATCH_SIZE,
            learning_rate=LR,
        )
        metrics_df = m.fit(df, progress=progress)


def test_n_lags_for_regressors():
    df = pd.read_csv(PEYTON_FILE, nrows=NROWS)
    df1 = df.iloc[:128, :].copy(deep=True)
    df1["A"] = df1["y"].rolling(30, min_periods=1).mean()
    n_lags_input = [2, 2, 5, 2, 1, 2, 2, 0]
    n_lags_regressors_input = [2, "auto", 2, 5, 2, 1, "scalar", 5]
    info_input = [
        "n_lags == n_lags_regressors",
        "n_lags == n_lags_regressors (auto)",
        "n_lags > n_lags_regressors",
        "n_lags < n_lags_regressors",
        "n_lags (1) < n_lags_regressors",
        "n_lags > n_lags_regressors (1)",
        "n_lags > n_lags_regressors (scalar)",
        "n_lags == 0 and n_lags_regressors > 0",
    ]
    # Testing cases with 1 covariate
    for i in range(len(info_input)):
        log.debug(info_input[i])
        m = NeuralProphet(n_forecasts=2, n_lags=n_lags_input[i], epochs=EPOCHS, batch_size=BATCH_SIZE, learning_rate=LR)
        m = m.add_lagged_regressor(names="A", n_lags=n_lags_regressors_input[i])
        metrics = m.fit(df1, freq="D")
        future = m.make_future_dataframe(df1, n_historic_predictions=True)
        forecast = m.predict(df=future)
        if PLOT:
            fig = m.plot(forecast)
            fig = m.plot_parameters()
    # Testing case with 2 covariates
    df1["B"] = df1["y"].rolling(8, min_periods=1).mean()
    n_lags_input = [0, 2, 2, 5, 1]
    n_lags_regressors_input_A = [5, 7, 3, 3, "scalar"]
    n_lags_regressors_input_B = [7, 5, None, None, None]
    info_input = [
        "n_lags == 0 and 2 regressors with different lags between them",
        "n_lags > 0 and 2 regressors with different lags between them",
        "n_lags < lags from both regressors",
        "n_lags > lags from both regressors",
        "n_lags == lags from both regressors (scalar)",
    ]
    for i in range(len(info_input)):
        log.debug(info_input[i])
        m = NeuralProphet(n_forecasts=3, n_lags=n_lags_input[i], epochs=EPOCHS, batch_size=BATCH_SIZE, learning_rate=LR)
        if i < 2:
            m = m.add_lagged_regressor(names="A", n_lags=n_lags_regressors_input_A[i])
            m = m.add_lagged_regressor(names="B", n_lags=n_lags_regressors_input_B[i])
        else:
            # Testing call of add_lagged_regressor with list of names
            m = m.add_lagged_regressor(names=["A", "B"], n_lags=n_lags_regressors_input_A[i])
        metrics = m.fit(df1, freq="D")
        future = m.make_future_dataframe(df1, n_historic_predictions=True)
        forecast = m.predict(df=future)
        if PLOT:
            fig = m.plot(forecast)
            fig = m.plot_parameters()
    # Testing case with assertion error in time_dataset - n_lags = 0
    log.debug("Exception regressor n_lags == 0")
    m = NeuralProphet(n_forecasts=2, n_lags=2, epochs=EPOCHS, batch_size=BATCH_SIZE, learning_rate=LR)
    m = m.add_lagged_regressor(names="A", n_lags=0)
    m = m.add_lagged_regressor(names="B", n_lags=0)
    with pytest.raises(AssertionError):
        metrics = m.fit(df1, freq="D")


def test_drop_missing_values_after_imputation():
    m = NeuralProphet(
        n_lags=12,
        n_forecasts=1,
        weekly_seasonality=True,
        impute_missing=True,
        impute_linear=10,
        impute_rolling=10,
        drop_missing=True,
    )
    df = pd.read_csv(PEYTON_FILE, nrows=NROWS)
<<<<<<< HEAD
    # introduce large window of NaN values from which samples will be dropped after imputation
    df["y"][100:131] = np.nan
    # introduce small window of NaN values at the end, to warn the user
    df["y"][-5:] = np.nan
=======
    # introduce large window of NaN values, from which samples will be dropped after imputation
    df.loc[100:131, "y"] = np.nan
>>>>>>> 0c845952
    metrics = m.fit(df, freq="D", validation_df=None)
    future = m.make_future_dataframe(df, periods=60, n_historic_predictions=60)
    forecast = m.predict(df=future)


def test_dict_input():
    ### Deprecated - dict as input
    log.info("Global Modeling - Dict as input")
    df = pd.read_csv(PEYTON_FILE, nrows=512)
    df1_0 = df.iloc[:128, :].copy(deep=True)
    df2_0 = df.iloc[128:256, :].copy(deep=True)
    df3_0 = df.iloc[256:384, :].copy(deep=True)
    df4_0 = df.iloc[384:, :].copy(deep=True)
    train_input = {0: df1_0, 1: {"df1": df1_0, "df2": df2_0}, 2: {"df1": df1_0, "df2": df2_0}}
    test_input = {0: df3_0, 1: {"df1": df3_0}, 2: {"df1": df3_0, "df2": df4_0}}
    info_input = {
        0: "Testing df train / df test - no events, no regressors",
        1: "Testing dict df train / df test - no events, no regressors",
        2: "Testing dict df train / dict df test - no events, no regressors",
    }
    for i in range(0, 3):
        log.info(info_input[i])
        m = NeuralProphet(
            n_forecasts=2,
            n_lags=10,
            epochs=EPOCHS,
            batch_size=BATCH_SIZE,
            learning_rate=LR,
        )
        metrics = m.fit(train_input[i], freq="D")
        forecast = m.predict(df=test_input[i])
        forecast_trend = m.predict_trend(df=test_input[i])
        forecast_seasonal_componets = m.predict_seasonal_components(df=test_input[i])
        if PLOT:
            forecast = forecast if isinstance(forecast, dict) else {"df": forecast}
            for key in forecast:
                fig1 = m.plot(forecast[key])
                fig2 = m.plot_parameters(df_name=key)
    with pytest.raises(ValueError):
        forecast = m.predict({"df4": df4_0})
    log.info("Error - dict with names not provided in the train dict (not in the data params dict)")
    with pytest.raises(ValueError):
        metrics = m.test({"df4": df4_0})
    log.info("Error - dict with names not provided in the train dict (not in the data params dict)")
    m = NeuralProphet(
        n_forecasts=2,
        n_lags=10,
        epochs=EPOCHS,
        batch_size=BATCH_SIZE,
        learning_rate=LR,
    )
    m.fit({"df1": df1_0, "df2": df2_0}, freq="D")
    with pytest.raises(ValueError):
        forecast = m.predict({"df4": df4_0})
    # log.info("unknown_data_normalization was not set to True")
    with pytest.raises(ValueError):
        metrics = m.test({"df4": df4_0})
    # log.info("unknown_data_normalization was not set to True")
    with pytest.raises(ValueError):
        forecast_trend = m.predict_trend({"df4": df4_0})
    # log.info("unknown_data_normalization was not set to True")
    with pytest.raises(ValueError):
        forecast_seasonal_componets = m.predict_seasonal_components({"df4": df4_0})
    # log.info("unknown_data_normalization was not set to True")
    # Set unknown_data_normalization to True - now there should be no errors
    m.config_normalization.unknown_data_normalization = True
    forecast = m.predict({"df4": df4_0})
    metrics = m.test({"df4": df4_0})
    forecast_trend = m.predict_trend({"df4": df4_0})
    forecast_seasonal_componets = m.predict_seasonal_components({"df4": df4_0})
    m.plot_parameters(df_name="df1")
    m.plot_parameters()<|MERGE_RESOLUTION|>--- conflicted
+++ resolved
@@ -1368,15 +1368,10 @@
         drop_missing=True,
     )
     df = pd.read_csv(PEYTON_FILE, nrows=NROWS)
-<<<<<<< HEAD
     # introduce large window of NaN values from which samples will be dropped after imputation
     df["y"][100:131] = np.nan
     # introduce small window of NaN values at the end, to warn the user
     df["y"][-5:] = np.nan
-=======
-    # introduce large window of NaN values, from which samples will be dropped after imputation
-    df.loc[100:131, "y"] = np.nan
->>>>>>> 0c845952
     metrics = m.fit(df, freq="D", validation_df=None)
     future = m.make_future_dataframe(df, periods=60, n_historic_predictions=60)
     forecast = m.predict(df=future)
