--- conflicted
+++ resolved
@@ -1195,7 +1195,20 @@
     forecast = m.predict(df)
 
 
-<<<<<<< HEAD
+def test_progress_display():
+    log.info("testing: Progress Display")
+    df = pd.read_csv(AIR_FILE, nrows=100)
+    df_val = df[-20:]
+    progress_types = ["bar", "print", "plot", "plot-all", "none"]
+    for progress in progress_types:
+        m = NeuralProphet(
+            epochs=EPOCHS,
+            batch_size=BATCH_SIZE,
+            learning_rate=LR,
+        )
+        metrics_df = m.fit(df, progress=progress)
+
+
 def test_n_covars():
     df = pd.read_csv(PEYTON_FILE, nrows=NROWS)
     df1 = df.iloc[:128, :].copy(deep=True)
@@ -1211,9 +1224,9 @@
     ]
     for i in range(len(info_input)):
         log.debug(info_input[i])
-        m = NeuralProphet(n_forecasts=2, n_lags=n_lags_input[i])
+        m = NeuralProphet(n_forecasts=2, n_lags=n_lags_input[i], epochs=EPOCHS)
         m = m.add_lagged_regressor(names="A", n_covars=n_covars_input[i])
-        metrics = m.fit(df1, freq="D", epochs=EPOCHS)
+        metrics = m.fit(df1, freq="D")
         future = m.make_future_dataframe(df1, n_historic_predictions=True)
         forecast = m.predict(df=future)
         if PLOT:
@@ -1221,30 +1234,16 @@
             fig = m.plot_parameters()
     df1["B"] = df1["y"].rolling(8, min_periods=1).mean()
     log.debug("n_lags=0 and 2 covariates - n_covars>0")
-    m = NeuralProphet(n_forecasts=2, n_lags=0)
+    m = NeuralProphet(n_forecasts=2, n_lags=0, epochs=EPOCHS)
     m = m.add_lagged_regressor(names="A", n_covars=5)
     m = m.add_lagged_regressor(names="B", n_covars=7)
-    metrics = m.fit(df1, freq="D", epochs=EPOCHS)
+    metrics = m.fit(df1, freq="D")
     log.debug("n_lags>0 and 2 covariates - n_covars>0")
-    m = NeuralProphet(n_forecasts=2, n_lags=4)
+    m = NeuralProphet(n_forecasts=2, n_lags=4, epochs=EPOCHS)
     m = m.add_lagged_regressor(names="A", n_covars=5)
     m = m.add_lagged_regressor(names="B", n_covars=7)
-    metrics = m.fit(df1, freq="D", epochs=EPOCHS)
+    metrics = m.fit(df1, freq="D")
     log.debug("Exception n_lags=0 and n_covars=0")
-    m = NeuralProphet(n_forecasts=2, n_lags=0)
+    m = NeuralProphet(n_forecasts=2, n_lags=0, epochs=EPOCHS)
     with pytest.raises(Exception):
-        m = m.add_lagged_regressor(names="A", n_covars=0)
-=======
-def test_progress_display():
-    log.info("testing: Progress Display")
-    df = pd.read_csv(AIR_FILE, nrows=100)
-    df_val = df[-20:]
-    progress_types = ["bar", "print", "plot", "plot-all", "none"]
-    for progress in progress_types:
-        m = NeuralProphet(
-            epochs=EPOCHS,
-            batch_size=BATCH_SIZE,
-            learning_rate=LR,
-        )
-        metrics_df = m.fit(df, progress=progress)
->>>>>>> c03ef84f
+        m = m.add_lagged_regressor(names="A", n_covars=0)